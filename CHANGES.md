# Changelog

All notable changes to this project will be documented in this file.

The format is based on [Keep a Changelog](https://keepachangelog.com/en/1.0.0/),
and this project adheres to [Semantic Versioning](https://semver.org/spec/v2.0.0.html).

## [Unreleased]

### Added

- [Basic usage notebook][1810251445] now runs on Google Colab
- [Advanced usage notebook][1810261633] now runs on Google Colab
- [MNIST with scikit-learn and skorch][1811011230] now runs on Google Colab
- Better user-facing messages when module or optimizer are re-initialized
<<<<<<< HEAD
- The `on_grad_computed` callback function will yield an iterable for `named_parameters` only when it is used to reduce the run-time overhead of the call (#379)
=======
- Reduce overhead of `BatchScoring` when using `train_loss_score` or `valid_loss_score` by skipping superfluous inference step (#381)
>>>>>>> ff3966e3


[1810251445]: https://colab.research.google.com/github/dnouri/skorch/blob/master/notebooks/Basic_Usage.ipynb
[1810261633]: https://colab.research.google.com/github/dnouri/skorch/blob/master/notebooks/Advanced_Usage.ipynb
[1811011230]: https://colab.research.google.com/github/dnouri/skorch/blob/master/notebooks/MNIST.ipynb

### Fixed

- Re-initialize optimizer when `set_params` is called with `lr` argument (#372)

## [0.4.0] - 2018-10-24

### Added

- Support for PyTorch 0.4.1
- There is no need to explicitly name callbacks anymore (names are assigned automatically, name conflicts are resolved).
- You can now access the training data in the `on_grad_computed` event
- There is a new [image segmentation example][1]
- Easily create toy network instances for quick experiments using [`skorch.toy.make_classifier`][2] and friends
- New [`ParamMapper`][3] callback to modify/freeze/unfreeze parameters at certain point in time during training:
```python
>>> from sklearn.callbacks import Freezer, Unfreezer
>>> net = Net(module, callbacks=[Freezer('layer*.weight'), Unfreezer('layer*.weight', at=10)])
```
- Refactored `EpochScoring` for easier sub-classing
- `Checkpoint` callback now supports saving the optimizer, this avoids problems with stateful
  optimizers such as `Adam` or `RMSprop` (#360)
- Added `LoadInitState` callback for easy continued training from checkpoints (#360)
- `NeuralNetwork.load_params` now supports loading from `Checkpoint` instances
- Added documentation for [saving and loading][4]

[1]: https://nbviewer.jupyter.org/github/dnouri/skorch/blob/master/examples/nuclei_image_segmentation/Nuclei_Image_Segmentation.ipynb
[2]: https://skorch.readthedocs.io/en/latest/toy.html
[3]: https://skorch.readthedocs.io/en/latest/callbacks.html#skorch.callbacks.ParamMapper
[4]: https://skorch.readthedocs.io/en/latest/user/save_load.html

### Changed

- The `ProgressBar` callback now determines the batches per epoch automatically by default (`batches_per_epoch=auto`)
- The `on_grad_computed` event now has access to the current training data batch

### Deprecated

- Deprecated `filtered_optimizer` in favor of `Freezer` callback (#346)
- `NeuralNet.load_params` and `NeuralNet.save_params` deprecate `f` parameter for the sake
  of `f_optimizer`, `f_params` and `f_history` (#360)

### Fixed

- `uses_placeholder_y` should not require existence of `y` field (#311)
- LR scheduler creates `batch_idx` on first run (#314)
- Use `OrderedDict` for callbacks to fix python 3.5 compatibility issues (#331)
- Make `to_tensor` work correctly with `PackedSequence` (#335)
- Rewrite `History` to not use any recursion to avoid memory leaks during exceptions (#312)
- Use `flaky` in some neural network tests to hide platform differences
- Fixes ReduceLROnPlateau when mode == max (#363)
- Fix disconnected weights between net and optimizer after copying the net with `copy.deepcopy` (#318)
- Fix a bug that intefered with loading CUDA models when the model was a CUDA tensor but
  the net was configured to use the CPU (#354, #358)


[Unreleased]: https://github.com/dnouri/skorch/compare/v0.4.0...HEAD
[0.4.0]: https://github.com/dnouri/skorch/compare/v0.3.0...v0.4.0<|MERGE_RESOLUTION|>--- conflicted
+++ resolved
@@ -13,11 +13,8 @@
 - [Advanced usage notebook][1810261633] now runs on Google Colab
 - [MNIST with scikit-learn and skorch][1811011230] now runs on Google Colab
 - Better user-facing messages when module or optimizer are re-initialized
-<<<<<<< HEAD
+- Reduce overhead of `BatchScoring` when using `train_loss_score` or `valid_loss_score` by skipping superfluous inference step (#381)
 - The `on_grad_computed` callback function will yield an iterable for `named_parameters` only when it is used to reduce the run-time overhead of the call (#379)
-=======
-- Reduce overhead of `BatchScoring` when using `train_loss_score` or `valid_loss_score` by skipping superfluous inference step (#381)
->>>>>>> ff3966e3
 
 
 [1810251445]: https://colab.research.google.com/github/dnouri/skorch/blob/master/notebooks/Basic_Usage.ipynb
