# Changelog

All notable changes to this project will be documented in this file.

The format is based on [Keep a Changelog](https://keepachangelog.com/en/1.0.0/),
and this project adheres to [Semantic Versioning](https://semver.org/spec/v2.0.0.html).

## [Unreleased]

### Added

- Added `load_best` attribute to `Checkpoint` callback to automatically load state of the best result at the end of training
- Added a `get_all_learnable_params` method to retrieve the named parameters of all PyTorch modules defined on the net, including of criteria if applicable
- Added `MlflowLogger` callback for logging to Mlflow (#769)
<<<<<<< HEAD
- Added a new module to support Gaussian Processes through [GPyTorch](https://gpytorch.ai/). To learn more about it, read the [GP documentation](https://skorch.readthedocs.io/en/latest/user/probabilistic.html) or take a look at the [GP notebook](https://nbviewer.jupyter.org/github/skorch-dev/skorch/blob/master/notebooks/Gaussian_Processes.ipynb). This feature is experimental, i.e. the API could be changed in the future in a backwards incompatible way.
=======
- Added `InputShapeSetter` callback for automatically setting the input dimension of the PyTorch module
>>>>>>> 156efe66

### Changed

- Changed the signature of `validation_step`, `train_step_single`, `train_step`, `evaluation_step`, `on_batch_begin`, and `on_batch_end` such that instead of receiving `X` and `y`, they receive the whole batch; this makes it easier to deal with datasets that don't strictly return an `(X, y)` tuple, which is true for quite a few PyTorch datasets; please refer to the [migration guide](https://skorch.readthedocs.io/en/latest/user/FAQ.html#migration-from-0-9-to-0-10) if you encounter problems
- Checking of arguments to `NeuralNet` is now during `.initialize()`, not during `__init__`, to avoid raising false positives for yet unknown module or optimizer attributes
- Modules, criteria, and optimizers that are added to a net by the user are now first class: skorch takes care of setting train/eval mode, moving to the indicated device, and updating all learnable parameters during training (check the [docs](https://skorch.readthedocs.io/en/latest/user/customization.html#initialization-and-custom-modules) for more details)

### Fixed

- Fixed a few bugs in the `net.history` implementation (#776)
- Fixed a bug in `TrainEndCheckpoint` that prevented it from being unpickled (#773)

## [0.10.0] - 2021-03-23

### Added

- Added `SacredLogger` callback for logging to Sacred (#725)
- CLI helper function now also supports normal (i.e. non-skorch) sklearn estimators
- Disabling all callbacks is now supported (which allows reducing overhead,
  which is especially relevant for small models).
- `LRScheduler` now correctly passes the value being monitored to `ReduceLROnPlateau`. (#738)

### Changed

- We no longer pass the `epoch` parameter to LR schedulers, since that parameter has been deprecated. We now rely on the scheduler to keep track of the epoch itself.
- Changed implementation of `net.history` access to make it faster; this should result in a nice speedup when dealing with very small model/data but otherwise not have any noticeable effects; if you encounter bugs, though, please create an issue

### Fixed

## [0.9.0] - 2020-08-30

### Added

- Added the `event_name` argument for `LRScheduler` for optional recording of LR changes inside `net.history`. NOTE: Supported only in Pytorch>=1.4
- Make it easier to add custom modules or optimizers to a neural net class by automatically registering them where necessary and by making them available to set_params
- Added the `step_every` argument for `LRScheduler` to set whether the scheduler step should be taken on every epoch or on every batch.
- Added the `scoring` module with `loss_scoring` function, which computes the net's loss (using `get_loss`) on provided input data.
- Added a parameter `predict_nonlinearity` to `NeuralNet` which allows users to control the nonlinearity to be applied to the module output when calling `predict` and `predict_proba` (#637, #661)
- Added the possibility to save the criterion with `save_params` and with checkpoint callbacks
- Added the possibility to save custom modules with `save_params` and with checkpoint callbacks

### Changed

- Removed support for schedulers with a `batch_step()` method in `LRScheduler`.
- Raise `FutureWarning` in `CVSplit` when `random_state` is not used. Will raise an exception in a future (#620)
- The behavior of method `net.get_params` changed to make it more consistent with sklearn: it will no longer return "learned" attributes like `module_`; therefore, functions like `sklearn.base.clone`, when called with a fitted net, will no longer return a fitted net but instead an uninitialized net; if you want a copy of a fitted net, use `copy.deepcopy` instead;`net.get_params` is used under the hood by many sklearn functions and classes, such as `GridSearchCV`, whose behavior may thus be affected by the change. (#521, #527)
- Raise `FutureWarning` when using `CyclicLR` scheduler, because the default behavior has changed from taking a step every batch to taking a step every epoch. (#626)
- Set train/validation on criterion if it's a PyTorch module (#621)
- Don't pass `y=None` to `NeuralNet.train_split` to enable the direct use of split functions without positional `y` in their signatures. This is useful when working with unsupervised data (#605).
- `to_numpy` is now able to unpack dicts and lists/tuples (#657, #658)
- When using `CrossEntropyLoss`, softmax is now automatically applied to the output when calling `predict` or `predict_proba`

### Fixed

- Fixed a bug where `CyclicLR` scheduler would update during both training and validation rather than just during training.
- Fixed a bug introduced by moving the `optimizer.zero_grad()` call outside of the train step function, making it incompatible with LBFGS and other optimizers that call the train step several times per batch (#636)
- Fixed pickling of the `ProgressBar` callback (#656)

## [0.8.0] - 2020-04-11

### Added

- Added `NeptuneLogger` callback for logging experiment metadata to neptune.ai (#586)
- Add `DataFrameTransformer`, an sklearn compatible transformer that helps working with pandas DataFrames by transforming the DataFrame into a representation that works well with neural networks (#507)
- Added `WandbLogger` callback for logging to Weights & Biases (#607)
- Added `None` option to `device` which leaves the device(s) unmodified (#600)
- Add `PassthroughScoring`, a scoring callback that just calculates the average score of a metric determined at batch level and then writes it to the epoch level (#595)

### Changed

- When using caching in scoring callbacks, no longer uselessly iterate over the data; this can save time if iteration is slow (#552, #557)
- Cleaned up duplicate code in the `fit_loop` (#564)

### Future Changes

- WARNING: In release 0.10.0 of skorch, Python 3.5 support will be officially dropped (#634)

### Fixed

- Make skorch compatible with sklearn 0.22 (#571, #573, #575)
- Fixed a bug that could occur when a new "settable" (via `set_params`) attribute was added to `NeuralNet` whose name starts the same as an existing attribute's name (#590)

## [0.7.0] - 2019-11-29

### Added

- More careful check for wrong parameter names being passed to `NeuralNet` (#500)
- More helpful error messages when trying to predict using an uninitialized model
- Add `TensorBoard` callback for automatic logging to tensorboard
- Make `NeuralNetBinaryClassifier` work with `sklearn.calibration.CalibratedClassifierCV`
- Improve `NeuralNetBinaryClassifier` compatibility with certain sklearn metrics (#515)
- `NeuralNetBinaryClassifier` automatically squeezes module output if necessary (#515)
- `NeuralNetClassifier` now has a `classes_` attribute after fit is called, which is inferred from y by default (#465, #486)
- `NeuralNet.load_params` with a checkpoint now initializes when needed (#497)

### Changed

- Improve numerical stability when using `NLLLoss` in `NeuralNetClassifer` (#491)
- Refactor code to make gradient accumulation easier to implement (#506)
- `NeuralNetBinaryClassifier.predict_proba` now returns a 2-dim array; to access the "old" `y_proba`, take `y_proba[:, 1]` (#515)
- `net.history` is now a property that accesses `net.history_`, which stores the `History` object (#527)
- Remove deprecated `skorch.callbacks.CyclicLR`, use `torch.optim.lr_scheduler.CyclicLR` instead

### Future Changes

- WARNING: In a future release, the behavior of method `net.get_params` will change to make it more consistent with sklearn: it will no longer return "learned" attributes like `module_`. Therefore, functions like `sklearn.base.clone`, when called with a fitted net, will no longer return a fitted net but instead an uninitialized net. If you want a copy of a fitted net, use `copy.deepcopy` instead. Note that `net.get_params` is used under the hood by many sklearn functions and classes, such as `GridSearchCV`, whose behavior may thus be affected by the change. (#521, #527)

### Fixed

- Fixed a bug that caused `LoadInitState` not to work with `TrainEndCheckpoint` (#528)
- Fixed `NeuralNetBinaryClassifier` wrongly squeezing the batch dimension when using `batch_size = 1` (#558)


## [0.6.0] - 2019-07-19

### Added

- Adds FAQ entry regarding the initialization behavior of `NeuralNet` when passed instantiated models. (#409)
- Added CUDA pickle test including an artifact that supports testing on CUDA-less CI machines
- Adds `train_batch_count` and `valid_batch_count` to history in training loop. (#445)
- Adds score method for NeuralNetClassifier, NeuralNetBinaryClassifier, and NeuralNetRegressor (#469)
- Wrapper class for torch Datasets to make them work with some sklearn features (e.g. grid search). (#443)

### Changed

- Repository moved to https://github.com/skorch-dev/skorch/, please change your git remotes
- Treat cuda dependent attributes as prefix to cover values set using `set_params` since
  previously `"criterion_"` would not match `net.criterion__weight` as set by
  `net.set_params(criterion__weight=w)`
- skorch pickle format changed in order to improve CUDA compatibility, if you have pickled models, please re-pickle them to be able to load them in the future
- `net.criterion_` and its parameters are now moved to target device when using criteria that inherit from `torch.nn.Module`. Previously the user had to make sure that parameters such as class weight are on the compute device
- skorch now assumes PyTorch >= 1.1.0. This mainly affects learning rate schedulers, whose inner workings have been changed with version 1.1.0. This update will also invalidate pickled skorch models after a change introduced in PyTorch optimizers.

### Fixed

- Include requirements in MANIFEST.in
- Add `criterion_` to `NeuralNet.cuda_dependent_attributes_` to avoid issues with criterion
  weight tensors from, e.g., `NLLLoss` (#426)
- `TrainEndCheckpoint` can be cloned by `sklearn.base.clone`. (#459)


## [0.5.0] - 2018-12-13

### Added

- [Basic usage notebook][1810251445] now runs on Google Colab
- [Advanced usage notebook][1810261633] now runs on Google Colab
- [MNIST with scikit-learn and skorch][1811011230] now runs on Google Colab
- Better user-facing messages when module or optimizer are re-initialized
- Added an experimental API (`net._register_virtual_param`) to register "virtual"
  parameters on the network with custom setter functions. (#369)
- Setting parameters `lr`, `momentum`, `optimizer__lr`, etc. no longer resets
  the optmizer. As of now you can do `net.set_params(lr=0.03)` or
  `net.set_params(optimizer__param_group__0__momentum=0.86)` without triggering
  a re-initialization of the optimizer (#369)
- Support for scipy sparse CSR matrices as input (as, e.g., returned by sklearn's
  `CountVectorizer`); note that they are cast to dense matrices during batching
- Helper functions to build command line interfaces with almost no
  boilerplate, [example][1811191713] that shows usage

[1810251445]: https://colab.research.google.com/github/skorch-dev/skorch/blob/master/notebooks/Basic_Usage.ipynb
[1810261633]: https://colab.research.google.com/github/skorch-dev/skorch/blob/master/notebooks/Advanced_Usage.ipynb
[1811011230]: https://colab.research.google.com/github/skorch-dev/skorch/blob/master/notebooks/MNIST.ipynb
[1811191713]: https://github.com/skorch-dev/skorch/tree/master/examples/cli

### Changed

- Reduce overhead of `BatchScoring` when using `train_loss_score` or `valid_loss_score` by skipping superfluous inference step (#381)
- The `on_grad_computed` callback function will yield an iterable for `named_parameters` only when it is used to reduce the run-time overhead of the call (#379)
- Default `fn_prefix` in `TrainEndCheckpoint` is now `train_end_` (#391)
- Issues a warning when `Checkpoints`'s `monitor` parameter is set to `monitor` and the history contains `<monitor>_best`. (#399)

### Fixed

- Re-initialize optimizer when `set_params` is called with `lr` argument (#372)
- Copying a `SliceDict` now returns a `SliceDict` instead of a `dict` (#388)
- Calling `==` on `SliceDict`s now works as expected when values are numpy arrays and torch tensors


## [0.4.0] - 2018-10-24

### Added

- Support for PyTorch 0.4.1
- There is no need to explicitly name callbacks anymore (names are assigned automatically, name conflicts are resolved).
- You can now access the training data in the `on_grad_computed` event
- There is a new [image segmentation example][1]
- Easily create toy network instances for quick experiments using [`skorch.toy.make_classifier`][2] and friends
- New [`ParamMapper`][3] callback to modify/freeze/unfreeze parameters at certain point in time during training:
```python
>>> from sklearn.callbacks import Freezer, Unfreezer
>>> net = Net(module, callbacks=[Freezer('layer*.weight'), Unfreezer('layer*.weight', at=10)])
```
- Refactored `EpochScoring` for easier sub-classing
- `Checkpoint` callback now supports saving the optimizer, this avoids problems with stateful
  optimizers such as `Adam` or `RMSprop` (#360)
- Added `LoadInitState` callback for easy continued training from checkpoints (#360)
- `NeuralNetwork.load_params` now supports loading from `Checkpoint` instances
- Added documentation for [saving and loading][4]

[1]: https://nbviewer.jupyter.org/github/skorch-dev/skorch/blob/master/examples/nuclei_image_segmentation/Nuclei_Image_Segmentation.ipynb
[2]: https://skorch.readthedocs.io/en/latest/toy.html
[3]: https://skorch.readthedocs.io/en/latest/callbacks.html#skorch.callbacks.ParamMapper
[4]: https://skorch.readthedocs.io/en/latest/user/save_load.html

### Changed

- The `ProgressBar` callback now determines the batches per epoch automatically by default (`batches_per_epoch=auto`)
- The `on_grad_computed` event now has access to the current training data batch

### Deprecated

- Deprecated `filtered_optimizer` in favor of `Freezer` callback (#346)
- `NeuralNet.load_params` and `NeuralNet.save_params` deprecate `f` parameter for the sake
  of `f_optimizer`, `f_params` and `f_history` (#360)

### Fixed

- `uses_placeholder_y` should not require existence of `y` field (#311)
- LR scheduler creates `batch_idx` on first run (#314)
- Use `OrderedDict` for callbacks to fix python 3.5 compatibility issues (#331)
- Make `to_tensor` work correctly with `PackedSequence` (#335)
- Rewrite `History` to not use any recursion to avoid memory leaks during exceptions (#312)
- Use `flaky` in some neural network tests to hide platform differences
- Fixes ReduceLROnPlateau when mode == max (#363)
- Fix disconnected weights between net and optimizer after copying the net with `copy.deepcopy` (#318)
- Fix a bug that intefered with loading CUDA models when the model was a CUDA tensor but
  the net was configured to use the CPU (#354, #358)


[Unreleased]: https://github.com/skorch-dev/skorch/compare/v0.10.0...HEAD
[0.4.0]: https://github.com/skorch-dev/skorch/compare/v0.3.0...v0.4.0
[0.5.0]: https://github.com/skorch-dev/skorch/compare/v0.4.0...v0.5.0
[0.6.0]: https://github.com/skorch-dev/skorch/compare/v0.5.0...v0.6.0
[0.7.0]: https://github.com/skorch-dev/skorch/compare/v0.6.0...v0.7.0
[0.8.0]: https://github.com/skorch-dev/skorch/compare/v0.7.0...v0.8.0
[0.9.0]: https://github.com/skorch-dev/skorch/compare/v0.8.0...v0.9.0
[0.10.0]: https://github.com/skorch-dev/skorch/compare/v0.9.0...v0.10.0<|MERGE_RESOLUTION|>--- conflicted
+++ resolved
@@ -12,11 +12,8 @@
 - Added `load_best` attribute to `Checkpoint` callback to automatically load state of the best result at the end of training
 - Added a `get_all_learnable_params` method to retrieve the named parameters of all PyTorch modules defined on the net, including of criteria if applicable
 - Added `MlflowLogger` callback for logging to Mlflow (#769)
-<<<<<<< HEAD
+- Added `InputShapeSetter` callback for automatically setting the input dimension of the PyTorch module
 - Added a new module to support Gaussian Processes through [GPyTorch](https://gpytorch.ai/). To learn more about it, read the [GP documentation](https://skorch.readthedocs.io/en/latest/user/probabilistic.html) or take a look at the [GP notebook](https://nbviewer.jupyter.org/github/skorch-dev/skorch/blob/master/notebooks/Gaussian_Processes.ipynb). This feature is experimental, i.e. the API could be changed in the future in a backwards incompatible way.
-=======
-- Added `InputShapeSetter` callback for automatically setting the input dimension of the PyTorch module
->>>>>>> 156efe66
 
 ### Changed
 
