# Changelog

All notable changes to this project will be documented in this file.

The format is based on [Keep a Changelog](https://keepachangelog.com/en/1.0.0/),
and this project adheres to [Semantic Versioning](https://semver.org/spec/v2.0.0.html).

## [Unreleased]

### Added

<<<<<<< HEAD
- More helpful error messages when trying to predict using an uninitialized model.
- Add TensorBoard callback for automatic logging to tensorboard
=======
- More careful check for wrong parameter names being passed to NeuralNet (#500)
- More helpful error messages when trying to predict using an uninitialized model
>>>>>>> 8f9f166a

### Changed

- Improve numerical stability when using `NLLLoss` in `NeuralNetClassifer` (#491)

### Fixed


## [0.6.0] - 2019-07-19

### Added

- Adds FAQ entry regarding the initialization behavior of `NeuralNet` when passed instantiated models. (#409)
- Added CUDA pickle test including an artifact that supports testing on CUDA-less CI machines
- Adds `train_batch_count` and `valid_batch_count` to history in training loop. (#445)
- Adds score method for NeuralNetClassifier, NeuralNetBinaryClassifier, and NeuralNetRegressor (#469)
- Wrapper class for torch Datasets to make them work with some sklearn features (e.g. grid search). (#443)

### Changed

- Repository moved to https://github.com/skorch-dev/skorch/, please change your git remotes
- Treat cuda dependent attributes as prefix to cover values set using `set_params` since
  previously `"criterion_"` would not match `net.criterion__weight` as set by
  `net.set_params(criterion__weight=w)`
- skorch pickle format changed in order to improve CUDA compatibility, if you have pickled models, please re-pickle them to be able to load them in the future
- `net.criterion_` and its parameters are now moved to target device when using criteria that inherit from `torch.nn.Module`. Previously the user had to make sure that parameters such as class weight are on the compute device
- skorch now assumes PyTorch >= 1.1.0. This mainly affects learning rate schedulers, whose inner workings have been changed with version 1.1.0. This update will also invalidate pickled skorch models after a change introduced in PyTorch optimizers.

### Fixed

- Include requirements in MANIFEST.in
- Add `criterion_` to `NeuralNet.cuda_dependent_attributes_` to avoid issues with criterion
  weight tensors from, e.g., `NLLLoss` (#426)
- `TrainEndCheckpoint` can be cloned by `sklearn.base.clone`. (#459)


## [0.5.0] - 2018-12-13

### Added

- [Basic usage notebook][1810251445] now runs on Google Colab
- [Advanced usage notebook][1810261633] now runs on Google Colab
- [MNIST with scikit-learn and skorch][1811011230] now runs on Google Colab
- Better user-facing messages when module or optimizer are re-initialized
- Added an experimental API (`net._register_virtual_param`) to register "virtual"
  parameters on the network with custom setter functions. (#369)
- Setting parameters `lr`, `momentum`, `optimizer__lr`, etc. no longer resets
  the optmizer. As of now you can do `net.set_params(lr=0.03)` or
  `net.set_params(optimizer__param_group__0__momentum=0.86)` without triggering
  a re-initialization of the optimizer (#369)
- Support for scipy sparse CSR matrices as input (as, e.g., returned by sklearn's
  `CountVectorizer`); note that they are cast to dense matrices during batching
- Helper functions to build command line interfaces with almost no
  boilerplate, [example][1811191713] that shows usage

[1810251445]: https://colab.research.google.com/github/dnouri/skorch/blob/master/notebooks/Basic_Usage.ipynb
[1810261633]: https://colab.research.google.com/github/dnouri/skorch/blob/master/notebooks/Advanced_Usage.ipynb
[1811011230]: https://colab.research.google.com/github/dnouri/skorch/blob/master/notebooks/MNIST.ipynb
[1811191713]: https://github.com/dnouri/skorch/tree/master/examples/cli

### Changed

- Reduce overhead of `BatchScoring` when using `train_loss_score` or `valid_loss_score` by skipping superfluous inference step (#381)
- The `on_grad_computed` callback function will yield an iterable for `named_parameters` only when it is used to reduce the run-time overhead of the call (#379)
- Default `fn_prefix` in `TrainEndCheckpoint` is now `train_end_` (#391)
- Issues a warning when `Checkpoints`'s `monitor` parameter is set to `monitor` and the history contains `<monitor>_best`. (#399)

### Fixed

- Re-initialize optimizer when `set_params` is called with `lr` argument (#372)
- Copying a `SliceDict` now returns a `SliceDict` instead of a `dict` (#388)
- Calling `==` on `SliceDict`s now works as expected when values are numpy arrays and torch tensors


## [0.4.0] - 2018-10-24

### Added

- Support for PyTorch 0.4.1
- There is no need to explicitly name callbacks anymore (names are assigned automatically, name conflicts are resolved).
- You can now access the training data in the `on_grad_computed` event
- There is a new [image segmentation example][1]
- Easily create toy network instances for quick experiments using [`skorch.toy.make_classifier`][2] and friends
- New [`ParamMapper`][3] callback to modify/freeze/unfreeze parameters at certain point in time during training:
```python
>>> from sklearn.callbacks import Freezer, Unfreezer
>>> net = Net(module, callbacks=[Freezer('layer*.weight'), Unfreezer('layer*.weight', at=10)])
```
- Refactored `EpochScoring` for easier sub-classing
- `Checkpoint` callback now supports saving the optimizer, this avoids problems with stateful
  optimizers such as `Adam` or `RMSprop` (#360)
- Added `LoadInitState` callback for easy continued training from checkpoints (#360)
- `NeuralNetwork.load_params` now supports loading from `Checkpoint` instances
- Added documentation for [saving and loading][4]

[1]: https://nbviewer.jupyter.org/github/dnouri/skorch/blob/master/examples/nuclei_image_segmentation/Nuclei_Image_Segmentation.ipynb
[2]: https://skorch.readthedocs.io/en/latest/toy.html
[3]: https://skorch.readthedocs.io/en/latest/callbacks.html#skorch.callbacks.ParamMapper
[4]: https://skorch.readthedocs.io/en/latest/user/save_load.html

### Changed

- The `ProgressBar` callback now determines the batches per epoch automatically by default (`batches_per_epoch=auto`)
- The `on_grad_computed` event now has access to the current training data batch

### Deprecated

- Deprecated `filtered_optimizer` in favor of `Freezer` callback (#346)
- `NeuralNet.load_params` and `NeuralNet.save_params` deprecate `f` parameter for the sake
  of `f_optimizer`, `f_params` and `f_history` (#360)

### Fixed

- `uses_placeholder_y` should not require existence of `y` field (#311)
- LR scheduler creates `batch_idx` on first run (#314)
- Use `OrderedDict` for callbacks to fix python 3.5 compatibility issues (#331)
- Make `to_tensor` work correctly with `PackedSequence` (#335)
- Rewrite `History` to not use any recursion to avoid memory leaks during exceptions (#312)
- Use `flaky` in some neural network tests to hide platform differences
- Fixes ReduceLROnPlateau when mode == max (#363)
- Fix disconnected weights between net and optimizer after copying the net with `copy.deepcopy` (#318)
- Fix a bug that intefered with loading CUDA models when the model was a CUDA tensor but
  the net was configured to use the CPU (#354, #358)


[Unreleased]: https://github.com/dnouri/skorch/compare/v0.5.0...HEAD
[0.4.0]: https://github.com/dnouri/skorch/compare/v0.3.0...v0.4.0
[0.5.0]: https://github.com/dnouri/skorch/compare/v0.4.0...v0.5.0<|MERGE_RESOLUTION|>--- conflicted
+++ resolved
@@ -9,13 +9,9 @@
 
 ### Added
 
-<<<<<<< HEAD
-- More helpful error messages when trying to predict using an uninitialized model.
-- Add TensorBoard callback for automatic logging to tensorboard
-=======
 - More careful check for wrong parameter names being passed to NeuralNet (#500)
 - More helpful error messages when trying to predict using an uninitialized model
->>>>>>> 8f9f166a
+- Add TensorBoard callback for automatic logging to tensorboard
 
 ### Changed
 
