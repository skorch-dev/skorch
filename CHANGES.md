# Changelog

All notable changes to this project will be documented in this file.

The format is based on [Keep a Changelog](https://keepachangelog.com/en/1.0.0/),
and this project adheres to [Semantic Versioning](https://semver.org/spec/v2.0.0.html).

## [Unreleased]

### Added

<<<<<<< HEAD
- Add DataFrameTransformer, an sklearn compatible transformer that helps working with pandas DataFrames by transforming the DataFrame into a representation that works well with neural networks
=======
- More careful check for wrong parameter names being passed to NeuralNet (#500)
- More helpful error messages when trying to predict using an uninitialized model
>>>>>>> 8f9f166a

### Changed

- Improve numerical stability when using `NLLLoss` in `NeuralNetClassifer` (#491)

### Fixed


## [0.6.0] - 2019-07-19

### Added

- Adds FAQ entry regarding the initialization behavior of `NeuralNet` when passed instantiated models. (#409)
- Added CUDA pickle test including an artifact that supports testing on CUDA-less CI machines
- Adds `train_batch_count` and `valid_batch_count` to history in training loop. (#445)
- Adds score method for NeuralNetClassifier, NeuralNetBinaryClassifier, and NeuralNetRegressor (#469)
- Wrapper class for torch Datasets to make them work with some sklearn features (e.g. grid search). (#443)

### Changed

- Repository moved to https://github.com/skorch-dev/skorch/, please change your git remotes
- Treat cuda dependent attributes as prefix to cover values set using `set_params` since
  previously `"criterion_"` would not match `net.criterion__weight` as set by
  `net.set_params(criterion__weight=w)`
- skorch pickle format changed in order to improve CUDA compatibility, if you have pickled models, please re-pickle them to be able to load them in the future
- `net.criterion_` and its parameters are now moved to target device when using criteria that inherit from `torch.nn.Module`. Previously the user had to make sure that parameters such as class weight are on the compute device
- skorch now assumes PyTorch >= 1.1.0. This mainly affects learning rate schedulers, whose inner workings have been changed with version 1.1.0. This update will also invalidate pickled skorch models after a change introduced in PyTorch optimizers.

### Fixed

- Include requirements in MANIFEST.in
- Add `criterion_` to `NeuralNet.cuda_dependent_attributes_` to avoid issues with criterion
  weight tensors from, e.g., `NLLLoss` (#426)
- `TrainEndCheckpoint` can be cloned by `sklearn.base.clone`. (#459)


## [0.5.0] - 2018-12-13

### Added

- [Basic usage notebook][1810251445] now runs on Google Colab
- [Advanced usage notebook][1810261633] now runs on Google Colab
- [MNIST with scikit-learn and skorch][1811011230] now runs on Google Colab
- Better user-facing messages when module or optimizer are re-initialized
- Added an experimental API (`net._register_virtual_param`) to register "virtual"
  parameters on the network with custom setter functions. (#369)
- Setting parameters `lr`, `momentum`, `optimizer__lr`, etc. no longer resets
  the optmizer. As of now you can do `net.set_params(lr=0.03)` or
  `net.set_params(optimizer__param_group__0__momentum=0.86)` without triggering
  a re-initialization of the optimizer (#369)
- Support for scipy sparse CSR matrices as input (as, e.g., returned by sklearn's
  `CountVectorizer`); note that they are cast to dense matrices during batching
- Helper functions to build command line interfaces with almost no
  boilerplate, [example][1811191713] that shows usage

[1810251445]: https://colab.research.google.com/github/dnouri/skorch/blob/master/notebooks/Basic_Usage.ipynb
[1810261633]: https://colab.research.google.com/github/dnouri/skorch/blob/master/notebooks/Advanced_Usage.ipynb
[1811011230]: https://colab.research.google.com/github/dnouri/skorch/blob/master/notebooks/MNIST.ipynb
[1811191713]: https://github.com/dnouri/skorch/tree/master/examples/cli

### Changed

- Reduce overhead of `BatchScoring` when using `train_loss_score` or `valid_loss_score` by skipping superfluous inference step (#381)
- The `on_grad_computed` callback function will yield an iterable for `named_parameters` only when it is used to reduce the run-time overhead of the call (#379)
- Default `fn_prefix` in `TrainEndCheckpoint` is now `train_end_` (#391)
- Issues a warning when `Checkpoints`'s `monitor` parameter is set to `monitor` and the history contains `<monitor>_best`. (#399)

### Fixed

- Re-initialize optimizer when `set_params` is called with `lr` argument (#372)
- Copying a `SliceDict` now returns a `SliceDict` instead of a `dict` (#388)
- Calling `==` on `SliceDict`s now works as expected when values are numpy arrays and torch tensors


## [0.4.0] - 2018-10-24

### Added

- Support for PyTorch 0.4.1
- There is no need to explicitly name callbacks anymore (names are assigned automatically, name conflicts are resolved).
- You can now access the training data in the `on_grad_computed` event
- There is a new [image segmentation example][1]
- Easily create toy network instances for quick experiments using [`skorch.toy.make_classifier`][2] and friends
- New [`ParamMapper`][3] callback to modify/freeze/unfreeze parameters at certain point in time during training:
```python
>>> from sklearn.callbacks import Freezer, Unfreezer
>>> net = Net(module, callbacks=[Freezer('layer*.weight'), Unfreezer('layer*.weight', at=10)])
```
- Refactored `EpochScoring` for easier sub-classing
- `Checkpoint` callback now supports saving the optimizer, this avoids problems with stateful
  optimizers such as `Adam` or `RMSprop` (#360)
- Added `LoadInitState` callback for easy continued training from checkpoints (#360)
- `NeuralNetwork.load_params` now supports loading from `Checkpoint` instances
- Added documentation for [saving and loading][4]

[1]: https://nbviewer.jupyter.org/github/dnouri/skorch/blob/master/examples/nuclei_image_segmentation/Nuclei_Image_Segmentation.ipynb
[2]: https://skorch.readthedocs.io/en/latest/toy.html
[3]: https://skorch.readthedocs.io/en/latest/callbacks.html#skorch.callbacks.ParamMapper
[4]: https://skorch.readthedocs.io/en/latest/user/save_load.html

### Changed

- The `ProgressBar` callback now determines the batches per epoch automatically by default (`batches_per_epoch=auto`)
- The `on_grad_computed` event now has access to the current training data batch

### Deprecated

- Deprecated `filtered_optimizer` in favor of `Freezer` callback (#346)
- `NeuralNet.load_params` and `NeuralNet.save_params` deprecate `f` parameter for the sake
  of `f_optimizer`, `f_params` and `f_history` (#360)

### Fixed

- `uses_placeholder_y` should not require existence of `y` field (#311)
- LR scheduler creates `batch_idx` on first run (#314)
- Use `OrderedDict` for callbacks to fix python 3.5 compatibility issues (#331)
- Make `to_tensor` work correctly with `PackedSequence` (#335)
- Rewrite `History` to not use any recursion to avoid memory leaks during exceptions (#312)
- Use `flaky` in some neural network tests to hide platform differences
- Fixes ReduceLROnPlateau when mode == max (#363)
- Fix disconnected weights between net and optimizer after copying the net with `copy.deepcopy` (#318)
- Fix a bug that intefered with loading CUDA models when the model was a CUDA tensor but
  the net was configured to use the CPU (#354, #358)


[Unreleased]: https://github.com/dnouri/skorch/compare/v0.5.0...HEAD
[0.4.0]: https://github.com/dnouri/skorch/compare/v0.3.0...v0.4.0
[0.5.0]: https://github.com/dnouri/skorch/compare/v0.4.0...v0.5.0<|MERGE_RESOLUTION|>--- conflicted
+++ resolved
@@ -9,12 +9,9 @@
 
 ### Added
 
-<<<<<<< HEAD
-- Add DataFrameTransformer, an sklearn compatible transformer that helps working with pandas DataFrames by transforming the DataFrame into a representation that works well with neural networks
-=======
 - More careful check for wrong parameter names being passed to NeuralNet (#500)
 - More helpful error messages when trying to predict using an uninitialized model
->>>>>>> 8f9f166a
+- Add DataFrameTransformer, an sklearn compatible transformer that helps working with pandas DataFrames by transforming the DataFrame into a representation that works well with neural networks
 
 ### Changed
 
