# Changelog

All notable changes to this project will be documented in this file.

The format is based on [Keep a Changelog](https://keepachangelog.com/en/1.0.0/),
and this project adheres to [Semantic Versioning](https://semver.org/spec/v2.0.0.html).

## [Unreleased]

### Added

- Add support for compiled PyTorch modules using the `torch.compile` function, introduced in [PyTorch 2.0 release](https://pytorch.org/get-started/pytorch-2.0/), which can greatly improve performance on new GPU architectures; to use it, initialize your net with the `compile=True` argument, further compilation arguments can be specified using the dunder notation, e.g. `compile__dynamic=True`
- Add a class [`DistributedHistory`](https://skorch.readthedocs.io/en/latest/history.html#skorch.history.DistributedHistory) which should be used when training in a multi GPU setting (#955)

### Changed

### Fixed
<<<<<<< HEAD
- Fixed install command to work with recent changes in Google Colab (#928)
- Fixed a couple of bugs related to using non-default modules and criteria (#927)
- Fixed a bug when using `AccelerateMixin` in a multi-GPU setup (#947)
=======
- Fixed install command to work with recent changes in Google Colab. (#928)
- Fixes a couple of bugs related to using non-default modules and criteria (#927)
>>>>>>> c909e14a

## [0.12.1] - 2022-11-18

### Changed

- `NeptuneLogger` was updated to work with recent versions of Neptune client (v0.14.3 or higher); it now logs some additional data, including the model summary, configuration, and learning rate (when available) (#906)

### Fixed

- Fixed an error that could occur with specific combinations of gpytorch and PyTorch versions (#913)

## [0.12.0] - 2022-10-07

### Added
- Added `load_best` attribute to `EarlyStopping` callback to automatically load module weights of the best result at the end of training
- Added a method, `trim_for_prediction`, on the net classes, which trims the net from everything not required for using it for prediction; call this after fitting to reduce the size of the net
- Added experimental support for [huggingface accelerate](https://github.com/huggingface/accelerate); use the provided mixin class to add advanced training capabilities provided by the accelerate library to skorch
- Add integration for Huggingface tokenizers; use `skorch.hf.HuggingfaceTokenizer` to train a Huggingface tokenizer on your custom data; use `skorch.hf.HuggingfacePretrainedTokenizer` to load a pre-trained Huggingface tokenizer
- Added support for creating model checkpoints on Hugging Face Hub using [`HfHubStorage`](https://skorch.readthedocs.io/en/latest/hf.html#skorch.hf.HfHubStorage)
- Added a [notebook](https://nbviewer.org/github/skorch-dev/skorch/blob/master/notebooks/CORA-geometric.ipynb) that shows how to use skorch with PyTorch Geometric (#863)

### Changed
- The minimum required scikit-learn version has been bumped to 0.22.0
- Initialize data loaders for training and validation dataset once per fit call instead of once per epoch ([migration guide](https://skorch.readthedocs.io/en/stable/user/FAQ.html#migration-from-0-11-to-0-12))
- It is now possible to call `np.asarray` with `SliceDataset`s (#858)

### Fixed
- Fixed a bug in `SliceDataset` that prevented it to be used with `to_numpy` (#858)
- Fixed a bug that occurred when loading a net that has device set to None (#876)
- Fixed a bug that in some cases could prevent loading a net that was trained with CUDA without CUDA
- Enable skorch to work on M1/M2 Apple MacBooks (#884)

## [0.11.0] - 2021-10-11

### Added

- Added `load_best` attribute to `Checkpoint` callback to automatically load state of the best result at the end of training
- Added a `get_all_learnable_params` method to retrieve the named parameters of all PyTorch modules defined on the net, including of criteria if applicable
- Added `MlflowLogger` callback for logging to Mlflow (#769)
- Added `InputShapeSetter` callback for automatically setting the input dimension of the PyTorch module
- Added a new module to support Gaussian Processes through [GPyTorch](https://gpytorch.ai/). To learn more about it, read the [GP documentation](https://skorch.readthedocs.io/en/latest/user/probabilistic.html) or take a look at the [GP notebook](https://nbviewer.jupyter.org/github/skorch-dev/skorch/blob/master/notebooks/Gaussian_Processes.ipynb). This feature is experimental, i.e. the API could be changed in the future in a backwards incompatible way (#782)

### Changed

- Changed the signature of `validation_step`, `train_step_single`, `train_step`, `evaluation_step`, `on_batch_begin`, and `on_batch_end` such that instead of receiving `X` and `y`, they receive the whole batch; this makes it easier to deal with datasets that don't strictly return an `(X, y)` tuple, which is true for quite a few PyTorch datasets; please refer to the [migration guide](https://skorch.readthedocs.io/en/latest/user/FAQ.html#migration-from-0-10-to-0-11) if you encounter problems (#699)
- Checking of arguments to `NeuralNet` is now during `.initialize()`, not during `__init__`, to avoid raising false positives for yet unknown module or optimizer attributes
- Modules, criteria, and optimizers that are added to a net by the user are now first class: skorch takes care of setting train/eval mode, moving to the indicated device, and updating all learnable parameters during training (check the [docs](https://skorch.readthedocs.io/en/latest/user/customization.html#initialization-and-custom-modules) for more details, #751)
- `CVSplit` is renamed to `ValidSplit` to avoid confusion (#752)

### Fixed

- Fixed a few bugs in the `net.history` implementation (#776)
- Fixed a bug in `TrainEndCheckpoint` that prevented it from being unpickled (#773)

## [0.10.0] - 2021-03-23

### Added

- Added `SacredLogger` callback for logging to Sacred (#725)
- CLI helper function now also supports normal (i.e. non-skorch) sklearn estimators
- Disabling all callbacks is now supported (which allows reducing overhead,
  which is especially relevant for small models).
- `LRScheduler` now correctly passes the value being monitored to `ReduceLROnPlateau`. (#738)

### Changed

- We no longer pass the `epoch` parameter to LR schedulers, since that parameter has been deprecated. We now rely on the scheduler to keep track of the epoch itself.
- Changed implementation of `net.history` access to make it faster; this should result in a nice speedup when dealing with very small model/data but otherwise not have any noticeable effects; if you encounter bugs, though, please create an issue

### Fixed

## [0.9.0] - 2020-08-30

### Added

- Added the `event_name` argument for `LRScheduler` for optional recording of LR changes inside `net.history`. NOTE: Supported only in Pytorch>=1.4
- Make it easier to add custom modules or optimizers to a neural net class by automatically registering them where necessary and by making them available to set_params
- Added the `step_every` argument for `LRScheduler` to set whether the scheduler step should be taken on every epoch or on every batch.
- Added the `scoring` module with `loss_scoring` function, which computes the net's loss (using `get_loss`) on provided input data.
- Added a parameter `predict_nonlinearity` to `NeuralNet` which allows users to control the nonlinearity to be applied to the module output when calling `predict` and `predict_proba` (#637, #661)
- Added the possibility to save the criterion with `save_params` and with checkpoint callbacks
- Added the possibility to save custom modules with `save_params` and with checkpoint callbacks

### Changed

- Removed support for schedulers with a `batch_step()` method in `LRScheduler`.
- Raise `FutureWarning` in `CVSplit` when `random_state` is not used. Will raise an exception in a future (#620)
- The behavior of method `net.get_params` changed to make it more consistent with sklearn: it will no longer return "learned" attributes like `module_`; therefore, functions like `sklearn.base.clone`, when called with a fitted net, will no longer return a fitted net but instead an uninitialized net; if you want a copy of a fitted net, use `copy.deepcopy` instead;`net.get_params` is used under the hood by many sklearn functions and classes, such as `GridSearchCV`, whose behavior may thus be affected by the change. (#521, #527)
- Raise `FutureWarning` when using `CyclicLR` scheduler, because the default behavior has changed from taking a step every batch to taking a step every epoch. (#626)
- Set train/validation on criterion if it's a PyTorch module (#621)
- Don't pass `y=None` to `NeuralNet.train_split` to enable the direct use of split functions without positional `y` in their signatures. This is useful when working with unsupervised data (#605).
- `to_numpy` is now able to unpack dicts and lists/tuples (#657, #658)
- When using `CrossEntropyLoss`, softmax is now automatically applied to the output when calling `predict` or `predict_proba`

### Fixed

- Fixed a bug where `CyclicLR` scheduler would update during both training and validation rather than just during training.
- Fixed a bug introduced by moving the `optimizer.zero_grad()` call outside of the train step function, making it incompatible with LBFGS and other optimizers that call the train step several times per batch (#636)
- Fixed pickling of the `ProgressBar` callback (#656)

## [0.8.0] - 2020-04-11

### Added

- Added `NeptuneLogger` callback for logging experiment metadata to neptune.ai (#586)
- Add `DataFrameTransformer`, an sklearn compatible transformer that helps working with pandas DataFrames by transforming the DataFrame into a representation that works well with neural networks (#507)
- Added `WandbLogger` callback for logging to Weights & Biases (#607)
- Added `None` option to `device` which leaves the device(s) unmodified (#600)
- Add `PassthroughScoring`, a scoring callback that just calculates the average score of a metric determined at batch level and then writes it to the epoch level (#595)

### Changed

- When using caching in scoring callbacks, no longer uselessly iterate over the data; this can save time if iteration is slow (#552, #557)
- Cleaned up duplicate code in the `fit_loop` (#564)

### Future Changes

- WARNING: In release 0.10.0 of skorch, Python 3.5 support will be officially dropped (#634)

### Fixed

- Make skorch compatible with sklearn 0.22 (#571, #573, #575)
- Fixed a bug that could occur when a new "settable" (via `set_params`) attribute was added to `NeuralNet` whose name starts the same as an existing attribute's name (#590)

## [0.7.0] - 2019-11-29

### Added

- More careful check for wrong parameter names being passed to `NeuralNet` (#500)
- More helpful error messages when trying to predict using an uninitialized model
- Add `TensorBoard` callback for automatic logging to tensorboard
- Make `NeuralNetBinaryClassifier` work with `sklearn.calibration.CalibratedClassifierCV`
- Improve `NeuralNetBinaryClassifier` compatibility with certain sklearn metrics (#515)
- `NeuralNetBinaryClassifier` automatically squeezes module output if necessary (#515)
- `NeuralNetClassifier` now has a `classes_` attribute after fit is called, which is inferred from y by default (#465, #486)
- `NeuralNet.load_params` with a checkpoint now initializes when needed (#497)

### Changed

- Improve numerical stability when using `NLLLoss` in `NeuralNetClassifer` (#491)
- Refactor code to make gradient accumulation easier to implement (#506)
- `NeuralNetBinaryClassifier.predict_proba` now returns a 2-dim array; to access the "old" `y_proba`, take `y_proba[:, 1]` (#515)
- `net.history` is now a property that accesses `net.history_`, which stores the `History` object (#527)
- Remove deprecated `skorch.callbacks.CyclicLR`, use `torch.optim.lr_scheduler.CyclicLR` instead

### Future Changes

- WARNING: In a future release, the behavior of method `net.get_params` will change to make it more consistent with sklearn: it will no longer return "learned" attributes like `module_`. Therefore, functions like `sklearn.base.clone`, when called with a fitted net, will no longer return a fitted net but instead an uninitialized net. If you want a copy of a fitted net, use `copy.deepcopy` instead. Note that `net.get_params` is used under the hood by many sklearn functions and classes, such as `GridSearchCV`, whose behavior may thus be affected by the change. (#521, #527)

### Fixed

- Fixed a bug that caused `LoadInitState` not to work with `TrainEndCheckpoint` (#528)
- Fixed `NeuralNetBinaryClassifier` wrongly squeezing the batch dimension when using `batch_size = 1` (#558)


## [0.6.0] - 2019-07-19

### Added

- Adds FAQ entry regarding the initialization behavior of `NeuralNet` when passed instantiated models. (#409)
- Added CUDA pickle test including an artifact that supports testing on CUDA-less CI machines
- Adds `train_batch_count` and `valid_batch_count` to history in training loop. (#445)
- Adds score method for NeuralNetClassifier, NeuralNetBinaryClassifier, and NeuralNetRegressor (#469)
- Wrapper class for torch Datasets to make them work with some sklearn features (e.g. grid search). (#443)

### Changed

- Repository moved to https://github.com/skorch-dev/skorch/, please change your git remotes
- Treat cuda dependent attributes as prefix to cover values set using `set_params` since
  previously `"criterion_"` would not match `net.criterion__weight` as set by
  `net.set_params(criterion__weight=w)`
- skorch pickle format changed in order to improve CUDA compatibility, if you have pickled models, please re-pickle them to be able to load them in the future
- `net.criterion_` and its parameters are now moved to target device when using criteria that inherit from `torch.nn.Module`. Previously the user had to make sure that parameters such as class weight are on the compute device
- skorch now assumes PyTorch >= 1.1.0. This mainly affects learning rate schedulers, whose inner workings have been changed with version 1.1.0. This update will also invalidate pickled skorch models after a change introduced in PyTorch optimizers.

### Fixed

- Include requirements in MANIFEST.in
- Add `criterion_` to `NeuralNet.cuda_dependent_attributes_` to avoid issues with criterion
  weight tensors from, e.g., `NLLLoss` (#426)
- `TrainEndCheckpoint` can be cloned by `sklearn.base.clone`. (#459)


## [0.5.0] - 2018-12-13

### Added

- [Basic usage notebook][1810251445] now runs on Google Colab
- [Advanced usage notebook][1810261633] now runs on Google Colab
- [MNIST with scikit-learn and skorch][1811011230] now runs on Google Colab
- Better user-facing messages when module or optimizer are re-initialized
- Added an experimental API (`net._register_virtual_param`) to register "virtual"
  parameters on the network with custom setter functions. (#369)
- Setting parameters `lr`, `momentum`, `optimizer__lr`, etc. no longer resets
  the optmizer. As of now you can do `net.set_params(lr=0.03)` or
  `net.set_params(optimizer__param_group__0__momentum=0.86)` without triggering
  a re-initialization of the optimizer (#369)
- Support for scipy sparse CSR matrices as input (as, e.g., returned by sklearn's
  `CountVectorizer`); note that they are cast to dense matrices during batching
- Helper functions to build command line interfaces with almost no
  boilerplate, [example][1811191713] that shows usage

[1810251445]: https://colab.research.google.com/github/skorch-dev/skorch/blob/master/notebooks/Basic_Usage.ipynb
[1810261633]: https://colab.research.google.com/github/skorch-dev/skorch/blob/master/notebooks/Advanced_Usage.ipynb
[1811011230]: https://colab.research.google.com/github/skorch-dev/skorch/blob/master/notebooks/MNIST.ipynb
[1811191713]: https://github.com/skorch-dev/skorch/tree/master/examples/cli

### Changed

- Reduce overhead of `BatchScoring` when using `train_loss_score` or `valid_loss_score` by skipping superfluous inference step (#381)
- The `on_grad_computed` callback function will yield an iterable for `named_parameters` only when it is used to reduce the run-time overhead of the call (#379)
- Default `fn_prefix` in `TrainEndCheckpoint` is now `train_end_` (#391)
- Issues a warning when `Checkpoints`'s `monitor` parameter is set to `monitor` and the history contains `<monitor>_best`. (#399)

### Fixed

- Re-initialize optimizer when `set_params` is called with `lr` argument (#372)
- Copying a `SliceDict` now returns a `SliceDict` instead of a `dict` (#388)
- Calling `==` on `SliceDict`s now works as expected when values are numpy arrays and torch tensors


## [0.4.0] - 2018-10-24

### Added

- Support for PyTorch 0.4.1
- There is no need to explicitly name callbacks anymore (names are assigned automatically, name conflicts are resolved).
- You can now access the training data in the `on_grad_computed` event
- There is a new [image segmentation example][1]
- Easily create toy network instances for quick experiments using [`skorch.toy.make_classifier`][2] and friends
- New [`ParamMapper`][3] callback to modify/freeze/unfreeze parameters at certain point in time during training:
```python
>>> from sklearn.callbacks import Freezer, Unfreezer
>>> net = Net(module, callbacks=[Freezer('layer*.weight'), Unfreezer('layer*.weight', at=10)])
```
- Refactored `EpochScoring` for easier sub-classing
- `Checkpoint` callback now supports saving the optimizer, this avoids problems with stateful
  optimizers such as `Adam` or `RMSprop` (#360)
- Added `LoadInitState` callback for easy continued training from checkpoints (#360)
- `NeuralNetwork.load_params` now supports loading from `Checkpoint` instances
- Added documentation for [saving and loading][4]

[1]: https://nbviewer.jupyter.org/github/skorch-dev/skorch/blob/master/examples/nuclei_image_segmentation/Nuclei_Image_Segmentation.ipynb
[2]: https://skorch.readthedocs.io/en/latest/toy.html
[3]: https://skorch.readthedocs.io/en/latest/callbacks.html#skorch.callbacks.ParamMapper
[4]: https://skorch.readthedocs.io/en/latest/user/save_load.html

### Changed

- The `ProgressBar` callback now determines the batches per epoch automatically by default (`batches_per_epoch=auto`)
- The `on_grad_computed` event now has access to the current training data batch

### Deprecated

- Deprecated `filtered_optimizer` in favor of `Freezer` callback (#346)
- `NeuralNet.load_params` and `NeuralNet.save_params` deprecate `f` parameter for the sake
  of `f_optimizer`, `f_params` and `f_history` (#360)

### Fixed

- `uses_placeholder_y` should not require existence of `y` field (#311)
- LR scheduler creates `batch_idx` on first run (#314)
- Use `OrderedDict` for callbacks to fix python 3.5 compatibility issues (#331)
- Make `to_tensor` work correctly with `PackedSequence` (#335)
- Rewrite `History` to not use any recursion to avoid memory leaks during exceptions (#312)
- Use `flaky` in some neural network tests to hide platform differences
- Fixes ReduceLROnPlateau when mode == max (#363)
- Fix disconnected weights between net and optimizer after copying the net with `copy.deepcopy` (#318)
- Fix a bug that intefered with loading CUDA models when the model was a CUDA tensor but
  the net was configured to use the CPU (#354, #358)


[Unreleased]: https://github.com/skorch-dev/skorch/compare/v0.10.0...HEAD
[0.4.0]: https://github.com/skorch-dev/skorch/compare/v0.3.0...v0.4.0
[0.5.0]: https://github.com/skorch-dev/skorch/compare/v0.4.0...v0.5.0
[0.6.0]: https://github.com/skorch-dev/skorch/compare/v0.5.0...v0.6.0
[0.7.0]: https://github.com/skorch-dev/skorch/compare/v0.6.0...v0.7.0
[0.8.0]: https://github.com/skorch-dev/skorch/compare/v0.7.0...v0.8.0
[0.9.0]: https://github.com/skorch-dev/skorch/compare/v0.8.0...v0.9.0
[0.10.0]: https://github.com/skorch-dev/skorch/compare/v0.9.0...v0.10.0
[0.11.0]: https://github.com/skorch-dev/skorch/compare/v0.10.0...v0.11.0
[0.12.0]: https://github.com/skorch-dev/skorch/compare/v0.11.0...v0.12.0
[0.12.1]: https://github.com/skorch-dev/skorch/compare/v0.12.0...v0.12.1<|MERGE_RESOLUTION|>--- conflicted
+++ resolved
@@ -15,14 +15,9 @@
 ### Changed
 
 ### Fixed
-<<<<<<< HEAD
 - Fixed install command to work with recent changes in Google Colab (#928)
 - Fixed a couple of bugs related to using non-default modules and criteria (#927)
 - Fixed a bug when using `AccelerateMixin` in a multi-GPU setup (#947)
-=======
-- Fixed install command to work with recent changes in Google Colab. (#928)
-- Fixes a couple of bugs related to using non-default modules and criteria (#927)
->>>>>>> c909e14a
 
 ## [0.12.1] - 2022-11-18
 
