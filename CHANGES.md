--- conflicted
+++ resolved
@@ -9,11 +9,8 @@
 
 ### Added
 
-<<<<<<< HEAD
 - Added `NeptuneLogger` callback for logging experiment metadata to neptune.ai
-=======
 - Add DataFrameTransformer, an sklearn compatible transformer that helps working with pandas DataFrames by transforming the DataFrame into a representation that works well with neural networks (#507)
->>>>>>> 9db322a2
 
 ### Changed
 
