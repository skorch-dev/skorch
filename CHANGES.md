# Changelog

All notable changes to this project will be documented in this file.

The format is based on [Keep a Changelog](https://keepachangelog.com/en/1.0.0/),
and this project adheres to [Semantic Versioning](https://semver.org/spec/v2.0.0.html).

## [Unreleased]

### Added
- Added `load_best` attribute to `EarlyStopping` callback to automatically load module weights of the best result at the end of training
- Added a method, `trim_for_prediction`, on the net classes, which trims the net from everything not required for using it for prediction; call this after fitting to reduce the size of the net
- Added experimental support for [huggingface accelerate](https://github.com/huggingface/accelerate); use the provided mixin class to add advanced training capabilities provided by the accelerate library to skorch

### Changed
- Initialize data loaders for training and validation dataset once per fit call instead of once per epoch ([migration guide](https://skorch.readthedocs.io/en/stable/user/FAQ.html#migration-from-0-11-to-0-12))
- It is now possible to call `np.asarray` with `SliceDataset`s (#858)
- Add integration for Huggingface tokenizers; use `skorch.hf.HuggingfaceTokenizer` to train a Huggingface tokenizer on your custom data; use `skorch.hf.HuggingfacePretrainedTokenizer` to load a pre-trained Huggingface tokenizer

### Fixed
- Fix a bug in `SliceDataset` that prevented it to be used with `to_numpy` (#858)
<<<<<<< HEAD
- Fix a bug that in some cases could prevent loading a net that was trained with CUDA without CUDA
=======
- Fix a bug that occurred when loading a net that has device set to None
>>>>>>> ef23ce4f

## [0.11.0] - 2021-10-11

### Added

- Added `load_best` attribute to `Checkpoint` callback to automatically load state of the best result at the end of training
- Added a `get_all_learnable_params` method to retrieve the named parameters of all PyTorch modules defined on the net, including of criteria if applicable
- Added `MlflowLogger` callback for logging to Mlflow (#769)
- Added `InputShapeSetter` callback for automatically setting the input dimension of the PyTorch module
- Added a new module to support Gaussian Processes through [GPyTorch](https://gpytorch.ai/). To learn more about it, read the [GP documentation](https://skorch.readthedocs.io/en/latest/user/probabilistic.html) or take a look at the [GP notebook](https://nbviewer.jupyter.org/github/skorch-dev/skorch/blob/master/notebooks/Gaussian_Processes.ipynb). This feature is experimental, i.e. the API could be changed in the future in a backwards incompatible way (#782)

### Changed

- Changed the signature of `validation_step`, `train_step_single`, `train_step`, `evaluation_step`, `on_batch_begin`, and `on_batch_end` such that instead of receiving `X` and `y`, they receive the whole batch; this makes it easier to deal with datasets that don't strictly return an `(X, y)` tuple, which is true for quite a few PyTorch datasets; please refer to the [migration guide](https://skorch.readthedocs.io/en/latest/user/FAQ.html#migration-from-0-10-to-0-11) if you encounter problems (#699)
- Checking of arguments to `NeuralNet` is now during `.initialize()`, not during `__init__`, to avoid raising false positives for yet unknown module or optimizer attributes
- Modules, criteria, and optimizers that are added to a net by the user are now first class: skorch takes care of setting train/eval mode, moving to the indicated device, and updating all learnable parameters during training (check the [docs](https://skorch.readthedocs.io/en/latest/user/customization.html#initialization-and-custom-modules) for more details, #751)
- `CVSplit` is renamed to `ValidSplit` to avoid confusion (#752)

### Fixed

- Fixed a few bugs in the `net.history` implementation (#776)
- Fixed a bug in `TrainEndCheckpoint` that prevented it from being unpickled (#773)

## [0.10.0] - 2021-03-23

### Added

- Added `SacredLogger` callback for logging to Sacred (#725)
- CLI helper function now also supports normal (i.e. non-skorch) sklearn estimators
- Disabling all callbacks is now supported (which allows reducing overhead,
  which is especially relevant for small models).
- `LRScheduler` now correctly passes the value being monitored to `ReduceLROnPlateau`. (#738)

### Changed

- We no longer pass the `epoch` parameter to LR schedulers, since that parameter has been deprecated. We now rely on the scheduler to keep track of the epoch itself.
- Changed implementation of `net.history` access to make it faster; this should result in a nice speedup when dealing with very small model/data but otherwise not have any noticeable effects; if you encounter bugs, though, please create an issue

### Fixed

## [0.9.0] - 2020-08-30

### Added

- Added the `event_name` argument for `LRScheduler` for optional recording of LR changes inside `net.history`. NOTE: Supported only in Pytorch>=1.4
- Make it easier to add custom modules or optimizers to a neural net class by automatically registering them where necessary and by making them available to set_params
- Added the `step_every` argument for `LRScheduler` to set whether the scheduler step should be taken on every epoch or on every batch.
- Added the `scoring` module with `loss_scoring` function, which computes the net's loss (using `get_loss`) on provided input data.
- Added a parameter `predict_nonlinearity` to `NeuralNet` which allows users to control the nonlinearity to be applied to the module output when calling `predict` and `predict_proba` (#637, #661)
- Added the possibility to save the criterion with `save_params` and with checkpoint callbacks
- Added the possibility to save custom modules with `save_params` and with checkpoint callbacks

### Changed

- Removed support for schedulers with a `batch_step()` method in `LRScheduler`.
- Raise `FutureWarning` in `CVSplit` when `random_state` is not used. Will raise an exception in a future (#620)
- The behavior of method `net.get_params` changed to make it more consistent with sklearn: it will no longer return "learned" attributes like `module_`; therefore, functions like `sklearn.base.clone`, when called with a fitted net, will no longer return a fitted net but instead an uninitialized net; if you want a copy of a fitted net, use `copy.deepcopy` instead;`net.get_params` is used under the hood by many sklearn functions and classes, such as `GridSearchCV`, whose behavior may thus be affected by the change. (#521, #527)
- Raise `FutureWarning` when using `CyclicLR` scheduler, because the default behavior has changed from taking a step every batch to taking a step every epoch. (#626)
- Set train/validation on criterion if it's a PyTorch module (#621)
- Don't pass `y=None` to `NeuralNet.train_split` to enable the direct use of split functions without positional `y` in their signatures. This is useful when working with unsupervised data (#605).
- `to_numpy` is now able to unpack dicts and lists/tuples (#657, #658)
- When using `CrossEntropyLoss`, softmax is now automatically applied to the output when calling `predict` or `predict_proba`

### Fixed

- Fixed a bug where `CyclicLR` scheduler would update during both training and validation rather than just during training.
- Fixed a bug introduced by moving the `optimizer.zero_grad()` call outside of the train step function, making it incompatible with LBFGS and other optimizers that call the train step several times per batch (#636)
- Fixed pickling of the `ProgressBar` callback (#656)

## [0.8.0] - 2020-04-11

### Added

- Added `NeptuneLogger` callback for logging experiment metadata to neptune.ai (#586)
- Add `DataFrameTransformer`, an sklearn compatible transformer that helps working with pandas DataFrames by transforming the DataFrame into a representation that works well with neural networks (#507)
- Added `WandbLogger` callback for logging to Weights & Biases (#607)
- Added `None` option to `device` which leaves the device(s) unmodified (#600)
- Add `PassthroughScoring`, a scoring callback that just calculates the average score of a metric determined at batch level and then writes it to the epoch level (#595)

### Changed

- When using caching in scoring callbacks, no longer uselessly iterate over the data; this can save time if iteration is slow (#552, #557)
- Cleaned up duplicate code in the `fit_loop` (#564)

### Future Changes

- WARNING: In release 0.10.0 of skorch, Python 3.5 support will be officially dropped (#634)

### Fixed

- Make skorch compatible with sklearn 0.22 (#571, #573, #575)
- Fixed a bug that could occur when a new "settable" (via `set_params`) attribute was added to `NeuralNet` whose name starts the same as an existing attribute's name (#590)

## [0.7.0] - 2019-11-29

### Added

- More careful check for wrong parameter names being passed to `NeuralNet` (#500)
- More helpful error messages when trying to predict using an uninitialized model
- Add `TensorBoard` callback for automatic logging to tensorboard
- Make `NeuralNetBinaryClassifier` work with `sklearn.calibration.CalibratedClassifierCV`
- Improve `NeuralNetBinaryClassifier` compatibility with certain sklearn metrics (#515)
- `NeuralNetBinaryClassifier` automatically squeezes module output if necessary (#515)
- `NeuralNetClassifier` now has a `classes_` attribute after fit is called, which is inferred from y by default (#465, #486)
- `NeuralNet.load_params` with a checkpoint now initializes when needed (#497)

### Changed

- Improve numerical stability when using `NLLLoss` in `NeuralNetClassifer` (#491)
- Refactor code to make gradient accumulation easier to implement (#506)
- `NeuralNetBinaryClassifier.predict_proba` now returns a 2-dim array; to access the "old" `y_proba`, take `y_proba[:, 1]` (#515)
- `net.history` is now a property that accesses `net.history_`, which stores the `History` object (#527)
- Remove deprecated `skorch.callbacks.CyclicLR`, use `torch.optim.lr_scheduler.CyclicLR` instead

### Future Changes

- WARNING: In a future release, the behavior of method `net.get_params` will change to make it more consistent with sklearn: it will no longer return "learned" attributes like `module_`. Therefore, functions like `sklearn.base.clone`, when called with a fitted net, will no longer return a fitted net but instead an uninitialized net. If you want a copy of a fitted net, use `copy.deepcopy` instead. Note that `net.get_params` is used under the hood by many sklearn functions and classes, such as `GridSearchCV`, whose behavior may thus be affected by the change. (#521, #527)

### Fixed

- Fixed a bug that caused `LoadInitState` not to work with `TrainEndCheckpoint` (#528)
- Fixed `NeuralNetBinaryClassifier` wrongly squeezing the batch dimension when using `batch_size = 1` (#558)


## [0.6.0] - 2019-07-19

### Added

- Adds FAQ entry regarding the initialization behavior of `NeuralNet` when passed instantiated models. (#409)
- Added CUDA pickle test including an artifact that supports testing on CUDA-less CI machines
- Adds `train_batch_count` and `valid_batch_count` to history in training loop. (#445)
- Adds score method for NeuralNetClassifier, NeuralNetBinaryClassifier, and NeuralNetRegressor (#469)
- Wrapper class for torch Datasets to make them work with some sklearn features (e.g. grid search). (#443)

### Changed

- Repository moved to https://github.com/skorch-dev/skorch/, please change your git remotes
- Treat cuda dependent attributes as prefix to cover values set using `set_params` since
  previously `"criterion_"` would not match `net.criterion__weight` as set by
  `net.set_params(criterion__weight=w)`
- skorch pickle format changed in order to improve CUDA compatibility, if you have pickled models, please re-pickle them to be able to load them in the future
- `net.criterion_` and its parameters are now moved to target device when using criteria that inherit from `torch.nn.Module`. Previously the user had to make sure that parameters such as class weight are on the compute device
- skorch now assumes PyTorch >= 1.1.0. This mainly affects learning rate schedulers, whose inner workings have been changed with version 1.1.0. This update will also invalidate pickled skorch models after a change introduced in PyTorch optimizers.

### Fixed

- Include requirements in MANIFEST.in
- Add `criterion_` to `NeuralNet.cuda_dependent_attributes_` to avoid issues with criterion
  weight tensors from, e.g., `NLLLoss` (#426)
- `TrainEndCheckpoint` can be cloned by `sklearn.base.clone`. (#459)


## [0.5.0] - 2018-12-13

### Added

- [Basic usage notebook][1810251445] now runs on Google Colab
- [Advanced usage notebook][1810261633] now runs on Google Colab
- [MNIST with scikit-learn and skorch][1811011230] now runs on Google Colab
- Better user-facing messages when module or optimizer are re-initialized
- Added an experimental API (`net._register_virtual_param`) to register "virtual"
  parameters on the network with custom setter functions. (#369)
- Setting parameters `lr`, `momentum`, `optimizer__lr`, etc. no longer resets
  the optmizer. As of now you can do `net.set_params(lr=0.03)` or
  `net.set_params(optimizer__param_group__0__momentum=0.86)` without triggering
  a re-initialization of the optimizer (#369)
- Support for scipy sparse CSR matrices as input (as, e.g., returned by sklearn's
  `CountVectorizer`); note that they are cast to dense matrices during batching
- Helper functions to build command line interfaces with almost no
  boilerplate, [example][1811191713] that shows usage

[1810251445]: https://colab.research.google.com/github/skorch-dev/skorch/blob/master/notebooks/Basic_Usage.ipynb
[1810261633]: https://colab.research.google.com/github/skorch-dev/skorch/blob/master/notebooks/Advanced_Usage.ipynb
[1811011230]: https://colab.research.google.com/github/skorch-dev/skorch/blob/master/notebooks/MNIST.ipynb
[1811191713]: https://github.com/skorch-dev/skorch/tree/master/examples/cli

### Changed

- Reduce overhead of `BatchScoring` when using `train_loss_score` or `valid_loss_score` by skipping superfluous inference step (#381)
- The `on_grad_computed` callback function will yield an iterable for `named_parameters` only when it is used to reduce the run-time overhead of the call (#379)
- Default `fn_prefix` in `TrainEndCheckpoint` is now `train_end_` (#391)
- Issues a warning when `Checkpoints`'s `monitor` parameter is set to `monitor` and the history contains `<monitor>_best`. (#399)

### Fixed

- Re-initialize optimizer when `set_params` is called with `lr` argument (#372)
- Copying a `SliceDict` now returns a `SliceDict` instead of a `dict` (#388)
- Calling `==` on `SliceDict`s now works as expected when values are numpy arrays and torch tensors


## [0.4.0] - 2018-10-24

### Added

- Support for PyTorch 0.4.1
- There is no need to explicitly name callbacks anymore (names are assigned automatically, name conflicts are resolved).
- You can now access the training data in the `on_grad_computed` event
- There is a new [image segmentation example][1]
- Easily create toy network instances for quick experiments using [`skorch.toy.make_classifier`][2] and friends
- New [`ParamMapper`][3] callback to modify/freeze/unfreeze parameters at certain point in time during training:
```python
>>> from sklearn.callbacks import Freezer, Unfreezer
>>> net = Net(module, callbacks=[Freezer('layer*.weight'), Unfreezer('layer*.weight', at=10)])
```
- Refactored `EpochScoring` for easier sub-classing
- `Checkpoint` callback now supports saving the optimizer, this avoids problems with stateful
  optimizers such as `Adam` or `RMSprop` (#360)
- Added `LoadInitState` callback for easy continued training from checkpoints (#360)
- `NeuralNetwork.load_params` now supports loading from `Checkpoint` instances
- Added documentation for [saving and loading][4]

[1]: https://nbviewer.jupyter.org/github/skorch-dev/skorch/blob/master/examples/nuclei_image_segmentation/Nuclei_Image_Segmentation.ipynb
[2]: https://skorch.readthedocs.io/en/latest/toy.html
[3]: https://skorch.readthedocs.io/en/latest/callbacks.html#skorch.callbacks.ParamMapper
[4]: https://skorch.readthedocs.io/en/latest/user/save_load.html

### Changed

- The `ProgressBar` callback now determines the batches per epoch automatically by default (`batches_per_epoch=auto`)
- The `on_grad_computed` event now has access to the current training data batch

### Deprecated

- Deprecated `filtered_optimizer` in favor of `Freezer` callback (#346)
- `NeuralNet.load_params` and `NeuralNet.save_params` deprecate `f` parameter for the sake
  of `f_optimizer`, `f_params` and `f_history` (#360)

### Fixed

- `uses_placeholder_y` should not require existence of `y` field (#311)
- LR scheduler creates `batch_idx` on first run (#314)
- Use `OrderedDict` for callbacks to fix python 3.5 compatibility issues (#331)
- Make `to_tensor` work correctly with `PackedSequence` (#335)
- Rewrite `History` to not use any recursion to avoid memory leaks during exceptions (#312)
- Use `flaky` in some neural network tests to hide platform differences
- Fixes ReduceLROnPlateau when mode == max (#363)
- Fix disconnected weights between net and optimizer after copying the net with `copy.deepcopy` (#318)
- Fix a bug that intefered with loading CUDA models when the model was a CUDA tensor but
  the net was configured to use the CPU (#354, #358)


[Unreleased]: https://github.com/skorch-dev/skorch/compare/v0.10.0...HEAD
[0.4.0]: https://github.com/skorch-dev/skorch/compare/v0.3.0...v0.4.0
[0.5.0]: https://github.com/skorch-dev/skorch/compare/v0.4.0...v0.5.0
[0.6.0]: https://github.com/skorch-dev/skorch/compare/v0.5.0...v0.6.0
[0.7.0]: https://github.com/skorch-dev/skorch/compare/v0.6.0...v0.7.0
[0.8.0]: https://github.com/skorch-dev/skorch/compare/v0.7.0...v0.8.0
[0.9.0]: https://github.com/skorch-dev/skorch/compare/v0.8.0...v0.9.0
[0.10.0]: https://github.com/skorch-dev/skorch/compare/v0.9.0...v0.10.0
[0.11.0]: https://github.com/skorch-dev/skorch/compare/v0.10.0...v0.11.0<|MERGE_RESOLUTION|>--- conflicted
+++ resolved
@@ -19,11 +19,8 @@
 
 ### Fixed
 - Fix a bug in `SliceDataset` that prevented it to be used with `to_numpy` (#858)
-<<<<<<< HEAD
-- Fix a bug that in some cases could prevent loading a net that was trained with CUDA without CUDA
-=======
-- Fix a bug that occurred when loading a net that has device set to None
->>>>>>> ef23ce4f
+- Fix a bug that occurred when loading a net that has device set to None (#876)
+- Fix a bug that in some cases could prevent loading a net that was trained with CUDA without CUDA (#877)
 
 ## [0.11.0] - 2021-10-11
 
