--- conflicted
+++ resolved
@@ -11,11 +11,8 @@
 
 - More careful check for wrong parameter names being passed to NeuralNet (#500)
 - More helpful error messages when trying to predict using an uninitialized model
-<<<<<<< HEAD
+- Add TensorBoard callback for automatic logging to tensorboard
 - Add DataFrameTransformer, an sklearn compatible transformer that helps working with pandas DataFrames by transforming the DataFrame into a representation that works well with neural networks
-=======
-- Add TensorBoard callback for automatic logging to tensorboard
->>>>>>> d4865aa7
 
 ### Changed
 
