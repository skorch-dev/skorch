# Changelog

All notable changes to this project will be documented in this file.

The format is based on [Keep a Changelog](https://keepachangelog.com/en/1.0.0/),
and this project adheres to [Semantic Versioning](https://semver.org/spec/v2.0.0.html).

## [Unreleased]

### Added

<<<<<<< HEAD
- Added `NeptuneLogger` callback for logging experiment metadata to neptune.ai
- Add DataFrameTransformer, an sklearn compatible transformer that helps working with pandas DataFrames by transforming the DataFrame into a representation that works well with neural networks (#507)
- Make it easier to add custom modules or optimizers to a neural net class by automatically registering them where necessary and by making them available to set_params
=======
- Added the `event_name` argument for `LRScheduler` for optional recording of LR changes inside `net.history`. NOTE: Supported only in Pytorch>=1.4

### Changed

- Removed support for schedulers with a `batch_step()` method in `LRScheduler`. 
- Raise `FutureWarning` in `CVSplit` when `random_state` is not used. Will raise an exception in a future (#620)
- The behavior of method `net.get_params` changed to make it more consistent with sklearn: it will no longer return "learned" attributes like `module_`; therefore, functions like `sklearn.base.clone`, when called with a fitted net, will no longer return a fitted net but instead an uninitialized net; if you want a copy of a fitted net, use `copy.deepcopy` instead;`net.get_params` is used under the hood by many sklearn functions and classes, such as `GridSearchCV`, whose behavior may thus be affected by the change. (#521, #527)

### Fixed

- Fixed a bug where `CyclicLR` scheduler would update during both training and validation rather than just during training.

## [0.8.0] - 2019-04-11

### Added

- Added `NeptuneLogger` callback for logging experiment metadata to neptune.ai (#586)
- Add `DataFrameTransformer`, an sklearn compatible transformer that helps working with pandas DataFrames by transforming the DataFrame into a representation that works well with neural networks (#507)
- Added `WandbLogger` callback for logging to Weights & Biases (#607)
- Added `None` option to `device` which leaves the device(s) unmodified (#600)
- Add `PassthroughScoring`, a scoring callback that just calculates the average score of a metric determined at batch level and then writes it to the epoch level (#595)
>>>>>>> 1f6b5428

### Changed

- When using caching in scoring callbacks, no longer uselessly iterate over the data; this can save time if iteration is slow (#552, #557)
- Cleaned up duplicate code in the `fit_loop` (#564)

### Fixed

- Make skorch compatible with sklearn 0.22 (#571, #573, #575)
- Fixed a bug that could occur when a new "settable" (via `set_params`) attribute was added to `NeuralNet` whose name starts the same as an existing attribute's name (#590)

## [0.7.0] - 2019-11-29

### Added

- More careful check for wrong parameter names being passed to `NeuralNet` (#500)
- More helpful error messages when trying to predict using an uninitialized model
- Add `TensorBoard` callback for automatic logging to tensorboard
- Make `NeuralNetBinaryClassifier` work with `sklearn.calibration.CalibratedClassifierCV`
- Improve `NeuralNetBinaryClassifier` compatibility with certain sklearn metrics (#515)
- `NeuralNetBinaryClassifier` automatically squeezes module output if necessary (#515)
- `NeuralNetClassifier` now has a `classes_` attribute after fit is called, which is inferred from y by default (#465, #486)
- `NeuralNet.load_params` with a checkpoint now initializes when needed (#497)

### Changed

- Improve numerical stability when using `NLLLoss` in `NeuralNetClassifer` (#491)
- Refactor code to make gradient accumulation easier to implement (#506)
- `NeuralNetBinaryClassifier.predict_proba` now returns a 2-dim array; to access the "old" `y_proba`, take `y_proba[:, 1]` (#515)
- `net.history` is now a property that accesses `net.history_`, which stores the `History` object (#527)
- Remove deprecated `skorch.callbacks.CyclicLR`, use `torch.optim.lr_scheduler.CyclicLR` instead

### Future Changes

- WARNING: In a future release, the behavior of method `net.get_params` will change to make it more consistent with sklearn: it will no longer return "learned" attributes like `module_`. Therefore, functions like `sklearn.base.clone`, when called with a fitted net, will no longer return a fitted net but instead an uninitialized net. If you want a copy of a fitted net, use `copy.deepcopy` instead. Note that `net.get_params` is used under the hood by many sklearn functions and classes, such as `GridSearchCV`, whose behavior may thus be affected by the change. (#521, #527)

### Fixed

- Fixed a bug that caused `LoadInitState` not to work with `TrainEndCheckpoint` (#528)
- Fixed `NeuralNetBinaryClassifier` wrongly squeezing the batch dimension when using `batch_size = 1` (#558)


## [0.6.0] - 2019-07-19

### Added

- Adds FAQ entry regarding the initialization behavior of `NeuralNet` when passed instantiated models. (#409)
- Added CUDA pickle test including an artifact that supports testing on CUDA-less CI machines
- Adds `train_batch_count` and `valid_batch_count` to history in training loop. (#445)
- Adds score method for NeuralNetClassifier, NeuralNetBinaryClassifier, and NeuralNetRegressor (#469)
- Wrapper class for torch Datasets to make them work with some sklearn features (e.g. grid search). (#443)

### Changed

- Repository moved to https://github.com/skorch-dev/skorch/, please change your git remotes
- Treat cuda dependent attributes as prefix to cover values set using `set_params` since
  previously `"criterion_"` would not match `net.criterion__weight` as set by
  `net.set_params(criterion__weight=w)`
- skorch pickle format changed in order to improve CUDA compatibility, if you have pickled models, please re-pickle them to be able to load them in the future
- `net.criterion_` and its parameters are now moved to target device when using criteria that inherit from `torch.nn.Module`. Previously the user had to make sure that parameters such as class weight are on the compute device
- skorch now assumes PyTorch >= 1.1.0. This mainly affects learning rate schedulers, whose inner workings have been changed with version 1.1.0. This update will also invalidate pickled skorch models after a change introduced in PyTorch optimizers.

### Fixed

- Include requirements in MANIFEST.in
- Add `criterion_` to `NeuralNet.cuda_dependent_attributes_` to avoid issues with criterion
  weight tensors from, e.g., `NLLLoss` (#426)
- `TrainEndCheckpoint` can be cloned by `sklearn.base.clone`. (#459)


## [0.5.0] - 2018-12-13

### Added

- [Basic usage notebook][1810251445] now runs on Google Colab
- [Advanced usage notebook][1810261633] now runs on Google Colab
- [MNIST with scikit-learn and skorch][1811011230] now runs on Google Colab
- Better user-facing messages when module or optimizer are re-initialized
- Added an experimental API (`net._register_virtual_param`) to register "virtual"
  parameters on the network with custom setter functions. (#369)
- Setting parameters `lr`, `momentum`, `optimizer__lr`, etc. no longer resets
  the optmizer. As of now you can do `net.set_params(lr=0.03)` or
  `net.set_params(optimizer__param_group__0__momentum=0.86)` without triggering
  a re-initialization of the optimizer (#369)
- Support for scipy sparse CSR matrices as input (as, e.g., returned by sklearn's
  `CountVectorizer`); note that they are cast to dense matrices during batching
- Helper functions to build command line interfaces with almost no
  boilerplate, [example][1811191713] that shows usage

[1810251445]: https://colab.research.google.com/github/skorch-dev/skorch/blob/master/notebooks/Basic_Usage.ipynb
[1810261633]: https://colab.research.google.com/github/skorch-dev/skorch/blob/master/notebooks/Advanced_Usage.ipynb
[1811011230]: https://colab.research.google.com/github/skorch-dev/skorch/blob/master/notebooks/MNIST.ipynb
[1811191713]: https://github.com/skorch-dev/skorch/tree/master/examples/cli

### Changed

- Reduce overhead of `BatchScoring` when using `train_loss_score` or `valid_loss_score` by skipping superfluous inference step (#381)
- The `on_grad_computed` callback function will yield an iterable for `named_parameters` only when it is used to reduce the run-time overhead of the call (#379)
- Default `fn_prefix` in `TrainEndCheckpoint` is now `train_end_` (#391)
- Issues a warning when `Checkpoints`'s `monitor` parameter is set to `monitor` and the history contains `<monitor>_best`. (#399)

### Fixed

- Re-initialize optimizer when `set_params` is called with `lr` argument (#372)
- Copying a `SliceDict` now returns a `SliceDict` instead of a `dict` (#388)
- Calling `==` on `SliceDict`s now works as expected when values are numpy arrays and torch tensors


## [0.4.0] - 2018-10-24

### Added

- Support for PyTorch 0.4.1
- There is no need to explicitly name callbacks anymore (names are assigned automatically, name conflicts are resolved).
- You can now access the training data in the `on_grad_computed` event
- There is a new [image segmentation example][1]
- Easily create toy network instances for quick experiments using [`skorch.toy.make_classifier`][2] and friends
- New [`ParamMapper`][3] callback to modify/freeze/unfreeze parameters at certain point in time during training:
```python
>>> from sklearn.callbacks import Freezer, Unfreezer
>>> net = Net(module, callbacks=[Freezer('layer*.weight'), Unfreezer('layer*.weight', at=10)])
```
- Refactored `EpochScoring` for easier sub-classing
- `Checkpoint` callback now supports saving the optimizer, this avoids problems with stateful
  optimizers such as `Adam` or `RMSprop` (#360)
- Added `LoadInitState` callback for easy continued training from checkpoints (#360)
- `NeuralNetwork.load_params` now supports loading from `Checkpoint` instances
- Added documentation for [saving and loading][4]

[1]: https://nbviewer.jupyter.org/github/skorch-dev/skorch/blob/master/examples/nuclei_image_segmentation/Nuclei_Image_Segmentation.ipynb
[2]: https://skorch.readthedocs.io/en/latest/toy.html
[3]: https://skorch.readthedocs.io/en/latest/callbacks.html#skorch.callbacks.ParamMapper
[4]: https://skorch.readthedocs.io/en/latest/user/save_load.html

### Changed

- The `ProgressBar` callback now determines the batches per epoch automatically by default (`batches_per_epoch=auto`)
- The `on_grad_computed` event now has access to the current training data batch

### Deprecated

- Deprecated `filtered_optimizer` in favor of `Freezer` callback (#346)
- `NeuralNet.load_params` and `NeuralNet.save_params` deprecate `f` parameter for the sake
  of `f_optimizer`, `f_params` and `f_history` (#360)

### Fixed

- `uses_placeholder_y` should not require existence of `y` field (#311)
- LR scheduler creates `batch_idx` on first run (#314)
- Use `OrderedDict` for callbacks to fix python 3.5 compatibility issues (#331)
- Make `to_tensor` work correctly with `PackedSequence` (#335)
- Rewrite `History` to not use any recursion to avoid memory leaks during exceptions (#312)
- Use `flaky` in some neural network tests to hide platform differences
- Fixes ReduceLROnPlateau when mode == max (#363)
- Fix disconnected weights between net and optimizer after copying the net with `copy.deepcopy` (#318)
- Fix a bug that intefered with loading CUDA models when the model was a CUDA tensor but
  the net was configured to use the CPU (#354, #358)


[Unreleased]: https://github.com/skorch-dev/skorch/compare/v0.8.0...HEAD
[0.4.0]: https://github.com/skorch-dev/skorch/compare/v0.3.0...v0.4.0
[0.5.0]: https://github.com/skorch-dev/skorch/compare/v0.4.0...v0.5.0
[0.6.0]: https://github.com/skorch-dev/skorch/compare/v0.5.0...v0.6.0
[0.7.0]: https://github.com/skorch-dev/skorch/compare/v0.6.0...v0.7.0
[0.8.0]: https://github.com/skorch-dev/skorch/compare/v0.7.0...v0.8.0<|MERGE_RESOLUTION|>--- conflicted
+++ resolved
@@ -9,12 +9,8 @@
 
 ### Added
 
-<<<<<<< HEAD
-- Added `NeptuneLogger` callback for logging experiment metadata to neptune.ai
-- Add DataFrameTransformer, an sklearn compatible transformer that helps working with pandas DataFrames by transforming the DataFrame into a representation that works well with neural networks (#507)
+- Added the `event_name` argument for `LRScheduler` for optional recording of LR changes inside `net.history`. NOTE: Supported only in Pytorch>=1.4
 - Make it easier to add custom modules or optimizers to a neural net class by automatically registering them where necessary and by making them available to set_params
-=======
-- Added the `event_name` argument for `LRScheduler` for optional recording of LR changes inside `net.history`. NOTE: Supported only in Pytorch>=1.4
 
 ### Changed
 
@@ -35,7 +31,6 @@
 - Added `WandbLogger` callback for logging to Weights & Biases (#607)
 - Added `None` option to `device` which leaves the device(s) unmodified (#600)
 - Add `PassthroughScoring`, a scoring callback that just calculates the average score of a metric determined at batch level and then writes it to the epoch level (#595)
->>>>>>> 1f6b5428
 
 ### Changed
 
