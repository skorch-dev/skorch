--- conflicted
+++ resolved
@@ -17,11 +17,8 @@
 ### Changed
 
 - We no longer pass the `epoch` parameter to LR schedulers, since that parameter has been deprecated. We now rely on the scheduler to keep track of the epoch itself.
-<<<<<<< HEAD
+- Changed implementation of `net.history` access to make it faster; this should result in a nice speedup when dealing with very small model/data but otherwise not have any noticeable effects; if you encounter bugs, though, please create an issue
 - Changed the signature of `validation_step`, `train_step_single`, `train_step`, `evaluation_step`, `on_batch_begin`, and `on_batch_end` such that instead of receiving `X` and `y`, they receive the whole batch; this makes it easier to deal with datasets that don't strictly return an `(X, y)` tuple, which is true for quite a few PyTorch datasets; please refer to the [migration guide](https://skorch.readthedocs.io/en/stable/user/FAQ.html#migration-from-0-9-to-0-10) if you encounter problems
-=======
-- Changed implementation of `net.history` access to make it faster; this should result in a nice speedup when dealing with very small model/data but otherwise not have any noticeable effects; if you encounter bugs, though, please create an issue
->>>>>>> d264809f
 
 ### Fixed
 
