--- conflicted
+++ resolved
@@ -15,15 +15,12 @@
 ### Changed
 
 ### Fixed
-<<<<<<< HEAD
 - Fixed install command to work with recent changes in Google Colab (#928)
 - Fixed a couple of bugs related to using non-default modules and criteria (#927)
 - Fixed a bug when using `AccelerateMixin` in a multi-GPU setup (#947)
-=======
 - `_get_param_names` returns a list instead of a generator so that subsequent
   error messages return useful information instead of a generator `repr`
   string (#925)
->>>>>>> f9e611f1
 
 ## [0.12.1] - 2022-11-18
 
