# Changelog

All notable changes to this project will be documented in this file.

The format is based on [Keep a Changelog](https://keepachangelog.com/en/1.0.0/),
and this project adheres to [Semantic Versioning](https://semver.org/spec/v2.0.0.html).

## [Unreleased]

### Added
- `SkorchDoctor`: A helper class that assists in understanding and debugging the neural net training, see [this notebook](https://nbviewer.org/github/skorch-dev/skorch/blob/master/notebooks/Skorch_Doctor.ipynb) (#912)

- Add support for compiled PyTorch modules using the `torch.compile` function, introduced in [PyTorch 2.0 release](https://pytorch.org/get-started/pytorch-2.0/), which can greatly improve performance on new GPU architectures; to use it, initialize your net with the `compile=True` argument, further compilation arguments can be specified using the dunder notation, e.g. `compile__dynamic=True`
- Add a class [`DistributedHistory`](https://skorch.readthedocs.io/en/latest/history.html#skorch.history.DistributedHistory) which should be used when training in a multi GPU setting (#955)

### Changed

### Fixed
<<<<<<< HEAD
- Fixed install command to work with recent changes in Google Colab. (#928)
- Fixes a couple of bugs related to using non-default modules and criteria (#927)
=======
- Fixed install command to work with recent changes in Google Colab (#928)
- Fixed a couple of bugs related to using non-default modules and criteria (#927)
- Fixed a bug when using `AccelerateMixin` in a multi-GPU setup (#947)
>>>>>>> 3c7fa605

## [0.12.1] - 2022-11-18

### Changed

- `NeptuneLogger` was updated to work with recent versions of Neptune client (v0.14.3 or higher); it now logs some additional data, including the model summary, configuration, and learning rate (when available) (#906)

### Fixed

- Fixed an error that could occur with specific combinations of gpytorch and PyTorch versions (#913)

## [0.12.0] - 2022-10-07

### Added
- Added `load_best` attribute to `EarlyStopping` callback to automatically load module weights of the best result at the end of training
- Added a method, `trim_for_prediction`, on the net classes, which trims the net from everything not required for using it for prediction; call this after fitting to reduce the size of the net
- Added experimental support for [huggingface accelerate](https://github.com/huggingface/accelerate); use the provided mixin class to add advanced training capabilities provided by the accelerate library to skorch
- Add integration for Huggingface tokenizers; use `skorch.hf.HuggingfaceTokenizer` to train a Huggingface tokenizer on your custom data; use `skorch.hf.HuggingfacePretrainedTokenizer` to load a pre-trained Huggingface tokenizer
- Added support for creating model checkpoints on Hugging Face Hub using [`HfHubStorage`](https://skorch.readthedocs.io/en/latest/hf.html#skorch.hf.HfHubStorage)
- Added a [notebook](https://nbviewer.org/github/skorch-dev/skorch/blob/master/notebooks/CORA-geometric.ipynb) that shows how to use skorch with PyTorch Geometric (#863)

### Changed
- The minimum required scikit-learn version has been bumped to 0.22.0
- Initialize data loaders for training and validation dataset once per fit call instead of once per epoch ([migration guide](https://skorch.readthedocs.io/en/stable/user/FAQ.html#migration-from-0-11-to-0-12))
- It is now possible to call `np.asarray` with `SliceDataset`s (#858)

### Fixed
- Fixed a bug in `SliceDataset` that prevented it to be used with `to_numpy` (#858)
- Fixed a bug that occurred when loading a net that has device set to None (#876)
- Fixed a bug that in some cases could prevent loading a net that was trained with CUDA without CUDA
- Enable skorch to work on M1/M2 Apple MacBooks (#884)

## [0.11.0] - 2021-10-11

### Added

- Added `load_best` attribute to `Checkpoint` callback to automatically load state of the best result at the end of training
- Added a `get_all_learnable_params` method to retrieve the named parameters of all PyTorch modules defined on the net, including of criteria if applicable
- Added `MlflowLogger` callback for logging to Mlflow (#769)
- Added `InputShapeSetter` callback for automatically setting the input dimension of the PyTorch module
- Added a new module to support Gaussian Processes through [GPyTorch](https://gpytorch.ai/). To learn more about it, read the [GP documentation](https://skorch.readthedocs.io/en/latest/user/probabilistic.html) or take a look at the [GP notebook](https://nbviewer.jupyter.org/github/skorch-dev/skorch/blob/master/notebooks/Gaussian_Processes.ipynb). This feature is experimental, i.e. the API could be changed in the future in a backwards incompatible way (#782)

### Changed

- Changed the signature of `validation_step`, `train_step_single`, `train_step`, `evaluation_step`, `on_batch_begin`, and `on_batch_end` such that instead of receiving `X` and `y`, they receive the whole batch; this makes it easier to deal with datasets that don't strictly return an `(X, y)` tuple, which is true for quite a few PyTorch datasets; please refer to the [migration guide](https://skorch.readthedocs.io/en/latest/user/FAQ.html#migration-from-0-10-to-0-11) if you encounter problems (#699)
- Checking of arguments to `NeuralNet` is now during `.initialize()`, not during `__init__`, to avoid raising false positives for yet unknown module or optimizer attributes
- Modules, criteria, and optimizers that are added to a net by the user are now first class: skorch takes care of setting train/eval mode, moving to the indicated device, and updating all learnable parameters during training (check the [docs](https://skorch.readthedocs.io/en/latest/user/customization.html#initialization-and-custom-modules) for more details, #751)
- `CVSplit` is renamed to `ValidSplit` to avoid confusion (#752)

### Fixed

- Fixed a few bugs in the `net.history` implementation (#776)
- Fixed a bug in `TrainEndCheckpoint` that prevented it from being unpickled (#773)

## [0.10.0] - 2021-03-23

### Added

- Added `SacredLogger` callback for logging to Sacred (#725)
- CLI helper function now also supports normal (i.e. non-skorch) sklearn estimators
- Disabling all callbacks is now supported (which allows reducing overhead,
  which is especially relevant for small models).
- `LRScheduler` now correctly passes the value being monitored to `ReduceLROnPlateau`. (#738)

### Changed

- We no longer pass the `epoch` parameter to LR schedulers, since that parameter has been deprecated. We now rely on the scheduler to keep track of the epoch itself.
- Changed implementation of `net.history` access to make it faster; this should result in a nice speedup when dealing with very small model/data but otherwise not have any noticeable effects; if you encounter bugs, though, please create an issue

### Fixed

## [0.9.0] - 2020-08-30

### Added

- Added the `event_name` argument for `LRScheduler` for optional recording of LR changes inside `net.history`. NOTE: Supported only in Pytorch>=1.4
- Make it easier to add custom modules or optimizers to a neural net class by automatically registering them where necessary and by making them available to set_params
- Added the `step_every` argument for `LRScheduler` to set whether the scheduler step should be taken on every epoch or on every batch.
- Added the `scoring` module with `loss_scoring` function, which computes the net's loss (using `get_loss`) on provided input data.
- Added a parameter `predict_nonlinearity` to `NeuralNet` which allows users to control the nonlinearity to be applied to the module output when calling `predict` and `predict_proba` (#637, #661)
- Added the possibility to save the criterion with `save_params` and with checkpoint callbacks
- Added the possibility to save custom modules with `save_params` and with checkpoint callbacks

### Changed

- Removed support for schedulers with a `batch_step()` method in `LRScheduler`.
- Raise `FutureWarning` in `CVSplit` when `random_state` is not used. Will raise an exception in a future (#620)
- The behavior of method `net.get_params` changed to make it more consistent with sklearn: it will no longer return "learned" attributes like `module_`; therefore, functions like `sklearn.base.clone`, when called with a fitted net, will no longer return a fitted net but instead an uninitialized net; if you want a copy of a fitted net, use `copy.deepcopy` instead;`net.get_params` is used under the hood by many sklearn functions and classes, such as `GridSearchCV`, whose behavior may thus be affected by the change. (#521, #527)
- Raise `FutureWarning` when using `CyclicLR` scheduler, because the default behavior has changed from taking a step every batch to taking a step every epoch. (#626)
- Set train/validation on criterion if it's a PyTorch module (#621)
- Don't pass `y=None` to `NeuralNet.train_split` to enable the direct use of split functions without positional `y` in their signatures. This is useful when working with unsupervised data (#605).
- `to_numpy` is now able to unpack dicts and lists/tuples (#657, #658)
- When using `CrossEntropyLoss`, softmax is now automatically applied to the output when calling `predict` or `predict_proba`

### Fixed

- Fixed a bug where `CyclicLR` scheduler would update during both training and validation rather than just during training.
- Fixed a bug introduced by moving the `optimizer.zero_grad()` call outside of the train step function, making it incompatible with LBFGS and other optimizers that call the train step several times per batch (#636)
- Fixed pickling of the `ProgressBar` callback (#656)

## [0.8.0] - 2020-04-11

### Added

- Added `NeptuneLogger` callback for logging experiment metadata to neptune.ai (#586)
- Add `DataFrameTransformer`, an sklearn compatible transformer that helps working with pandas DataFrames by transforming the DataFrame into a representation that works well with neural networks (#507)
- Added `WandbLogger` callback for logging to Weights & Biases (#607)
- Added `None` option to `device` which leaves the device(s) unmodified (#600)
- Add `PassthroughScoring`, a scoring callback that just calculates the average score of a metric determined at batch level and then writes it to the epoch level (#595)

### Changed

- When using caching in scoring callbacks, no longer uselessly iterate over the data; this can save time if iteration is slow (#552, #557)
- Cleaned up duplicate code in the `fit_loop` (#564)

### Future Changes

- WARNING: In release 0.10.0 of skorch, Python 3.5 support will be officially dropped (#634)

### Fixed

- Make skorch compatible with sklearn 0.22 (#571, #573, #575)
- Fixed a bug that could occur when a new "settable" (via `set_params`) attribute was added to `NeuralNet` whose name starts the same as an existing attribute's name (#590)

## [0.7.0] - 2019-11-29

### Added

- More careful check for wrong parameter names being passed to `NeuralNet` (#500)
- More helpful error messages when trying to predict using an uninitialized model
- Add `TensorBoard` callback for automatic logging to tensorboard
- Make `NeuralNetBinaryClassifier` work with `sklearn.calibration.CalibratedClassifierCV`
- Improve `NeuralNetBinaryClassifier` compatibility with certain sklearn metrics (#515)
- `NeuralNetBinaryClassifier` automatically squeezes module output if necessary (#515)
- `NeuralNetClassifier` now has a `classes_` attribute after fit is called, which is inferred from y by default (#465, #486)
- `NeuralNet.load_params` with a checkpoint now initializes when needed (#497)

### Changed

- Improve numerical stability when using `NLLLoss` in `NeuralNetClassifer` (#491)
- Refactor code to make gradient accumulation easier to implement (#506)
- `NeuralNetBinaryClassifier.predict_proba` now returns a 2-dim array; to access the "old" `y_proba`, take `y_proba[:, 1]` (#515)
- `net.history` is now a property that accesses `net.history_`, which stores the `History` object (#527)
- Remove deprecated `skorch.callbacks.CyclicLR`, use `torch.optim.lr_scheduler.CyclicLR` instead

### Future Changes

- WARNING: In a future release, the behavior of method `net.get_params` will change to make it more consistent with sklearn: it will no longer return "learned" attributes like `module_`. Therefore, functions like `sklearn.base.clone`, when called with a fitted net, will no longer return a fitted net but instead an uninitialized net. If you want a copy of a fitted net, use `copy.deepcopy` instead. Note that `net.get_params` is used under the hood by many sklearn functions and classes, such as `GridSearchCV`, whose behavior may thus be affected by the change. (#521, #527)

### Fixed

- Fixed a bug that caused `LoadInitState` not to work with `TrainEndCheckpoint` (#528)
- Fixed `NeuralNetBinaryClassifier` wrongly squeezing the batch dimension when using `batch_size = 1` (#558)


## [0.6.0] - 2019-07-19

### Added

- Adds FAQ entry regarding the initialization behavior of `NeuralNet` when passed instantiated models. (#409)
- Added CUDA pickle test including an artifact that supports testing on CUDA-less CI machines
- Adds `train_batch_count` and `valid_batch_count` to history in training loop. (#445)
- Adds score method for NeuralNetClassifier, NeuralNetBinaryClassifier, and NeuralNetRegressor (#469)
- Wrapper class for torch Datasets to make them work with some sklearn features (e.g. grid search). (#443)

### Changed

- Repository moved to https://github.com/skorch-dev/skorch/, please change your git remotes
- Treat cuda dependent attributes as prefix to cover values set using `set_params` since
  previously `"criterion_"` would not match `net.criterion__weight` as set by
  `net.set_params(criterion__weight=w)`
- skorch pickle format changed in order to improve CUDA compatibility, if you have pickled models, please re-pickle them to be able to load them in the future
- `net.criterion_` and its parameters are now moved to target device when using criteria that inherit from `torch.nn.Module`. Previously the user had to make sure that parameters such as class weight are on the compute device
- skorch now assumes PyTorch >= 1.1.0. This mainly affects learning rate schedulers, whose inner workings have been changed with version 1.1.0. This update will also invalidate pickled skorch models after a change introduced in PyTorch optimizers.

### Fixed

- Include requirements in MANIFEST.in
- Add `criterion_` to `NeuralNet.cuda_dependent_attributes_` to avoid issues with criterion
  weight tensors from, e.g., `NLLLoss` (#426)
- `TrainEndCheckpoint` can be cloned by `sklearn.base.clone`. (#459)


## [0.5.0] - 2018-12-13

### Added

- [Basic usage notebook][1810251445] now runs on Google Colab
- [Advanced usage notebook][1810261633] now runs on Google Colab
- [MNIST with scikit-learn and skorch][1811011230] now runs on Google Colab
- Better user-facing messages when module or optimizer are re-initialized
- Added an experimental API (`net._register_virtual_param`) to register "virtual"
  parameters on the network with custom setter functions. (#369)
- Setting parameters `lr`, `momentum`, `optimizer__lr`, etc. no longer resets
  the optmizer. As of now you can do `net.set_params(lr=0.03)` or
  `net.set_params(optimizer__param_group__0__momentum=0.86)` without triggering
  a re-initialization of the optimizer (#369)
- Support for scipy sparse CSR matrices as input (as, e.g., returned by sklearn's
  `CountVectorizer`); note that they are cast to dense matrices during batching
- Helper functions to build command line interfaces with almost no
  boilerplate, [example][1811191713] that shows usage

[1810251445]: https://colab.research.google.com/github/skorch-dev/skorch/blob/master/notebooks/Basic_Usage.ipynb
[1810261633]: https://colab.research.google.com/github/skorch-dev/skorch/blob/master/notebooks/Advanced_Usage.ipynb
[1811011230]: https://colab.research.google.com/github/skorch-dev/skorch/blob/master/notebooks/MNIST.ipynb
[1811191713]: https://github.com/skorch-dev/skorch/tree/master/examples/cli

### Changed

- Reduce overhead of `BatchScoring` when using `train_loss_score` or `valid_loss_score` by skipping superfluous inference step (#381)
- The `on_grad_computed` callback function will yield an iterable for `named_parameters` only when it is used to reduce the run-time overhead of the call (#379)
- Default `fn_prefix` in `TrainEndCheckpoint` is now `train_end_` (#391)
- Issues a warning when `Checkpoints`'s `monitor` parameter is set to `monitor` and the history contains `<monitor>_best`. (#399)

### Fixed

- Re-initialize optimizer when `set_params` is called with `lr` argument (#372)
- Copying a `SliceDict` now returns a `SliceDict` instead of a `dict` (#388)
- Calling `==` on `SliceDict`s now works as expected when values are numpy arrays and torch tensors


## [0.4.0] - 2018-10-24

### Added

- Support for PyTorch 0.4.1
- There is no need to explicitly name callbacks anymore (names are assigned automatically, name conflicts are resolved).
- You can now access the training data in the `on_grad_computed` event
- There is a new [image segmentation example][1]
- Easily create toy network instances for quick experiments using [`skorch.toy.make_classifier`][2] and friends
- New [`ParamMapper`][3] callback to modify/freeze/unfreeze parameters at certain point in time during training:
```python
>>> from sklearn.callbacks import Freezer, Unfreezer
>>> net = Net(module, callbacks=[Freezer('layer*.weight'), Unfreezer('layer*.weight', at=10)])
```
- Refactored `EpochScoring` for easier sub-classing
- `Checkpoint` callback now supports saving the optimizer, this avoids problems with stateful
  optimizers such as `Adam` or `RMSprop` (#360)
- Added `LoadInitState` callback for easy continued training from checkpoints (#360)
- `NeuralNetwork.load_params` now supports loading from `Checkpoint` instances
- Added documentation for [saving and loading][4]

[1]: https://nbviewer.jupyter.org/github/skorch-dev/skorch/blob/master/examples/nuclei_image_segmentation/Nuclei_Image_Segmentation.ipynb
[2]: https://skorch.readthedocs.io/en/latest/toy.html
[3]: https://skorch.readthedocs.io/en/latest/callbacks.html#skorch.callbacks.ParamMapper
[4]: https://skorch.readthedocs.io/en/latest/user/save_load.html

### Changed

- The `ProgressBar` callback now determines the batches per epoch automatically by default (`batches_per_epoch=auto`)
- The `on_grad_computed` event now has access to the current training data batch

### Deprecated

- Deprecated `filtered_optimizer` in favor of `Freezer` callback (#346)
- `NeuralNet.load_params` and `NeuralNet.save_params` deprecate `f` parameter for the sake
  of `f_optimizer`, `f_params` and `f_history` (#360)

### Fixed

- `uses_placeholder_y` should not require existence of `y` field (#311)
- LR scheduler creates `batch_idx` on first run (#314)
- Use `OrderedDict` for callbacks to fix python 3.5 compatibility issues (#331)
- Make `to_tensor` work correctly with `PackedSequence` (#335)
- Rewrite `History` to not use any recursion to avoid memory leaks during exceptions (#312)
- Use `flaky` in some neural network tests to hide platform differences
- Fixes ReduceLROnPlateau when mode == max (#363)
- Fix disconnected weights between net and optimizer after copying the net with `copy.deepcopy` (#318)
- Fix a bug that intefered with loading CUDA models when the model was a CUDA tensor but
  the net was configured to use the CPU (#354, #358)


[Unreleased]: https://github.com/skorch-dev/skorch/compare/v0.10.0...HEAD
[0.4.0]: https://github.com/skorch-dev/skorch/compare/v0.3.0...v0.4.0
[0.5.0]: https://github.com/skorch-dev/skorch/compare/v0.4.0...v0.5.0
[0.6.0]: https://github.com/skorch-dev/skorch/compare/v0.5.0...v0.6.0
[0.7.0]: https://github.com/skorch-dev/skorch/compare/v0.6.0...v0.7.0
[0.8.0]: https://github.com/skorch-dev/skorch/compare/v0.7.0...v0.8.0
[0.9.0]: https://github.com/skorch-dev/skorch/compare/v0.8.0...v0.9.0
[0.10.0]: https://github.com/skorch-dev/skorch/compare/v0.9.0...v0.10.0
[0.11.0]: https://github.com/skorch-dev/skorch/compare/v0.10.0...v0.11.0
[0.12.0]: https://github.com/skorch-dev/skorch/compare/v0.11.0...v0.12.0
[0.12.1]: https://github.com/skorch-dev/skorch/compare/v0.12.0...v0.12.1<|MERGE_RESOLUTION|>--- conflicted
+++ resolved
@@ -8,22 +8,16 @@
 ## [Unreleased]
 
 ### Added
-- `SkorchDoctor`: A helper class that assists in understanding and debugging the neural net training, see [this notebook](https://nbviewer.org/github/skorch-dev/skorch/blob/master/notebooks/Skorch_Doctor.ipynb) (#912)
-
 - Add support for compiled PyTorch modules using the `torch.compile` function, introduced in [PyTorch 2.0 release](https://pytorch.org/get-started/pytorch-2.0/), which can greatly improve performance on new GPU architectures; to use it, initialize your net with the `compile=True` argument, further compilation arguments can be specified using the dunder notation, e.g. `compile__dynamic=True`
 - Add a class [`DistributedHistory`](https://skorch.readthedocs.io/en/latest/history.html#skorch.history.DistributedHistory) which should be used when training in a multi GPU setting (#955)
-
-### Changed
-
-### Fixed
-<<<<<<< HEAD
-- Fixed install command to work with recent changes in Google Colab. (#928)
-- Fixes a couple of bugs related to using non-default modules and criteria (#927)
-=======
+- `SkorchDoctor`: A helper class that assists in understanding and debugging the neural net training, see [this notebook](https://nbviewer.org/github/skorch-dev/skorch/blob/master/notebooks/Skorch_Doctor.ipynb) (#912)
+
+### Changed
+
+### Fixed
 - Fixed install command to work with recent changes in Google Colab (#928)
 - Fixed a couple of bugs related to using non-default modules and criteria (#927)
 - Fixed a bug when using `AccelerateMixin` in a multi-GPU setup (#947)
->>>>>>> 3c7fa605
 
 ## [0.12.1] - 2022-11-18
 
