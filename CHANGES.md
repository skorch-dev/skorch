# Changelog

All notable changes to this project will be documented in this file.

The format is based on [Keep a Changelog](https://keepachangelog.com/en/1.0.0/),
and this project adheres to [Semantic Versioning](https://semver.org/spec/v2.0.0.html).

## [Unreleased]

### Added

- Added the `event_name` argument for `LRScheduler` for optional recording of LR changes inside `net.history`. NOTE: Supported only in Pytorch>=1.4

### Changed

<<<<<<< HEAD
- Removed support for schedulers with a `batch_step()` method in `LRScheduler`. 
=======
- Raise `FutureWarning` in `CVSplit` when `random_state` is not used. Will raise an exception in a future (#620)
>>>>>>> 043db4d3

### Fixed

- Fixed a bug where `CyclicLR` scheduler would update during both training and validation rather than just during training.

## [0.8.0] - 2019-04-11

### Added

- Added `NeptuneLogger` callback for logging experiment metadata to neptune.ai (#586)
- Add `DataFrameTransformer`, an sklearn compatible transformer that helps working with pandas DataFrames by transforming the DataFrame into a representation that works well with neural networks (#507)
- Added `WandbLogger` callback for logging to Weights & Biases (#607)
- Added `None` option to `device` which leaves the device(s) unmodified (#600)
- Add `PassthroughScoring`, a scoring callback that just calculates the average score of a metric determined at batch level and then writes it to the epoch level (#595)

### Changed

- When using caching in scoring callbacks, no longer uselessly iterate over the data; this can save time if iteration is slow (#552, #557)
- Cleaned up duplicate code in the `fit_loop` (#564)

### Fixed

- Make skorch compatible with sklearn 0.22 (#571, #573, #575)
- Fixed a bug that could occur when a new "settable" (via `set_params`) attribute was added to `NeuralNet` whose name starts the same as an existing attribute's name (#590)

## [0.7.0] - 2019-11-29

### Added

- More careful check for wrong parameter names being passed to `NeuralNet` (#500)
- More helpful error messages when trying to predict using an uninitialized model
- Add `TensorBoard` callback for automatic logging to tensorboard
- Make `NeuralNetBinaryClassifier` work with `sklearn.calibration.CalibratedClassifierCV`
- Improve `NeuralNetBinaryClassifier` compatibility with certain sklearn metrics (#515)
- `NeuralNetBinaryClassifier` automatically squeezes module output if necessary (#515)
- `NeuralNetClassifier` now has a `classes_` attribute after fit is called, which is inferred from y by default (#465, #486)
- `NeuralNet.load_params` with a checkpoint now initializes when needed (#497)

### Changed

- Improve numerical stability when using `NLLLoss` in `NeuralNetClassifer` (#491)
- Refactor code to make gradient accumulation easier to implement (#506)
- `NeuralNetBinaryClassifier.predict_proba` now returns a 2-dim array; to access the "old" `y_proba`, take `y_proba[:, 1]` (#515)
- `net.history` is now a property that accesses `net.history_`, which stores the `History` object (#527)
- Remove deprecated `skorch.callbacks.CyclicLR`, use `torch.optim.lr_scheduler.CyclicLR` instead

### Future Changes

- WARNING: In a future release, the behavior of method `net.get_params` will change to make it more consistent with sklearn: it will no longer return "learned" attributes like `module_`. Therefore, functions like `sklearn.base.clone`, when called with a fitted net, will no longer return a fitted net but instead an uninitialized net. If you want a copy of a fitted net, use `copy.deepcopy` instead. Note that `net.get_params` is used under the hood by many sklearn functions and classes, such as `GridSearchCV`, whose behavior may thus be affected by the change. (#521, #527)

### Fixed

- Fixed a bug that caused `LoadInitState` not to work with `TrainEndCheckpoint` (#528)
- Fixed `NeuralNetBinaryClassifier` wrongly squeezing the batch dimension when using `batch_size = 1` (#558)


## [0.6.0] - 2019-07-19

### Added

- Adds FAQ entry regarding the initialization behavior of `NeuralNet` when passed instantiated models. (#409)
- Added CUDA pickle test including an artifact that supports testing on CUDA-less CI machines
- Adds `train_batch_count` and `valid_batch_count` to history in training loop. (#445)
- Adds score method for NeuralNetClassifier, NeuralNetBinaryClassifier, and NeuralNetRegressor (#469)
- Wrapper class for torch Datasets to make them work with some sklearn features (e.g. grid search). (#443)

### Changed

- Repository moved to https://github.com/skorch-dev/skorch/, please change your git remotes
- Treat cuda dependent attributes as prefix to cover values set using `set_params` since
  previously `"criterion_"` would not match `net.criterion__weight` as set by
  `net.set_params(criterion__weight=w)`
- skorch pickle format changed in order to improve CUDA compatibility, if you have pickled models, please re-pickle them to be able to load them in the future
- `net.criterion_` and its parameters are now moved to target device when using criteria that inherit from `torch.nn.Module`. Previously the user had to make sure that parameters such as class weight are on the compute device
- skorch now assumes PyTorch >= 1.1.0. This mainly affects learning rate schedulers, whose inner workings have been changed with version 1.1.0. This update will also invalidate pickled skorch models after a change introduced in PyTorch optimizers.

### Fixed

- Include requirements in MANIFEST.in
- Add `criterion_` to `NeuralNet.cuda_dependent_attributes_` to avoid issues with criterion
  weight tensors from, e.g., `NLLLoss` (#426)
- `TrainEndCheckpoint` can be cloned by `sklearn.base.clone`. (#459)


## [0.5.0] - 2018-12-13

### Added

- [Basic usage notebook][1810251445] now runs on Google Colab
- [Advanced usage notebook][1810261633] now runs on Google Colab
- [MNIST with scikit-learn and skorch][1811011230] now runs on Google Colab
- Better user-facing messages when module or optimizer are re-initialized
- Added an experimental API (`net._register_virtual_param`) to register "virtual"
  parameters on the network with custom setter functions. (#369)
- Setting parameters `lr`, `momentum`, `optimizer__lr`, etc. no longer resets
  the optmizer. As of now you can do `net.set_params(lr=0.03)` or
  `net.set_params(optimizer__param_group__0__momentum=0.86)` without triggering
  a re-initialization of the optimizer (#369)
- Support for scipy sparse CSR matrices as input (as, e.g., returned by sklearn's
  `CountVectorizer`); note that they are cast to dense matrices during batching
- Helper functions to build command line interfaces with almost no
  boilerplate, [example][1811191713] that shows usage

[1810251445]: https://colab.research.google.com/github/skorch-dev/skorch/blob/master/notebooks/Basic_Usage.ipynb
[1810261633]: https://colab.research.google.com/github/skorch-dev/skorch/blob/master/notebooks/Advanced_Usage.ipynb
[1811011230]: https://colab.research.google.com/github/skorch-dev/skorch/blob/master/notebooks/MNIST.ipynb
[1811191713]: https://github.com/skorch-dev/skorch/tree/master/examples/cli

### Changed

- Reduce overhead of `BatchScoring` when using `train_loss_score` or `valid_loss_score` by skipping superfluous inference step (#381)
- The `on_grad_computed` callback function will yield an iterable for `named_parameters` only when it is used to reduce the run-time overhead of the call (#379)
- Default `fn_prefix` in `TrainEndCheckpoint` is now `train_end_` (#391)
- Issues a warning when `Checkpoints`'s `monitor` parameter is set to `monitor` and the history contains `<monitor>_best`. (#399)

### Fixed

- Re-initialize optimizer when `set_params` is called with `lr` argument (#372)
- Copying a `SliceDict` now returns a `SliceDict` instead of a `dict` (#388)
- Calling `==` on `SliceDict`s now works as expected when values are numpy arrays and torch tensors


## [0.4.0] - 2018-10-24

### Added

- Support for PyTorch 0.4.1
- There is no need to explicitly name callbacks anymore (names are assigned automatically, name conflicts are resolved).
- You can now access the training data in the `on_grad_computed` event
- There is a new [image segmentation example][1]
- Easily create toy network instances for quick experiments using [`skorch.toy.make_classifier`][2] and friends
- New [`ParamMapper`][3] callback to modify/freeze/unfreeze parameters at certain point in time during training:
```python
>>> from sklearn.callbacks import Freezer, Unfreezer
>>> net = Net(module, callbacks=[Freezer('layer*.weight'), Unfreezer('layer*.weight', at=10)])
```
- Refactored `EpochScoring` for easier sub-classing
- `Checkpoint` callback now supports saving the optimizer, this avoids problems with stateful
  optimizers such as `Adam` or `RMSprop` (#360)
- Added `LoadInitState` callback for easy continued training from checkpoints (#360)
- `NeuralNetwork.load_params` now supports loading from `Checkpoint` instances
- Added documentation for [saving and loading][4]

[1]: https://nbviewer.jupyter.org/github/skorch-dev/skorch/blob/master/examples/nuclei_image_segmentation/Nuclei_Image_Segmentation.ipynb
[2]: https://skorch.readthedocs.io/en/latest/toy.html
[3]: https://skorch.readthedocs.io/en/latest/callbacks.html#skorch.callbacks.ParamMapper
[4]: https://skorch.readthedocs.io/en/latest/user/save_load.html

### Changed

- The `ProgressBar` callback now determines the batches per epoch automatically by default (`batches_per_epoch=auto`)
- The `on_grad_computed` event now has access to the current training data batch

### Deprecated

- Deprecated `filtered_optimizer` in favor of `Freezer` callback (#346)
- `NeuralNet.load_params` and `NeuralNet.save_params` deprecate `f` parameter for the sake
  of `f_optimizer`, `f_params` and `f_history` (#360)

### Fixed

- `uses_placeholder_y` should not require existence of `y` field (#311)
- LR scheduler creates `batch_idx` on first run (#314)
- Use `OrderedDict` for callbacks to fix python 3.5 compatibility issues (#331)
- Make `to_tensor` work correctly with `PackedSequence` (#335)
- Rewrite `History` to not use any recursion to avoid memory leaks during exceptions (#312)
- Use `flaky` in some neural network tests to hide platform differences
- Fixes ReduceLROnPlateau when mode == max (#363)
- Fix disconnected weights between net and optimizer after copying the net with `copy.deepcopy` (#318)
- Fix a bug that intefered with loading CUDA models when the model was a CUDA tensor but
  the net was configured to use the CPU (#354, #358)


[Unreleased]: https://github.com/skorch-dev/skorch/compare/v0.8.0...HEAD
[0.4.0]: https://github.com/skorch-dev/skorch/compare/v0.3.0...v0.4.0
[0.5.0]: https://github.com/skorch-dev/skorch/compare/v0.4.0...v0.5.0
[0.6.0]: https://github.com/skorch-dev/skorch/compare/v0.5.0...v0.6.0
[0.7.0]: https://github.com/skorch-dev/skorch/compare/v0.6.0...v0.7.0
[0.8.0]: https://github.com/skorch-dev/skorch/compare/v0.7.0...v0.8.0<|MERGE_RESOLUTION|>--- conflicted
+++ resolved
@@ -13,11 +13,8 @@
 
 ### Changed
 
-<<<<<<< HEAD
 - Removed support for schedulers with a `batch_step()` method in `LRScheduler`. 
-=======
 - Raise `FutureWarning` in `CVSplit` when `random_state` is not used. Will raise an exception in a future (#620)
->>>>>>> 043db4d3
 
 ### Fixed
 
