# Changelog

All notable changes to this project will be documented in this file.

The format is based on [Keep a Changelog](https://keepachangelog.com/en/1.0.0/),
and this project adheres to [Semantic Versioning](https://semver.org/spec/v2.0.0.html).

## [Unreleased]

### Added

- Added the `event_name` argument for `LRScheduler` for optional recording of LR changes inside `net.history`. NOTE: Supported only in Pytorch>=1.4
<<<<<<< HEAD
- Added the `step_every` argument for `LRScheduler` to set whether the scheduler step should be taken on every epoch or on every batch.
=======
- Make it easier to add custom modules or optimizers to a neural net class by automatically registering them where necessary and by making them available to set_params
>>>>>>> 6a9cf4f9

### Changed

- Removed support for schedulers with a `batch_step()` method in `LRScheduler`. 
- Raise `FutureWarning` in `CVSplit` when `random_state` is not used. Will raise an exception in a future (#620)
<<<<<<< HEAD
- Raise `FutureWarning` when using `CyclicLR` scheduler, because the default behavior has changed from taking a step every batch to taking a step every epoch.
=======
- The behavior of method `net.get_params` changed to make it more consistent with sklearn: it will no longer return "learned" attributes like `module_`; therefore, functions like `sklearn.base.clone`, when called with a fitted net, will no longer return a fitted net but instead an uninitialized net; if you want a copy of a fitted net, use `copy.deepcopy` instead;`net.get_params` is used under the hood by many sklearn functions and classes, such as `GridSearchCV`, whose behavior may thus be affected by the change. (#521, #527)
>>>>>>> 6a9cf4f9

### Fixed

- Fixed a bug where `CyclicLR` scheduler would update during both training and validation rather than just during training.

## [0.8.0] - 2019-04-11

### Added

- Added `NeptuneLogger` callback for logging experiment metadata to neptune.ai (#586)
- Add `DataFrameTransformer`, an sklearn compatible transformer that helps working with pandas DataFrames by transforming the DataFrame into a representation that works well with neural networks (#507)
- Added `WandbLogger` callback for logging to Weights & Biases (#607)
- Added `None` option to `device` which leaves the device(s) unmodified (#600)
- Add `PassthroughScoring`, a scoring callback that just calculates the average score of a metric determined at batch level and then writes it to the epoch level (#595)

### Changed

- When using caching in scoring callbacks, no longer uselessly iterate over the data; this can save time if iteration is slow (#552, #557)
- Cleaned up duplicate code in the `fit_loop` (#564)

### Future Changes

- WARNING: In release 0.10.0 of skorch, Python 3.5 support will be officially dropped (#634)

### Fixed

- Make skorch compatible with sklearn 0.22 (#571, #573, #575)
- Fixed a bug that could occur when a new "settable" (via `set_params`) attribute was added to `NeuralNet` whose name starts the same as an existing attribute's name (#590)

## [0.7.0] - 2019-11-29

### Added

- More careful check for wrong parameter names being passed to `NeuralNet` (#500)
- More helpful error messages when trying to predict using an uninitialized model
- Add `TensorBoard` callback for automatic logging to tensorboard
- Make `NeuralNetBinaryClassifier` work with `sklearn.calibration.CalibratedClassifierCV`
- Improve `NeuralNetBinaryClassifier` compatibility with certain sklearn metrics (#515)
- `NeuralNetBinaryClassifier` automatically squeezes module output if necessary (#515)
- `NeuralNetClassifier` now has a `classes_` attribute after fit is called, which is inferred from y by default (#465, #486)
- `NeuralNet.load_params` with a checkpoint now initializes when needed (#497)

### Changed

- Improve numerical stability when using `NLLLoss` in `NeuralNetClassifer` (#491)
- Refactor code to make gradient accumulation easier to implement (#506)
- `NeuralNetBinaryClassifier.predict_proba` now returns a 2-dim array; to access the "old" `y_proba`, take `y_proba[:, 1]` (#515)
- `net.history` is now a property that accesses `net.history_`, which stores the `History` object (#527)
- Remove deprecated `skorch.callbacks.CyclicLR`, use `torch.optim.lr_scheduler.CyclicLR` instead

### Future Changes

- WARNING: In a future release, the behavior of method `net.get_params` will change to make it more consistent with sklearn: it will no longer return "learned" attributes like `module_`. Therefore, functions like `sklearn.base.clone`, when called with a fitted net, will no longer return a fitted net but instead an uninitialized net. If you want a copy of a fitted net, use `copy.deepcopy` instead. Note that `net.get_params` is used under the hood by many sklearn functions and classes, such as `GridSearchCV`, whose behavior may thus be affected by the change. (#521, #527)

### Fixed

- Fixed a bug that caused `LoadInitState` not to work with `TrainEndCheckpoint` (#528)
- Fixed `NeuralNetBinaryClassifier` wrongly squeezing the batch dimension when using `batch_size = 1` (#558)


## [0.6.0] - 2019-07-19

### Added

- Adds FAQ entry regarding the initialization behavior of `NeuralNet` when passed instantiated models. (#409)
- Added CUDA pickle test including an artifact that supports testing on CUDA-less CI machines
- Adds `train_batch_count` and `valid_batch_count` to history in training loop. (#445)
- Adds score method for NeuralNetClassifier, NeuralNetBinaryClassifier, and NeuralNetRegressor (#469)
- Wrapper class for torch Datasets to make them work with some sklearn features (e.g. grid search). (#443)

### Changed

- Repository moved to https://github.com/skorch-dev/skorch/, please change your git remotes
- Treat cuda dependent attributes as prefix to cover values set using `set_params` since
  previously `"criterion_"` would not match `net.criterion__weight` as set by
  `net.set_params(criterion__weight=w)`
- skorch pickle format changed in order to improve CUDA compatibility, if you have pickled models, please re-pickle them to be able to load them in the future
- `net.criterion_` and its parameters are now moved to target device when using criteria that inherit from `torch.nn.Module`. Previously the user had to make sure that parameters such as class weight are on the compute device
- skorch now assumes PyTorch >= 1.1.0. This mainly affects learning rate schedulers, whose inner workings have been changed with version 1.1.0. This update will also invalidate pickled skorch models after a change introduced in PyTorch optimizers.

### Fixed

- Include requirements in MANIFEST.in
- Add `criterion_` to `NeuralNet.cuda_dependent_attributes_` to avoid issues with criterion
  weight tensors from, e.g., `NLLLoss` (#426)
- `TrainEndCheckpoint` can be cloned by `sklearn.base.clone`. (#459)


## [0.5.0] - 2018-12-13

### Added

- [Basic usage notebook][1810251445] now runs on Google Colab
- [Advanced usage notebook][1810261633] now runs on Google Colab
- [MNIST with scikit-learn and skorch][1811011230] now runs on Google Colab
- Better user-facing messages when module or optimizer are re-initialized
- Added an experimental API (`net._register_virtual_param`) to register "virtual"
  parameters on the network with custom setter functions. (#369)
- Setting parameters `lr`, `momentum`, `optimizer__lr`, etc. no longer resets
  the optmizer. As of now you can do `net.set_params(lr=0.03)` or
  `net.set_params(optimizer__param_group__0__momentum=0.86)` without triggering
  a re-initialization of the optimizer (#369)
- Support for scipy sparse CSR matrices as input (as, e.g., returned by sklearn's
  `CountVectorizer`); note that they are cast to dense matrices during batching
- Helper functions to build command line interfaces with almost no
  boilerplate, [example][1811191713] that shows usage

[1810251445]: https://colab.research.google.com/github/skorch-dev/skorch/blob/master/notebooks/Basic_Usage.ipynb
[1810261633]: https://colab.research.google.com/github/skorch-dev/skorch/blob/master/notebooks/Advanced_Usage.ipynb
[1811011230]: https://colab.research.google.com/github/skorch-dev/skorch/blob/master/notebooks/MNIST.ipynb
[1811191713]: https://github.com/skorch-dev/skorch/tree/master/examples/cli

### Changed

- Reduce overhead of `BatchScoring` when using `train_loss_score` or `valid_loss_score` by skipping superfluous inference step (#381)
- The `on_grad_computed` callback function will yield an iterable for `named_parameters` only when it is used to reduce the run-time overhead of the call (#379)
- Default `fn_prefix` in `TrainEndCheckpoint` is now `train_end_` (#391)
- Issues a warning when `Checkpoints`'s `monitor` parameter is set to `monitor` and the history contains `<monitor>_best`. (#399)

### Fixed

- Re-initialize optimizer when `set_params` is called with `lr` argument (#372)
- Copying a `SliceDict` now returns a `SliceDict` instead of a `dict` (#388)
- Calling `==` on `SliceDict`s now works as expected when values are numpy arrays and torch tensors


## [0.4.0] - 2018-10-24

### Added

- Support for PyTorch 0.4.1
- There is no need to explicitly name callbacks anymore (names are assigned automatically, name conflicts are resolved).
- You can now access the training data in the `on_grad_computed` event
- There is a new [image segmentation example][1]
- Easily create toy network instances for quick experiments using [`skorch.toy.make_classifier`][2] and friends
- New [`ParamMapper`][3] callback to modify/freeze/unfreeze parameters at certain point in time during training:
```python
>>> from sklearn.callbacks import Freezer, Unfreezer
>>> net = Net(module, callbacks=[Freezer('layer*.weight'), Unfreezer('layer*.weight', at=10)])
```
- Refactored `EpochScoring` for easier sub-classing
- `Checkpoint` callback now supports saving the optimizer, this avoids problems with stateful
  optimizers such as `Adam` or `RMSprop` (#360)
- Added `LoadInitState` callback for easy continued training from checkpoints (#360)
- `NeuralNetwork.load_params` now supports loading from `Checkpoint` instances
- Added documentation for [saving and loading][4]

[1]: https://nbviewer.jupyter.org/github/skorch-dev/skorch/blob/master/examples/nuclei_image_segmentation/Nuclei_Image_Segmentation.ipynb
[2]: https://skorch.readthedocs.io/en/latest/toy.html
[3]: https://skorch.readthedocs.io/en/latest/callbacks.html#skorch.callbacks.ParamMapper
[4]: https://skorch.readthedocs.io/en/latest/user/save_load.html

### Changed

- The `ProgressBar` callback now determines the batches per epoch automatically by default (`batches_per_epoch=auto`)
- The `on_grad_computed` event now has access to the current training data batch

### Deprecated

- Deprecated `filtered_optimizer` in favor of `Freezer` callback (#346)
- `NeuralNet.load_params` and `NeuralNet.save_params` deprecate `f` parameter for the sake
  of `f_optimizer`, `f_params` and `f_history` (#360)

### Fixed

- `uses_placeholder_y` should not require existence of `y` field (#311)
- LR scheduler creates `batch_idx` on first run (#314)
- Use `OrderedDict` for callbacks to fix python 3.5 compatibility issues (#331)
- Make `to_tensor` work correctly with `PackedSequence` (#335)
- Rewrite `History` to not use any recursion to avoid memory leaks during exceptions (#312)
- Use `flaky` in some neural network tests to hide platform differences
- Fixes ReduceLROnPlateau when mode == max (#363)
- Fix disconnected weights between net and optimizer after copying the net with `copy.deepcopy` (#318)
- Fix a bug that intefered with loading CUDA models when the model was a CUDA tensor but
  the net was configured to use the CPU (#354, #358)


[Unreleased]: https://github.com/skorch-dev/skorch/compare/v0.8.0...HEAD
[0.4.0]: https://github.com/skorch-dev/skorch/compare/v0.3.0...v0.4.0
[0.5.0]: https://github.com/skorch-dev/skorch/compare/v0.4.0...v0.5.0
[0.6.0]: https://github.com/skorch-dev/skorch/compare/v0.5.0...v0.6.0
[0.7.0]: https://github.com/skorch-dev/skorch/compare/v0.6.0...v0.7.0
[0.8.0]: https://github.com/skorch-dev/skorch/compare/v0.7.0...v0.8.0<|MERGE_RESOLUTION|>--- conflicted
+++ resolved
@@ -10,21 +10,15 @@
 ### Added
 
 - Added the `event_name` argument for `LRScheduler` for optional recording of LR changes inside `net.history`. NOTE: Supported only in Pytorch>=1.4
-<<<<<<< HEAD
+- Make it easier to add custom modules or optimizers to a neural net class by automatically registering them where necessary and by making them available to set_params
 - Added the `step_every` argument for `LRScheduler` to set whether the scheduler step should be taken on every epoch or on every batch.
-=======
-- Make it easier to add custom modules or optimizers to a neural net class by automatically registering them where necessary and by making them available to set_params
->>>>>>> 6a9cf4f9
 
 ### Changed
 
 - Removed support for schedulers with a `batch_step()` method in `LRScheduler`. 
 - Raise `FutureWarning` in `CVSplit` when `random_state` is not used. Will raise an exception in a future (#620)
-<<<<<<< HEAD
+- The behavior of method `net.get_params` changed to make it more consistent with sklearn: it will no longer return "learned" attributes like `module_`; therefore, functions like `sklearn.base.clone`, when called with a fitted net, will no longer return a fitted net but instead an uninitialized net; if you want a copy of a fitted net, use `copy.deepcopy` instead;`net.get_params` is used under the hood by many sklearn functions and classes, such as `GridSearchCV`, whose behavior may thus be affected by the change. (#521, #527)
 - Raise `FutureWarning` when using `CyclicLR` scheduler, because the default behavior has changed from taking a step every batch to taking a step every epoch.
-=======
-- The behavior of method `net.get_params` changed to make it more consistent with sklearn: it will no longer return "learned" attributes like `module_`; therefore, functions like `sklearn.base.clone`, when called with a fitted net, will no longer return a fitted net but instead an uninitialized net; if you want a copy of a fitted net, use `copy.deepcopy` instead;`net.get_params` is used under the hood by many sklearn functions and classes, such as `GridSearchCV`, whose behavior may thus be affected by the change. (#521, #527)
->>>>>>> 6a9cf4f9
 
 ### Fixed
 
