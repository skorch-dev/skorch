# Changelog

All notable changes to this project will be documented in this file.

The format is based on [Keep a Changelog](https://keepachangelog.com/en/1.0.0/),
and this project adheres to [Semantic Versioning](https://semver.org/spec/v2.0.0.html).

## [Unreleased]

### Added

- Added the `event_name` argument for `LRScheduler` for optional recording of LR changes inside `net.history`. NOTE: Supported only in Pytorch>=1.4

### Changed

<<<<<<< HEAD
- The behavior of method `net.get_params` changed to make it more consistent with sklearn: it will no longer return "learned" attributes like `module_`; therefore, functions like `sklearn.base.clone`, when called with a fitted net, will no longer return a fitted net but instead an uninitialized net; if you want a copy of a fitted net, use `copy.deepcopy` instead;`net.get_params` is used under the hood by many sklearn functions and classes, such as `GridSearchCV`, whose behavior may thus be affected by the change. (#521, #527)
=======
- Removed support for schedulers with a `batch_step()` method in `LRScheduler`. 
- Raise `FutureWarning` in `CVSplit` when `random_state` is not used. Will raise an exception in a future (#620)
>>>>>>> fab7fc95

### Fixed

- Fixed a bug where `CyclicLR` scheduler would update during both training and validation rather than just during training.

## [0.8.0] - 2019-04-11

### Added

- Added `NeptuneLogger` callback for logging experiment metadata to neptune.ai (#586)
- Add `DataFrameTransformer`, an sklearn compatible transformer that helps working with pandas DataFrames by transforming the DataFrame into a representation that works well with neural networks (#507)
- Added `WandbLogger` callback for logging to Weights & Biases (#607)
- Added `None` option to `device` which leaves the device(s) unmodified (#600)
- Add `PassthroughScoring`, a scoring callback that just calculates the average score of a metric determined at batch level and then writes it to the epoch level (#595)

### Changed

- When using caching in scoring callbacks, no longer uselessly iterate over the data; this can save time if iteration is slow (#552, #557)
- Cleaned up duplicate code in the `fit_loop` (#564)

### Fixed

- Make skorch compatible with sklearn 0.22 (#571, #573, #575)
- Fixed a bug that could occur when a new "settable" (via `set_params`) attribute was added to `NeuralNet` whose name starts the same as an existing attribute's name (#590)

## [0.7.0] - 2019-11-29

### Added

- More careful check for wrong parameter names being passed to `NeuralNet` (#500)
- More helpful error messages when trying to predict using an uninitialized model
- Add `TensorBoard` callback for automatic logging to tensorboard
- Make `NeuralNetBinaryClassifier` work with `sklearn.calibration.CalibratedClassifierCV`
- Improve `NeuralNetBinaryClassifier` compatibility with certain sklearn metrics (#515)
- `NeuralNetBinaryClassifier` automatically squeezes module output if necessary (#515)
- `NeuralNetClassifier` now has a `classes_` attribute after fit is called, which is inferred from y by default (#465, #486)
- `NeuralNet.load_params` with a checkpoint now initializes when needed (#497)

### Changed

- Improve numerical stability when using `NLLLoss` in `NeuralNetClassifer` (#491)
- Refactor code to make gradient accumulation easier to implement (#506)
- `NeuralNetBinaryClassifier.predict_proba` now returns a 2-dim array; to access the "old" `y_proba`, take `y_proba[:, 1]` (#515)
- `net.history` is now a property that accesses `net.history_`, which stores the `History` object (#527)
- Remove deprecated `skorch.callbacks.CyclicLR`, use `torch.optim.lr_scheduler.CyclicLR` instead

### Future Changes

- WARNING: In a future release, the behavior of method `net.get_params` will change to make it more consistent with sklearn: it will no longer return "learned" attributes like `module_`. Therefore, functions like `sklearn.base.clone`, when called with a fitted net, will no longer return a fitted net but instead an uninitialized net. If you want a copy of a fitted net, use `copy.deepcopy` instead. Note that `net.get_params` is used under the hood by many sklearn functions and classes, such as `GridSearchCV`, whose behavior may thus be affected by the change. (#521, #527)

### Fixed

- Fixed a bug that caused `LoadInitState` not to work with `TrainEndCheckpoint` (#528)
- Fixed `NeuralNetBinaryClassifier` wrongly squeezing the batch dimension when using `batch_size = 1` (#558)


## [0.6.0] - 2019-07-19

### Added

- Adds FAQ entry regarding the initialization behavior of `NeuralNet` when passed instantiated models. (#409)
- Added CUDA pickle test including an artifact that supports testing on CUDA-less CI machines
- Adds `train_batch_count` and `valid_batch_count` to history in training loop. (#445)
- Adds score method for NeuralNetClassifier, NeuralNetBinaryClassifier, and NeuralNetRegressor (#469)
- Wrapper class for torch Datasets to make them work with some sklearn features (e.g. grid search). (#443)

### Changed

- Repository moved to https://github.com/skorch-dev/skorch/, please change your git remotes
- Treat cuda dependent attributes as prefix to cover values set using `set_params` since
  previously `"criterion_"` would not match `net.criterion__weight` as set by
  `net.set_params(criterion__weight=w)`
- skorch pickle format changed in order to improve CUDA compatibility, if you have pickled models, please re-pickle them to be able to load them in the future
- `net.criterion_` and its parameters are now moved to target device when using criteria that inherit from `torch.nn.Module`. Previously the user had to make sure that parameters such as class weight are on the compute device
- skorch now assumes PyTorch >= 1.1.0. This mainly affects learning rate schedulers, whose inner workings have been changed with version 1.1.0. This update will also invalidate pickled skorch models after a change introduced in PyTorch optimizers.

### Fixed

- Include requirements in MANIFEST.in
- Add `criterion_` to `NeuralNet.cuda_dependent_attributes_` to avoid issues with criterion
  weight tensors from, e.g., `NLLLoss` (#426)
- `TrainEndCheckpoint` can be cloned by `sklearn.base.clone`. (#459)


## [0.5.0] - 2018-12-13

### Added

- [Basic usage notebook][1810251445] now runs on Google Colab
- [Advanced usage notebook][1810261633] now runs on Google Colab
- [MNIST with scikit-learn and skorch][1811011230] now runs on Google Colab
- Better user-facing messages when module or optimizer are re-initialized
- Added an experimental API (`net._register_virtual_param`) to register "virtual"
  parameters on the network with custom setter functions. (#369)
- Setting parameters `lr`, `momentum`, `optimizer__lr`, etc. no longer resets
  the optmizer. As of now you can do `net.set_params(lr=0.03)` or
  `net.set_params(optimizer__param_group__0__momentum=0.86)` without triggering
  a re-initialization of the optimizer (#369)
- Support for scipy sparse CSR matrices as input (as, e.g., returned by sklearn's
  `CountVectorizer`); note that they are cast to dense matrices during batching
- Helper functions to build command line interfaces with almost no
  boilerplate, [example][1811191713] that shows usage

[1810251445]: https://colab.research.google.com/github/skorch-dev/skorch/blob/master/notebooks/Basic_Usage.ipynb
[1810261633]: https://colab.research.google.com/github/skorch-dev/skorch/blob/master/notebooks/Advanced_Usage.ipynb
[1811011230]: https://colab.research.google.com/github/skorch-dev/skorch/blob/master/notebooks/MNIST.ipynb
[1811191713]: https://github.com/skorch-dev/skorch/tree/master/examples/cli

### Changed

- Reduce overhead of `BatchScoring` when using `train_loss_score` or `valid_loss_score` by skipping superfluous inference step (#381)
- The `on_grad_computed` callback function will yield an iterable for `named_parameters` only when it is used to reduce the run-time overhead of the call (#379)
- Default `fn_prefix` in `TrainEndCheckpoint` is now `train_end_` (#391)
- Issues a warning when `Checkpoints`'s `monitor` parameter is set to `monitor` and the history contains `<monitor>_best`. (#399)

### Fixed

- Re-initialize optimizer when `set_params` is called with `lr` argument (#372)
- Copying a `SliceDict` now returns a `SliceDict` instead of a `dict` (#388)
- Calling `==` on `SliceDict`s now works as expected when values are numpy arrays and torch tensors


## [0.4.0] - 2018-10-24

### Added

- Support for PyTorch 0.4.1
- There is no need to explicitly name callbacks anymore (names are assigned automatically, name conflicts are resolved).
- You can now access the training data in the `on_grad_computed` event
- There is a new [image segmentation example][1]
- Easily create toy network instances for quick experiments using [`skorch.toy.make_classifier`][2] and friends
- New [`ParamMapper`][3] callback to modify/freeze/unfreeze parameters at certain point in time during training:
```python
>>> from sklearn.callbacks import Freezer, Unfreezer
>>> net = Net(module, callbacks=[Freezer('layer*.weight'), Unfreezer('layer*.weight', at=10)])
```
- Refactored `EpochScoring` for easier sub-classing
- `Checkpoint` callback now supports saving the optimizer, this avoids problems with stateful
  optimizers such as `Adam` or `RMSprop` (#360)
- Added `LoadInitState` callback for easy continued training from checkpoints (#360)
- `NeuralNetwork.load_params` now supports loading from `Checkpoint` instances
- Added documentation for [saving and loading][4]

[1]: https://nbviewer.jupyter.org/github/skorch-dev/skorch/blob/master/examples/nuclei_image_segmentation/Nuclei_Image_Segmentation.ipynb
[2]: https://skorch.readthedocs.io/en/latest/toy.html
[3]: https://skorch.readthedocs.io/en/latest/callbacks.html#skorch.callbacks.ParamMapper
[4]: https://skorch.readthedocs.io/en/latest/user/save_load.html

### Changed

- The `ProgressBar` callback now determines the batches per epoch automatically by default (`batches_per_epoch=auto`)
- The `on_grad_computed` event now has access to the current training data batch

### Deprecated

- Deprecated `filtered_optimizer` in favor of `Freezer` callback (#346)
- `NeuralNet.load_params` and `NeuralNet.save_params` deprecate `f` parameter for the sake
  of `f_optimizer`, `f_params` and `f_history` (#360)

### Fixed

- `uses_placeholder_y` should not require existence of `y` field (#311)
- LR scheduler creates `batch_idx` on first run (#314)
- Use `OrderedDict` for callbacks to fix python 3.5 compatibility issues (#331)
- Make `to_tensor` work correctly with `PackedSequence` (#335)
- Rewrite `History` to not use any recursion to avoid memory leaks during exceptions (#312)
- Use `flaky` in some neural network tests to hide platform differences
- Fixes ReduceLROnPlateau when mode == max (#363)
- Fix disconnected weights between net and optimizer after copying the net with `copy.deepcopy` (#318)
- Fix a bug that intefered with loading CUDA models when the model was a CUDA tensor but
  the net was configured to use the CPU (#354, #358)


[Unreleased]: https://github.com/skorch-dev/skorch/compare/v0.8.0...HEAD
[0.4.0]: https://github.com/skorch-dev/skorch/compare/v0.3.0...v0.4.0
[0.5.0]: https://github.com/skorch-dev/skorch/compare/v0.4.0...v0.5.0
[0.6.0]: https://github.com/skorch-dev/skorch/compare/v0.5.0...v0.6.0
[0.7.0]: https://github.com/skorch-dev/skorch/compare/v0.6.0...v0.7.0
[0.8.0]: https://github.com/skorch-dev/skorch/compare/v0.7.0...v0.8.0<|MERGE_RESOLUTION|>--- conflicted
+++ resolved
@@ -13,12 +13,9 @@
 
 ### Changed
 
-<<<<<<< HEAD
-- The behavior of method `net.get_params` changed to make it more consistent with sklearn: it will no longer return "learned" attributes like `module_`; therefore, functions like `sklearn.base.clone`, when called with a fitted net, will no longer return a fitted net but instead an uninitialized net; if you want a copy of a fitted net, use `copy.deepcopy` instead;`net.get_params` is used under the hood by many sklearn functions and classes, such as `GridSearchCV`, whose behavior may thus be affected by the change. (#521, #527)
-=======
 - Removed support for schedulers with a `batch_step()` method in `LRScheduler`. 
 - Raise `FutureWarning` in `CVSplit` when `random_state` is not used. Will raise an exception in a future (#620)
->>>>>>> fab7fc95
+- The behavior of method `net.get_params` changed to make it more consistent with sklearn: it will no longer return "learned" attributes like `module_`; therefore, functions like `sklearn.base.clone`, when called with a fitted net, will no longer return a fitted net but instead an uninitialized net; if you want a copy of a fitted net, use `copy.deepcopy` instead;`net.get_params` is used under the hood by many sklearn functions and classes, such as `GridSearchCV`, whose behavior may thus be affected by the change. (#521, #527)
 
 ### Fixed
 
