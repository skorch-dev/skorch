# Changelog

All notable changes to this project will be documented in this file.

The format is based on [Keep a Changelog](https://keepachangelog.com/en/1.0.0/),
and this project adheres to [Semantic Versioning](https://semver.org/spec/v2.0.0.html).

## [Unreleased]

### Added

<<<<<<< HEAD
- Added `load_best` attribute to `Checkpoint` callback to automatically load state of the
  best result at the end of training
- Added `MlflowLogger` callback for logging to Mlflow (#769)
=======
- Added `load_best` attribute to `Checkpoint` callback to automatically load state of the best result at the end of training
- Added a `get_all_learnable_params` method to retrieve the named parameters of all PyTorch modules defined on the net, including of criteria if applicable
>>>>>>> 812f54d7

### Changed

- Changed the signature of `validation_step`, `train_step_single`, `train_step`, `evaluation_step`, `on_batch_begin`, and `on_batch_end` such that instead of receiving `X` and `y`, they receive the whole batch; this makes it easier to deal with datasets that don't strictly return an `(X, y)` tuple, which is true for quite a few PyTorch datasets; please refer to the [migration guide](https://skorch.readthedocs.io/en/latest/user/FAQ.html#migration-from-0-9-to-0-10) if you encounter problems
- Checking of arguments to `NeuralNet` is now during `.initialize()`, not during `__init__`, to avoid raising false positives for yet unknown module or optimizer attributes
- Modules, criteria, and optimizers that are added to a net by the user are now first class: skorch takes care of setting train/eval mode, moving to the indicated device, and updating all learnable parameters during training (check the [docs](https://skorch.readthedocs.io/en/latest/user/customization.html#initialization-and-custom-modules) for more details)

### Fixed

- Fixed a few bugs in the `net.history` implementation (#776)
- Fixed a bug in `TrainEndCheckpoint` that prevented it from being unpickled (#773)

## [0.10.0] - 2021-03-23

### Added

- Added `SacredLogger` callback for logging to Sacred (#725)
- CLI helper function now also supports normal (i.e. non-skorch) sklearn estimators
- Disabling all callbacks is now supported (which allows reducing overhead,
  which is especially relevant for small models).
- `LRScheduler` now correctly passes the value being monitored to `ReduceLROnPlateau`. (#738)

### Changed

- We no longer pass the `epoch` parameter to LR schedulers, since that parameter has been deprecated. We now rely on the scheduler to keep track of the epoch itself.
- Changed implementation of `net.history` access to make it faster; this should result in a nice speedup when dealing with very small model/data but otherwise not have any noticeable effects; if you encounter bugs, though, please create an issue

### Fixed

## [0.9.0] - 2020-08-30

### Added

- Added the `event_name` argument for `LRScheduler` for optional recording of LR changes inside `net.history`. NOTE: Supported only in Pytorch>=1.4
- Make it easier to add custom modules or optimizers to a neural net class by automatically registering them where necessary and by making them available to set_params
- Added the `step_every` argument for `LRScheduler` to set whether the scheduler step should be taken on every epoch or on every batch.
- Added the `scoring` module with `loss_scoring` function, which computes the net's loss (using `get_loss`) on provided input data.
- Added a parameter `predict_nonlinearity` to `NeuralNet` which allows users to control the nonlinearity to be applied to the module output when calling `predict` and `predict_proba` (#637, #661)
- Added the possibility to save the criterion with `save_params` and with checkpoint callbacks
- Added the possibility to save custom modules with `save_params` and with checkpoint callbacks

### Changed

- Removed support for schedulers with a `batch_step()` method in `LRScheduler`.
- Raise `FutureWarning` in `CVSplit` when `random_state` is not used. Will raise an exception in a future (#620)
- The behavior of method `net.get_params` changed to make it more consistent with sklearn: it will no longer return "learned" attributes like `module_`; therefore, functions like `sklearn.base.clone`, when called with a fitted net, will no longer return a fitted net but instead an uninitialized net; if you want a copy of a fitted net, use `copy.deepcopy` instead;`net.get_params` is used under the hood by many sklearn functions and classes, such as `GridSearchCV`, whose behavior may thus be affected by the change. (#521, #527)
- Raise `FutureWarning` when using `CyclicLR` scheduler, because the default behavior has changed from taking a step every batch to taking a step every epoch. (#626)
- Set train/validation on criterion if it's a PyTorch module (#621)
- Don't pass `y=None` to `NeuralNet.train_split` to enable the direct use of split functions without positional `y` in their signatures. This is useful when working with unsupervised data (#605).
- `to_numpy` is now able to unpack dicts and lists/tuples (#657, #658)
- When using `CrossEntropyLoss`, softmax is now automatically applied to the output when calling `predict` or `predict_proba`

### Fixed

- Fixed a bug where `CyclicLR` scheduler would update during both training and validation rather than just during training.
- Fixed a bug introduced by moving the `optimizer.zero_grad()` call outside of the train step function, making it incompatible with LBFGS and other optimizers that call the train step several times per batch (#636)
- Fixed pickling of the `ProgressBar` callback (#656)

## [0.8.0] - 2020-04-11

### Added

- Added `NeptuneLogger` callback for logging experiment metadata to neptune.ai (#586)
- Add `DataFrameTransformer`, an sklearn compatible transformer that helps working with pandas DataFrames by transforming the DataFrame into a representation that works well with neural networks (#507)
- Added `WandbLogger` callback for logging to Weights & Biases (#607)
- Added `None` option to `device` which leaves the device(s) unmodified (#600)
- Add `PassthroughScoring`, a scoring callback that just calculates the average score of a metric determined at batch level and then writes it to the epoch level (#595)

### Changed

- When using caching in scoring callbacks, no longer uselessly iterate over the data; this can save time if iteration is slow (#552, #557)
- Cleaned up duplicate code in the `fit_loop` (#564)

### Future Changes

- WARNING: In release 0.10.0 of skorch, Python 3.5 support will be officially dropped (#634)

### Fixed

- Make skorch compatible with sklearn 0.22 (#571, #573, #575)
- Fixed a bug that could occur when a new "settable" (via `set_params`) attribute was added to `NeuralNet` whose name starts the same as an existing attribute's name (#590)

## [0.7.0] - 2019-11-29

### Added

- More careful check for wrong parameter names being passed to `NeuralNet` (#500)
- More helpful error messages when trying to predict using an uninitialized model
- Add `TensorBoard` callback for automatic logging to tensorboard
- Make `NeuralNetBinaryClassifier` work with `sklearn.calibration.CalibratedClassifierCV`
- Improve `NeuralNetBinaryClassifier` compatibility with certain sklearn metrics (#515)
- `NeuralNetBinaryClassifier` automatically squeezes module output if necessary (#515)
- `NeuralNetClassifier` now has a `classes_` attribute after fit is called, which is inferred from y by default (#465, #486)
- `NeuralNet.load_params` with a checkpoint now initializes when needed (#497)

### Changed

- Improve numerical stability when using `NLLLoss` in `NeuralNetClassifer` (#491)
- Refactor code to make gradient accumulation easier to implement (#506)
- `NeuralNetBinaryClassifier.predict_proba` now returns a 2-dim array; to access the "old" `y_proba`, take `y_proba[:, 1]` (#515)
- `net.history` is now a property that accesses `net.history_`, which stores the `History` object (#527)
- Remove deprecated `skorch.callbacks.CyclicLR`, use `torch.optim.lr_scheduler.CyclicLR` instead

### Future Changes

- WARNING: In a future release, the behavior of method `net.get_params` will change to make it more consistent with sklearn: it will no longer return "learned" attributes like `module_`. Therefore, functions like `sklearn.base.clone`, when called with a fitted net, will no longer return a fitted net but instead an uninitialized net. If you want a copy of a fitted net, use `copy.deepcopy` instead. Note that `net.get_params` is used under the hood by many sklearn functions and classes, such as `GridSearchCV`, whose behavior may thus be affected by the change. (#521, #527)

### Fixed

- Fixed a bug that caused `LoadInitState` not to work with `TrainEndCheckpoint` (#528)
- Fixed `NeuralNetBinaryClassifier` wrongly squeezing the batch dimension when using `batch_size = 1` (#558)


## [0.6.0] - 2019-07-19

### Added

- Adds FAQ entry regarding the initialization behavior of `NeuralNet` when passed instantiated models. (#409)
- Added CUDA pickle test including an artifact that supports testing on CUDA-less CI machines
- Adds `train_batch_count` and `valid_batch_count` to history in training loop. (#445)
- Adds score method for NeuralNetClassifier, NeuralNetBinaryClassifier, and NeuralNetRegressor (#469)
- Wrapper class for torch Datasets to make them work with some sklearn features (e.g. grid search). (#443)

### Changed

- Repository moved to https://github.com/skorch-dev/skorch/, please change your git remotes
- Treat cuda dependent attributes as prefix to cover values set using `set_params` since
  previously `"criterion_"` would not match `net.criterion__weight` as set by
  `net.set_params(criterion__weight=w)`
- skorch pickle format changed in order to improve CUDA compatibility, if you have pickled models, please re-pickle them to be able to load them in the future
- `net.criterion_` and its parameters are now moved to target device when using criteria that inherit from `torch.nn.Module`. Previously the user had to make sure that parameters such as class weight are on the compute device
- skorch now assumes PyTorch >= 1.1.0. This mainly affects learning rate schedulers, whose inner workings have been changed with version 1.1.0. This update will also invalidate pickled skorch models after a change introduced in PyTorch optimizers.

### Fixed

- Include requirements in MANIFEST.in
- Add `criterion_` to `NeuralNet.cuda_dependent_attributes_` to avoid issues with criterion
  weight tensors from, e.g., `NLLLoss` (#426)
- `TrainEndCheckpoint` can be cloned by `sklearn.base.clone`. (#459)


## [0.5.0] - 2018-12-13

### Added

- [Basic usage notebook][1810251445] now runs on Google Colab
- [Advanced usage notebook][1810261633] now runs on Google Colab
- [MNIST with scikit-learn and skorch][1811011230] now runs on Google Colab
- Better user-facing messages when module or optimizer are re-initialized
- Added an experimental API (`net._register_virtual_param`) to register "virtual"
  parameters on the network with custom setter functions. (#369)
- Setting parameters `lr`, `momentum`, `optimizer__lr`, etc. no longer resets
  the optmizer. As of now you can do `net.set_params(lr=0.03)` or
  `net.set_params(optimizer__param_group__0__momentum=0.86)` without triggering
  a re-initialization of the optimizer (#369)
- Support for scipy sparse CSR matrices as input (as, e.g., returned by sklearn's
  `CountVectorizer`); note that they are cast to dense matrices during batching
- Helper functions to build command line interfaces with almost no
  boilerplate, [example][1811191713] that shows usage

[1810251445]: https://colab.research.google.com/github/skorch-dev/skorch/blob/master/notebooks/Basic_Usage.ipynb
[1810261633]: https://colab.research.google.com/github/skorch-dev/skorch/blob/master/notebooks/Advanced_Usage.ipynb
[1811011230]: https://colab.research.google.com/github/skorch-dev/skorch/blob/master/notebooks/MNIST.ipynb
[1811191713]: https://github.com/skorch-dev/skorch/tree/master/examples/cli

### Changed

- Reduce overhead of `BatchScoring` when using `train_loss_score` or `valid_loss_score` by skipping superfluous inference step (#381)
- The `on_grad_computed` callback function will yield an iterable for `named_parameters` only when it is used to reduce the run-time overhead of the call (#379)
- Default `fn_prefix` in `TrainEndCheckpoint` is now `train_end_` (#391)
- Issues a warning when `Checkpoints`'s `monitor` parameter is set to `monitor` and the history contains `<monitor>_best`. (#399)

### Fixed

- Re-initialize optimizer when `set_params` is called with `lr` argument (#372)
- Copying a `SliceDict` now returns a `SliceDict` instead of a `dict` (#388)
- Calling `==` on `SliceDict`s now works as expected when values are numpy arrays and torch tensors


## [0.4.0] - 2018-10-24

### Added

- Support for PyTorch 0.4.1
- There is no need to explicitly name callbacks anymore (names are assigned automatically, name conflicts are resolved).
- You can now access the training data in the `on_grad_computed` event
- There is a new [image segmentation example][1]
- Easily create toy network instances for quick experiments using [`skorch.toy.make_classifier`][2] and friends
- New [`ParamMapper`][3] callback to modify/freeze/unfreeze parameters at certain point in time during training:
```python
>>> from sklearn.callbacks import Freezer, Unfreezer
>>> net = Net(module, callbacks=[Freezer('layer*.weight'), Unfreezer('layer*.weight', at=10)])
```
- Refactored `EpochScoring` for easier sub-classing
- `Checkpoint` callback now supports saving the optimizer, this avoids problems with stateful
  optimizers such as `Adam` or `RMSprop` (#360)
- Added `LoadInitState` callback for easy continued training from checkpoints (#360)
- `NeuralNetwork.load_params` now supports loading from `Checkpoint` instances
- Added documentation for [saving and loading][4]

[1]: https://nbviewer.jupyter.org/github/skorch-dev/skorch/blob/master/examples/nuclei_image_segmentation/Nuclei_Image_Segmentation.ipynb
[2]: https://skorch.readthedocs.io/en/latest/toy.html
[3]: https://skorch.readthedocs.io/en/latest/callbacks.html#skorch.callbacks.ParamMapper
[4]: https://skorch.readthedocs.io/en/latest/user/save_load.html

### Changed

- The `ProgressBar` callback now determines the batches per epoch automatically by default (`batches_per_epoch=auto`)
- The `on_grad_computed` event now has access to the current training data batch

### Deprecated

- Deprecated `filtered_optimizer` in favor of `Freezer` callback (#346)
- `NeuralNet.load_params` and `NeuralNet.save_params` deprecate `f` parameter for the sake
  of `f_optimizer`, `f_params` and `f_history` (#360)

### Fixed

- `uses_placeholder_y` should not require existence of `y` field (#311)
- LR scheduler creates `batch_idx` on first run (#314)
- Use `OrderedDict` for callbacks to fix python 3.5 compatibility issues (#331)
- Make `to_tensor` work correctly with `PackedSequence` (#335)
- Rewrite `History` to not use any recursion to avoid memory leaks during exceptions (#312)
- Use `flaky` in some neural network tests to hide platform differences
- Fixes ReduceLROnPlateau when mode == max (#363)
- Fix disconnected weights between net and optimizer after copying the net with `copy.deepcopy` (#318)
- Fix a bug that intefered with loading CUDA models when the model was a CUDA tensor but
  the net was configured to use the CPU (#354, #358)


[Unreleased]: https://github.com/skorch-dev/skorch/compare/v0.10.0...HEAD
[0.4.0]: https://github.com/skorch-dev/skorch/compare/v0.3.0...v0.4.0
[0.5.0]: https://github.com/skorch-dev/skorch/compare/v0.4.0...v0.5.0
[0.6.0]: https://github.com/skorch-dev/skorch/compare/v0.5.0...v0.6.0
[0.7.0]: https://github.com/skorch-dev/skorch/compare/v0.6.0...v0.7.0
[0.8.0]: https://github.com/skorch-dev/skorch/compare/v0.7.0...v0.8.0
[0.9.0]: https://github.com/skorch-dev/skorch/compare/v0.8.0...v0.9.0
[0.10.0]: https://github.com/skorch-dev/skorch/compare/v0.9.0...v0.10.0<|MERGE_RESOLUTION|>--- conflicted
+++ resolved
@@ -9,14 +9,9 @@
 
 ### Added
 
-<<<<<<< HEAD
-- Added `load_best` attribute to `Checkpoint` callback to automatically load state of the
-  best result at the end of training
-- Added `MlflowLogger` callback for logging to Mlflow (#769)
-=======
 - Added `load_best` attribute to `Checkpoint` callback to automatically load state of the best result at the end of training
 - Added a `get_all_learnable_params` method to retrieve the named parameters of all PyTorch modules defined on the net, including of criteria if applicable
->>>>>>> 812f54d7
+- Added `MlflowLogger` callback for logging to Mlflow (#769)
 
 ### Changed
 
