"""Tests for scoring"""

from functools import partial
from unittest.mock import Mock
from unittest.mock import patch

import numpy as np
from sklearn.metrics import accuracy_score, make_scorer
import pytest

from skorch.utils import to_numpy


class TestEpochScoring:
    @pytest.fixture(params=[{'use_caching': True}, {'use_caching': False}])
    def scoring_cls(self, request):
        from skorch.callbacks import EpochScoring
        return partial(EpochScoring, **request.param)

    @pytest.fixture
    def caching_scoring_cls(self):
        from skorch.callbacks import EpochScoring
        return partial(EpochScoring, use_caching=True)

    @pytest.fixture(params=[{'use_caching': True}, {'use_caching': False}])
    def mse_scoring(self, request, scoring_cls):
        return scoring_cls(
            'neg_mean_squared_error',
            name='nmse',
            **request.param,
        ).initialize()

    def test_correct_valid_score(
            self, net_cls, module_cls, mse_scoring, train_split, data,
    ):
        net = net_cls(
            module=module_cls,
            callbacks=[mse_scoring],
            train_split=train_split,
            max_epochs=2,
        )
        net.fit(*data)

        expected = -np.mean([(3 - 5) ** 2, (0 - 4) ** 2])
        loss = net.history[:, 'nmse']
        assert np.allclose(loss, expected)

    def test_correct_train_score(
            self, net_cls, module_cls, scoring_cls, train_split, data,
    ):
        net = net_cls(
            module=module_cls,
            callbacks=[scoring_cls(
                'neg_mean_squared_error',
                on_train=True,
                name='nmse',
                lower_is_better=False,
            )],
            train_split=train_split,
            max_epochs=2,
        )
        net.fit(*data)

        expected = -np.mean([(0 - -1) ** 2, (2 - 0) ** 2])
        loss = net.history[:, 'nmse']
        assert np.allclose(loss, expected)

    def test_scoring_uses_score_when_none(
            self, net_cls, module_cls, scoring_cls, train_split, data,
    ):
        net = net_cls(
            module_cls,
            callbacks=[scoring_cls(scoring=None)],
            max_epochs=5,
            train_split=train_split,
        )
        with patch.object(net, 'score', side_effect=[10, 8, 6, 11, 7]):
            net.fit(*data)

        result = net.history[:, 'score']
        expected = [10, 8, 6, 11, 7]
        assert result == expected

    @pytest.mark.parametrize('lower_is_better, expected', [
        (True, [True, True, True, False, False]),
        (False, [True, False, False, True, False]),
    ])
    @pytest.mark.parametrize('initial_epochs', [1, 2, 3, 4])
    def test_scoring_uses_best_score_when_continuing_training(
            self, net_cls, module_cls, scoring_cls, data,
            lower_is_better, expected, tmpdir, initial_epochs,
    ):
        # set scoring to None so that mocked net.score is used
        net = net_cls(
            module_cls,
            callbacks=[scoring_cls(
                scoring=None,
                on_train=True,
                lower_is_better=lower_is_better)],
            max_epochs=initial_epochs,
            # Set train_split to None so that the default 'valid_loss'
            # callback is effectively disabled and does not write to
            # the history. This should not cause problems when trying
            # to load best score for this scorer.
            train_split=None,
        )

        with patch.object(net, 'score', side_effect=[10, 8, 6, 11, 7]):
            net.fit(*data)

            history_fn = tmpdir.mkdir('skorch').join('history.json')
            net.save_params(f_history=str(history_fn))

            net.initialize()
            net.load_params(f_history=str(history_fn))
            net.max_epochs = 5 - initial_epochs
            net.partial_fit(*data)

        is_best = net.history[:, 'score_best']
        assert is_best == expected

    @pytest.mark.parametrize('lower_is_better, expected', [
        (True, [True, True, True, False, False]),
        (False, [True, False, False, True, False]),
        (None, []),
    ])
    def test_best_score_when_lower_is_better(
            self, net_cls, module_cls, scoring_cls, train_split, data,
            lower_is_better, expected,
    ):
        # set scoring to None so that mocked net.score is used
        net = net_cls(
            module_cls,
            callbacks=[scoring_cls(
                scoring=None,
                lower_is_better=lower_is_better)],
            train_split=train_split,
            max_epochs=5,
        )

        with patch.object(net, 'score', side_effect=[10, 8, 6, 11, 7]):
            net.fit(*data)

        if lower_is_better is not None:
            is_best = net.history[:, 'score_best']
            assert is_best == expected
        else:
            # if lower_is_better==None, don't write score
            with pytest.raises(KeyError):
                # pylint: disable=pointless-statement
                net.history[:, 'score_best']

    def test_no_error_when_no_valid_data(
            self, net_cls, module_cls, mse_scoring, train_split, data,
    ):
        net = net_cls(
            module_cls,
            callbacks=[mse_scoring],
            max_epochs=3,
            train_split=train_split,
        )
        net.fit(*data)

        net.train_split = None
        # does not raise
        net.partial_fit(*data)

        # only the first 3 epochs wrote scores
        assert len(net.history[:, 'nmse']) == 3

    def test_with_accuracy_score(
            self, net_cls, module_cls, scoring_cls, train_split, data,
    ):
        net = net_cls(
            module_cls,
            callbacks=[scoring_cls('accuracy')],
            max_epochs=2,
            train_split=train_split,
        )
        net.fit(*data)

        result = net.history[:, 'accuracy']
        assert result == [0, 0]

    def test_with_make_scorer_accuracy_score(
            self, net_cls, module_cls, scoring_cls, train_split, data,
    ):
        net = net_cls(
            module_cls,
            callbacks=[scoring_cls(make_scorer(accuracy_score))],
            max_epochs=2,
            train_split=train_split,
        )
        net.fit(*data)

        result = net.history[:, 'accuracy_score']
        assert result == [0, 0]

    def test_with_callable_accuracy_score(
            self, net_cls, module_cls, scoring_cls, train_split, data,
    ):
        net = net_cls(
            module_cls,
            callbacks=[scoring_cls(accuracy_score)],
            max_epochs=2,
            train_split=train_split,
        )
        net.fit(*data)

        result = net.history[:, 'accuracy_score']
        assert result == [0, 0]

    def test_with_score_nonexisting_string(
            self, net_cls, module_cls, scoring_cls, train_split, data,
    ):
        net = net_cls(
            module_cls,
            callbacks=[scoring_cls('does-not-exist')],
            max_epochs=2,
            train_split=train_split,
        )
        with pytest.raises(ValueError) as exc:
            net.fit(*data)
        msg = "'does-not-exist' is not a valid scoring value."
        assert exc.value.args[0].startswith(msg)

    def test_with_score_as_custom_func(
            self, net_cls, module_cls, scoring_cls, train_split, data, score55,
    ):
        net = net_cls(
            module_cls,
            callbacks=[scoring_cls(score55)],
            max_epochs=2,
            train_split=train_split,
        )
        net.fit(*data)

        result = net.history[:, 'score55']
        assert result == [55, 55]

    def test_with_name_none_returns_score_as_name(
            self, net_cls, module_cls, scoring_cls, train_split, data,
    ):
        net = net_cls(
            module_cls,
            callbacks=[scoring_cls(scoring=None, name=None)],
            max_epochs=1,
            train_split=train_split,
        )
        net.fit(*data)
        assert net.history[:, 'score']

    def test_explicit_name_is_used_in_history(
            self, net_cls, module_cls, scoring_cls, train_split, data,
    ):
        net = net_cls(
            module_cls,
            callbacks=[scoring_cls(scoring=None, name='myname')],
            max_epochs=1,
            train_split=train_split,
        )
        net.fit(*data)
        assert net.history[:, 'myname']

    def test_with_scoring_str_and_name_none(
            self, net_cls, module_cls, scoring_cls, train_split, data,
    ):
        net = net_cls(
            module_cls,
            callbacks=[scoring_cls(
                scoring='neg_mean_squared_error', name=None)],
            max_epochs=1,
            train_split=train_split,
        )
        net.fit(*data)
        assert net.history[:, 'neg_mean_squared_error']

    def test_with_with_custom_func_and_name_none(
            self, net_cls, module_cls, scoring_cls, train_split, data, score55,
    ):
        net = net_cls(
            module_cls,
            callbacks=[scoring_cls(score55, name=None)],
            max_epochs=2,
            train_split=train_split,
        )
        net.fit(*data)
        assert net.history[:, 'score55']

    def test_with_with_partial_custom_func_and_name_none(
            self, net_cls, module_cls, scoring_cls, train_split, data, score55,
    ):
        net = net_cls(
            module_cls,
            callbacks=[scoring_cls(partial(score55, foo=0), name=None)],
            max_epochs=2,
            train_split=train_split,
        )
        net.fit(*data)
        assert net.history[:, 'score55']

    def test_target_extractor_is_called(
            self, net_cls, module_cls, train_split, scoring_cls, data):
        X, y = data
        extractor = Mock(side_effect=to_numpy)
        scoring = scoring_cls(
            name='nmse',
            scoring='neg_mean_squared_error',
            target_extractor=extractor,
        )
        net = net_cls(
            module_cls, batch_size=1, train_split=train_split,
            callbacks=[scoring], max_epochs=2)
        net.fit(X, y)

        # With caching in use the extractor should be called for
        # each y of a batch. Without caching it should called
        # once per epoch (since we get all data at once).
        if scoring.use_caching:
            assert len(y) // net.batch_size == 4
            assert extractor.call_count == 4
        else:
            assert extractor.call_count == 2

    def test_without_target_data_works(
            self, net_cls, module_cls, scoring_cls, data,
    ):
        score_calls = 0

        def myscore(net, X, y=None):
            nonlocal score_calls
            score_calls += 1

            # In case we use caching X is a dataset. We need to
            # extract X ourselves.
            if dict(net.callbacks_)['EpochScoring'].use_caching:
                return np.mean(X.X)
            return np.mean(X)

        # pylint: disable=unused-argument
        def mysplit(dataset, y):
            # set y_valid to None
            ds_train = dataset
            ds_valid = type(dataset)(dataset.X, y=None)
            return ds_train, ds_valid

        X, y = data
        net = net_cls(
            module=module_cls,
            callbacks=[scoring_cls(myscore)],
            train_split=mysplit,
            max_epochs=2,
        )
        net.fit(X, y)

        assert score_calls == 2

        expected = np.mean(X)
        loss = net.history[:, 'myscore']
        assert np.allclose(loss, expected)

    def net_input_is_scoring_input(
            self, net_cls, module_cls, scoring_cls, input_data,
            train_split, expected_type, caching,
    ):
        score_calls = 0
        def myscore(net, X, y=None):  # pylint: disable=unused-argument
            nonlocal score_calls
            score_calls += 1
            assert type(X) == expected_type
            return 0

        max_epochs = 2
        net = net_cls(
            module=module_cls,
            callbacks=[scoring_cls(myscore, use_caching=caching)],
            train_split=train_split,
            max_epochs=max_epochs,
        )
        net.fit(*input_data)
        assert score_calls == max_epochs

    def test_net_input_is_scoring_input(
            self, net_cls, module_cls, scoring_cls, data,
    ):
        # Make sure that whatever data type is put in the network is
        # received at the scoring side as well. For the caching case
        # we only receive datasets.
        import skorch
        from skorch.dataset import ValidSplit
        import torch.utils.data.dataset
        from torch.utils.data.dataset import Subset

        class MyTorchDataset(torch.utils.data.dataset.TensorDataset):
            def __init__(self, X, y):
                super().__init__(
                    skorch.utils.to_tensor(X.reshape(-1, 1), device='cpu'),
                    skorch.utils.to_tensor(y, device='cpu'))

        class MySkorchDataset(skorch.dataset.Dataset):
            pass

        rawsplit = lambda ds: (ds, ds)
<<<<<<< HEAD
        cvsplit = CVSplit(2)
=======
        validsplit = ValidSplit(2, random_state=0)
>>>>>>> c625ccfc

        def split_ignore_y(ds, y):
            return rawsplit(ds)

        table = [
            # Test a split where type(input) == type(output) is guaranteed
            (data, split_ignore_y, np.ndarray, False),
            (data, split_ignore_y, skorch.dataset.Dataset, True),
            ((MyTorchDataset(*data), None), rawsplit, MyTorchDataset, False),
            ((MyTorchDataset(*data), None), rawsplit, MyTorchDataset, True),
            ((MySkorchDataset(*data), None), rawsplit, np.ndarray, False),
            ((MySkorchDataset(*data), None), rawsplit, MySkorchDataset, True),

            # Test a split that splits datasets using torch Subset
            (data, validsplit, np.ndarray, False),
            (data, validsplit, Subset, True),
            ((MyTorchDataset(*data), None), validsplit, Subset, False),
            ((MyTorchDataset(*data), None), validsplit, Subset, True),
            ((MySkorchDataset(*data), None), validsplit, np.ndarray, False),
            ((MySkorchDataset(*data), None), validsplit, Subset, True),
        ]

        for input_data, train_split, expected_type, caching in table:
            self.net_input_is_scoring_input(
                net_cls,
                module_cls,
                scoring_cls,
                input_data,
                train_split,
                expected_type,
                caching)

    def test_multiple_scorings_share_cache(
            self, net_cls, module_cls, train_split, caching_scoring_cls, data,
    ):
        net = net_cls(
            module=module_cls,
            callbacks=[
                ('a1', caching_scoring_cls('accuracy')),
                ('a2', caching_scoring_cls('accuracy')),
            ],
            train_split=train_split,
            max_epochs=2,
        )

        # on_train_end clears cache, overwrite so we can inspect the contents.
        with patch('skorch.callbacks.scoring.EpochScoring.on_train_end',
                   lambda *x, **y: None):
            net.fit(*data)

        cbs = dict(net.callbacks_)
        assert cbs['a1'].use_caching
        assert cbs['a2'].use_caching
        assert len(cbs['a1'].y_preds_) > 0

        for c1, c2 in zip(cbs['a1'].y_preds_, cbs['a2'].y_preds_):
            assert id(c1) == id(c2)

        for c1, c2 in zip(cbs['a1'].y_trues_, cbs['a2'].y_trues_):
            assert id(c1) == id(c2)

    def test_multiple_scorings_with_dict(
            self, net_cls, module_cls, train_split, scoring_cls, data):
        # This test checks if an exception is raised when a dictionary is passed as scorer.
        net = net_cls(
            module=module_cls,
            callbacks=[
                scoring_cls({'a1': 'accuracy', 'a2': 'accuracy'}),
            ],
            train_split=train_split,
            max_epochs=2,
        )

        msg = "Dict not supported as scorer for multi-metric scoring"
        with pytest.raises(ValueError, match=msg):
                net.fit(*data)

    @pytest.mark.parametrize('use_caching, count', [(False, 1), (True, 0)])
    def test_with_caching_get_iterator_not_called(
            self, net_cls, module_cls, train_split, caching_scoring_cls, data,
            use_caching, count,
    ):
        max_epochs = 3
        net = net_cls(
            module=module_cls,
            callbacks=[
                ('acc', caching_scoring_cls('accuracy', use_caching=use_caching)),
            ],
            train_split=train_split,
            max_epochs=max_epochs,
        )

        get_iterator = net.get_iterator
        net.get_iterator = Mock(side_effect=get_iterator)
        net.fit(*data)

        # expected count should be:
        # max_epochs * (1 (train) + 1 (valid) + 0 or 1 (from scoring,
        # depending on caching))
        count_expected = max_epochs * (1 + 1 + count)
        assert net.get_iterator.call_count == count_expected

    def test_subclassing_epoch_scoring(
            self, classifier_module, classifier_data):
        # This test's purpose is to check that it is possible to
        # easily subclass EpochScoring by overriding on_epoch_end to
        # record 2 scores.
        from skorch import NeuralNetClassifier
        from skorch.callbacks import EpochScoring

        class MyScoring(EpochScoring):
            def on_epoch_end(
                    self,
                    net,
                    dataset_train,
                    dataset_valid,
                    **kwargs):
                _, y_test, y_proba = self.get_test_data(
                    dataset_train, dataset_valid)
                y_pred = np.concatenate(y_proba).argmax(1)

                # record 2 valid scores
                score_0_valid = accuracy_score(y_test, y_pred)
                net.history.record('score_0', score_0_valid)
                score_1_valid = accuracy_score(y_test, y_pred) + 1
                net.history.record('score_1', score_1_valid)

        X, y = classifier_data
        net = NeuralNetClassifier(
            classifier_module,
            callbacks=[MyScoring(scoring=None)],
            max_epochs=1,
        )
        net.fit(X, y)

        row = net.history[-1]
        keys_history = set(row.keys())
        keys_expected = {'score_0', 'score_1'}

        assert keys_expected.issubset(keys_history)
        assert np.isclose(row['score_0'], row['score_1'] - 1)


class TestBatchScoring:
    @pytest.fixture(params=[{'use_caching': True}, {'use_caching': False}])
    def scoring_cls(self, request):
        from skorch.callbacks import BatchScoring
        return partial(BatchScoring, **request.param)

    @pytest.fixture
    def mse_scoring(self, scoring_cls):
        return scoring_cls(
            name='nmse',
            scoring='neg_mean_squared_error',
        ).initialize()

    @pytest.fixture
    def net(self, net_cls, module_cls, train_split, mse_scoring, data):
        net = net_cls(
            module_cls, batch_size=1, train_split=train_split,
            callbacks=[mse_scoring], max_epochs=2)
        return net.fit(*data)

    @pytest.fixture
    def train_loss(self, scoring_cls):
        from skorch.utils import train_loss_score
        return scoring_cls(
            train_loss_score,
            name='train_loss',
            on_train=True,
        ).initialize()

    @pytest.fixture
    def valid_loss(self, scoring_cls):
        from skorch.utils import valid_loss_score
        return scoring_cls(
            valid_loss_score,
            name='valid_loss',
        ).initialize()

    @pytest.fixture
    def history(self, net):
        return net.history

    def test_correct_train_loss_values(self, history):
        train_losses = history[:, 'train_loss']
        expected = np.mean([(0 - -1) ** 2, (2 - 0) ** 2])
        assert np.allclose(train_losses, expected)

    def test_correct_valid_loss_values(self, history):
        valid_losses = history[:, 'valid_loss']
        expected = np.mean([(3 - 5) ** 2, (0 - 4) ** 2])
        assert np.allclose(valid_losses, expected)

    def test_correct_mse_values_for_batches(self, history):
        nmse = history[:, 'batches', :, 'nmse']
        expected_per_epoch = [-(3 - 5) ** 2, -(0 - 4) ** 2]
        # for the 2 epochs, the loss is the same
        expected = [expected_per_epoch, expected_per_epoch]
        assert np.allclose(nmse, expected)

    def test_missing_batch_size(self, train_loss, history):
        """We skip one batch size entry in history. This batch should
        simply be ignored.

        """
        history.new_epoch()
        history.new_batch()
        history.record_batch('train_loss', 10)
        history.record_batch('train_batch_size', 1)
        history.new_batch()
        history.record_batch('train_loss', 20)
        # missing batch size, loss of 20 is ignored

        net = Mock(history=history)
        train_loss.on_epoch_end(net)

        assert history[-1, 'train_loss'] == 10

    def test_average_honors_weights(self, train_loss, history):
        """The batches may have different batch sizes, which is why it
        necessary to honor the batch sizes. Here we use different
        batch sizes to verify this.

        """
        from skorch.history import History

        history = History()
        history.new_epoch()
        history.new_batch()
        history.record_batch('train_loss', 10)
        history.record_batch('train_batch_size', 1)
        history.new_batch()
        history.record_batch('train_loss', 40)
        history.record_batch('train_batch_size', 2)

        net = Mock(history=history)
        train_loss.on_epoch_end(net)

        assert history[0, 'train_loss'] == 30

    @pytest.mark.parametrize('lower_is_better, expected', [
        (True, [True, True, True, False, False]),
        (False, [True, False, False, True, False]),
    ])
    @pytest.mark.parametrize('initial_epochs', [1, 2, 3, 4])
    def test_scoring_uses_best_score_when_continuing_training(
            self, net_cls, module_cls, scoring_cls, data,
            lower_is_better, expected, tmpdir, initial_epochs,
    ):
        # set scoring to None so that mocked net.score is used
        net = net_cls(
            module_cls,
            callbacks=[scoring_cls(
                scoring=None,
                on_train=True,
                lower_is_better=lower_is_better)],
            max_epochs=initial_epochs,
            # Set train_split to None so that the default 'valid_loss'
            # callback is effectively disabled and does not write to
            # the history. This should not cause problems when trying
            # to load best score for this scorer.
            train_split=None,
        )

        with patch.object(net, 'score', side_effect=[10, 8, 6, 11, 7]):
            net.fit(*data)

            history_fn = tmpdir.mkdir('skorch').join('history.json')
            net.save_params(f_history=str(history_fn))

            net.max_epochs = 5 - initial_epochs
            net.initialize()
            net.load_params(f_history=str(history_fn))
            net.partial_fit(*data)

        is_best = net.history[:, 'score_best']
        assert is_best == expected

    @pytest.mark.parametrize('lower_is_better, expected', [
        (True, [True, True, True, False, False]),
        (False, [True, False, False, True, False]),
        (None, []),
    ])
    def test_best_score_when_lower_is_better(
            self, net_cls, module_cls, scoring_cls, train_split, data,
            lower_is_better, expected,
    ):
        # set scoring to None so that mocked net.score is used
        net = net_cls(
            module_cls,
            callbacks=[scoring_cls(
                scoring=None,
                lower_is_better=lower_is_better)],
            train_split=train_split,
            max_epochs=5,
        )
        with patch.object(net, 'score', side_effect=[10, 8, 6, 11, 7]):
            net.fit(*data)

        if lower_is_better is not None:
            is_best = net.history[:, 'score_best']
            assert is_best == expected
        else:
            # if lower_is_better==None, don't write score
            with pytest.raises(KeyError):
                # pylint: disable=pointless-statement
                net.history[:, 'score_best']

    def test_no_error_when_no_valid_data(
            self, net_cls, module_cls, mse_scoring, data,
    ):
        net = net_cls(
            module_cls,
            callbacks=[mse_scoring],
            max_epochs=1,
            train_split=None,
        )
        # does not raise
        net.fit(*data)

    def test_with_accuracy_score(
            self, net_cls, module_cls, scoring_cls, train_split, data,
    ):
        net = net_cls(
            module_cls,
            callbacks=[scoring_cls('accuracy')],
            batch_size=1,
            max_epochs=2,
            train_split=train_split,
        )
        net.fit(*data)

        score_epochs = net.history[:, 'accuracy']
        assert np.allclose(score_epochs, [0, 0])

        score_batches = net.history[:, 'batches', :, 'accuracy']
        assert np.allclose(score_batches, [[0, 0], [0, 0]])

    def test_with_make_scorer_accuracy_score(
            self, net_cls, module_cls, scoring_cls, train_split, data,
    ):
        net = net_cls(
            module_cls,
            callbacks=[scoring_cls(make_scorer(accuracy_score))],
            batch_size=1,
            max_epochs=2,
            train_split=train_split,
        )
        net.fit(*data)

        score_epochs = net.history[:, 'accuracy_score']
        assert np.allclose(score_epochs, [0, 0])

        score_batches = net.history[:, 'batches', :, 'accuracy_score']
        assert np.allclose(score_batches, [[0, 0], [0, 0]])

    def test_with_callable_accuracy_score(
            self, net_cls, module_cls, scoring_cls, train_split, data,
    ):
        net = net_cls(
            module_cls,
            callbacks=[scoring_cls(accuracy_score)],
            batch_size=1,
            max_epochs=2,
            train_split=train_split,
        )
        net.fit(*data)

        score_epochs = net.history[:, 'accuracy_score']
        assert np.allclose(score_epochs, [0, 0])

        score_batches = net.history[:, 'batches', :, 'accuracy_score']
        assert np.allclose(score_batches, [[0, 0], [0, 0]])

    def test_with_score_nonexisting_string(
            self, net_cls, module_cls, scoring_cls, train_split, data,
    ):
        net = net_cls(
            module_cls,
            callbacks=[scoring_cls('does-not-exist')],
            max_epochs=2,
            train_split=train_split,
        )
        with pytest.raises(ValueError) as exc:
            net.fit(*data)
        msg = "'does-not-exist' is not a valid scoring value."
        assert exc.value.args[0].startswith(msg)

    def test_with_score_as_custom_func(
            self, net_cls, module_cls, scoring_cls, train_split, data, score55,
    ):
        net = net_cls(
            module_cls,
            callbacks=[scoring_cls(score55)],
            max_epochs=2,
            train_split=train_split,
        )
        net.fit(*data)

        score_epochs = net.history[:, 'score55']
        assert np.allclose(score_epochs, [55, 55])

        score_batches = net.history[:, 'batches', :, 'score55']
        assert np.allclose(score_batches, [[55, 55], [55, 55]])

    def test_with_name_none_returns_score_as_name(
            self, net_cls, module_cls, scoring_cls, train_split, data,
    ):
        net = net_cls(
            module_cls,
            callbacks=[scoring_cls(scoring=None, name=None)],
            max_epochs=1,
            train_split=train_split,
        )
        net.fit(*data)
        assert net.history[:, 'score']

    def test_explicit_name_is_used_in_history(
            self, net_cls, module_cls, scoring_cls, train_split, data,
    ):
        net = net_cls(
            module_cls,
            callbacks=[scoring_cls(scoring=None, name='myname')],
            max_epochs=1,
            train_split=train_split,
        )
        net.fit(*data)
        assert net.history[:, 'myname']

    def test_with_scoring_str_and_name_none(
            self, net_cls, module_cls, scoring_cls, train_split, data,
    ):
        net = net_cls(
            module_cls,
            callbacks=[scoring_cls(
                scoring='neg_mean_squared_error', name=None)],
            max_epochs=1,
            train_split=train_split,
        )
        net.fit(*data)
        assert net.history[:, 'neg_mean_squared_error']

    def test_with_with_custom_func_and_name_none(
            self, net_cls, module_cls, scoring_cls, train_split, data, score55,
    ):
        net = net_cls(
            module_cls,
            callbacks=[scoring_cls(score55, name=None)],
            max_epochs=2,
            train_split=train_split,
        )
        net.fit(*data)
        assert net.history[:, 'score55']

    def test_with_with_partial_custom_func_and_name_none(
            self, net_cls, module_cls, scoring_cls, train_split, data, score55,
    ):
        net = net_cls(
            module_cls,
            callbacks=[scoring_cls(partial(score55, foo=0), name=None)],
            max_epochs=2,
            train_split=train_split,
        )
        net.fit(*data)
        assert net.history[:, 'score55']

    def test_target_extractor_is_called(
            self, net_cls, module_cls, train_split, scoring_cls, data):
        X, y = data
        extractor = Mock(side_effect=to_numpy)
        scoring = scoring_cls(
            name='nmse',
            scoring='neg_mean_squared_error',
            target_extractor=extractor,
        )
        net = net_cls(
            module_cls, batch_size=1, train_split=train_split,
            callbacks=[scoring], max_epochs=2)
        net.fit(X, y)

        assert extractor.call_count == 2 * 2

    def test_without_target_data_works(
            self, net_cls, module_cls, scoring_cls, data,
    ):
        score_calls = 0

        def myscore(net, X, y=None):  # pylint: disable=unused-argument
            nonlocal score_calls
            score_calls += 1
            return X.mean().data.item()

        # pylint: disable=unused-argument
        def mysplit(dataset, y):
            # set y_valid to None
            ds_train = dataset
            ds_valid = type(dataset)(dataset.X, y=None)
            return ds_train, ds_valid

        X, y = data
        net = net_cls(
            module=module_cls,
            callbacks=[scoring_cls(myscore)],
            train_split=mysplit,
            max_epochs=2,
        )
        net.fit(X, y)

        assert score_calls == 2

        expected = np.mean(X)
        loss = net.history[:, 'myscore']
        assert np.allclose(loss, expected)

    def test_scoring_with_cache_and_fit_interrupt_resets_infer(
            self, net_cls, module_cls, scoring_cls, data, train_split):
        # This test addresses a bug that occurred with caching in
        # scoring when training is interrupted irregularly
        # (e.g. through KeyboardInterrupt). In that case, it is
        # important that the net's infer method is still reset.

        def interrupt_scoring(net, X, y):
            raise KeyboardInterrupt

        X, y = data
        net = net_cls(
            module_cls,
            callbacks=[('interrupt', scoring_cls(interrupt_scoring))],
            train_split=train_split,
        )
        net.fit(X, y)

        y_pred = net.predict(X)
        # We test that we predict as many outputs as we put in. With
        # the bug, the cache would be exhausted early because of the
        # train split, and we would get back less.
        assert len(y_pred) == len(X)


class TestPassthrougScoring:
    @pytest.fixture
    def scoring_cls(self, request):
        from skorch.callbacks import PassthroughScoring
        return PassthroughScoring

    @pytest.fixture
    def train_loss(self, scoring_cls):
        # use train batch size to stand in for batch-level scores
        return scoring_cls(name='train_batch_size', on_train=True)

    @pytest.fixture
    def valid_loss(self, scoring_cls):
        # use valid batch size to stand in for batch-level scores
        return scoring_cls(name='valid_batch_size')

    @pytest.fixture
    def net(self, classifier_module, train_loss, valid_loss, classifier_data):
        from skorch import NeuralNetClassifier
        net = NeuralNetClassifier(
            classifier_module,
            batch_size=10,
            # use train and valid batch size to stand in for
            # batch-level scores
            callbacks=[train_loss, valid_loss],
            max_epochs=2)

        X, y = classifier_data
        n = 75
        # n=75 with a 4/5 train/valid split -> 60/15 samples; with a
        # batch size of 10, that leads to train batch sizes of
        # [10,10,10,10] and valid batch sizes of [10,5]; all labels
        # are set to 0 to ensure that the stratified split is exactly
        # equal to the desired split
        y = np.zeros_like(y)
        return net.fit(X[:n], y[:n])

    @pytest.fixture
    def history(self, net):
        return net.history

    @pytest.fixture
    def history_empty(self):
        from skorch.history import History
        return History()

    def test_correct_train_pass_through_scores(self, history):
        # train: average of [10,10,10,10,10] is 10
        train_scores = history[:, 'train_batch_size']
        assert np.allclose(train_scores, 10.0)

    def test_correct_valid_pass_through_scores(self, history):
        # valid: average of [10,5] with weights also being [10,5] =
        # (10*10 + 5*5)/15
        expected = (10 * 10 + 5 * 5) / 15  # 8.333..
        valid_losses = history[:, 'valid_batch_size']
        assert np.allclose(valid_losses, [expected, expected])

    def test_missing_entry_in_epoch(self, scoring_cls, history_empty):
        """We skip one entry in history_empty. This batch should simply be
        ignored.

        """
        history_empty.new_epoch()
        history_empty.new_batch()
        history_empty.record_batch('score', 10)
        history_empty.record_batch('train_batch_size', 10)

        history_empty.new_batch()
        # this score is ignored since it has no associated batch size
        history_empty.record_batch('score', 20)

        net = Mock(history=history_empty)
        cb = scoring_cls(name='score', on_train=True).initialize()
        cb.on_epoch_end(net)

        train_score = history_empty[-1, 'score']
        assert np.isclose(train_score, 10.0)

    @pytest.mark.parametrize('lower_is_better, expected', [
        (True, [True, True, True, False, False]),
        (False, [True, False, False, True, False]),
        (None, []),
    ])
    def test_lower_is_better_is_honored(
            self, net_cls, module_cls, scoring_cls, train_split, data,
            history_empty, lower_is_better, expected,
    ):
        # results in expected patterns of True and False
        scores = [10, 8, 6, 11, 7]

        cb = scoring_cls(
            name='score',
            lower_is_better=lower_is_better,
        ).initialize()

        net = Mock(history=history_empty)
        for score in scores:
            history_empty.new_epoch()
            history_empty.new_batch()
            history_empty.record_batch('score', score)
            history_empty.record_batch('valid_batch_size', 55)  # doesn't matter
            cb.on_epoch_end(net)

        if lower_is_better is not None:
            is_best = history_empty[:, 'score_best']
            assert is_best == expected
        else:
            # if lower_is_better==None, don't write score
            with pytest.raises(KeyError):
                # pylint: disable=pointless-statement
                history_empty[:, 'score_best']

    def test_no_error_when_no_valid_data(
            self, net_cls, module_cls, scoring_cls, data,
    ):
        # we set the name to 'valid_batch_size' but disable
        # train/valid split -- there should be no error
        net = net_cls(
            module_cls,
            callbacks=[scoring_cls(name='valid_batch_size')],
            max_epochs=1,
            train_split=None,
        )
        # does not raise
        net.fit(*data)<|MERGE_RESOLUTION|>--- conflicted
+++ resolved
@@ -401,11 +401,7 @@
             pass
 
         rawsplit = lambda ds: (ds, ds)
-<<<<<<< HEAD
-        cvsplit = CVSplit(2)
-=======
-        validsplit = ValidSplit(2, random_state=0)
->>>>>>> c625ccfc
+        valid_split = ValidSplit(2)
 
         def split_ignore_y(ds, y):
             return rawsplit(ds)
@@ -420,12 +416,12 @@
             ((MySkorchDataset(*data), None), rawsplit, MySkorchDataset, True),
 
             # Test a split that splits datasets using torch Subset
-            (data, validsplit, np.ndarray, False),
-            (data, validsplit, Subset, True),
-            ((MyTorchDataset(*data), None), validsplit, Subset, False),
-            ((MyTorchDataset(*data), None), validsplit, Subset, True),
-            ((MySkorchDataset(*data), None), validsplit, np.ndarray, False),
-            ((MySkorchDataset(*data), None), validsplit, Subset, True),
+            (data, valid_split, np.ndarray, False),
+            (data, valid_split, Subset, True),
+            ((MyTorchDataset(*data), None), valid_split, Subset, False),
+            ((MyTorchDataset(*data), None), valid_split, Subset, True),
+            ((MySkorchDataset(*data), None), valid_split, np.ndarray, False),
+            ((MySkorchDataset(*data), None), valid_split, Subset, True),
         ]
 
         for input_data, train_split, expected_type, caching in table:
