"""Tests for scoring"""

from functools import partial
from unittest.mock import Mock
from unittest.mock import patch

import numpy as np
from sklearn.metrics import accuracy_score, make_scorer
import pytest

from skorch.utils import to_numpy


class TestEpochScoring:
    @pytest.fixture(params=[{'use_caching': True}, {'use_caching': False}])
    def scoring_cls(self, request):
        from skorch.callbacks import EpochScoring
        return partial(EpochScoring, **request.param)

    @pytest.fixture
    def caching_scoring_cls(self):
        from skorch.callbacks import EpochScoring
        return partial(EpochScoring, use_caching=True)

    @pytest.fixture(params=[{'use_caching': True}, {'use_caching': False}])
    def mse_scoring(self, request, scoring_cls):
        return scoring_cls(
            'neg_mean_squared_error',
            name='nmse',
            **request.param,
        ).initialize()

    def test_correct_valid_score(
            self, net_cls, module_cls, mse_scoring, train_split, data,
    ):
        net = net_cls(
            module=module_cls,
            callbacks=[mse_scoring],
            train_split=train_split,
            max_epochs=2,
        )
        net.fit(*data)

        expected = -np.mean([(3 - 5) ** 2, (0 - 4) ** 2])
        loss = net.history[:, 'nmse']
        assert np.allclose(loss, expected)

    def test_correct_train_score(
            self, net_cls, module_cls, scoring_cls, train_split, data,
    ):
        net = net_cls(
            module=module_cls,
            callbacks=[scoring_cls(
                'neg_mean_squared_error',
                on_train=True,
                name='nmse',
                lower_is_better=False,
            )],
            train_split=train_split,
            max_epochs=2,
        )
        net.fit(*data)

        expected = -np.mean([(0 - -1) ** 2, (2 - 0) ** 2])
        loss = net.history[:, 'nmse']
        assert np.allclose(loss, expected)

    def test_scoring_uses_score_when_none(
            self, net_cls, module_cls, scoring_cls, train_split, data,
    ):
        net = net_cls(
            module_cls,
            callbacks=[scoring_cls(scoring=None)],
            max_epochs=5,
            train_split=train_split,
        )
        net.fit(*data)

        result = net.history[:, 'score']
        # these values are the hard-coded side_effects from net.score
        expected = [10, 8, 6, 11, 7]
        assert result == expected

    @pytest.mark.parametrize('lower_is_better, expected', [
        (True, [True, True, True, False, False]),
        (False, [True, False, False, True, False]),
    ])
    @pytest.mark.parametrize('initial_epochs', [1, 2, 3, 4])
    def test_scoring_uses_best_score_when_continuing_training(
            self, net_cls, module_cls, scoring_cls, data,
            lower_is_better, expected, tmpdir, initial_epochs,
    ):
        # set scoring to None so that mocked net.score is used
        net = net_cls(
            module_cls,
            callbacks=[scoring_cls(
                scoring=None,
                on_train=True,
                lower_is_better=lower_is_better)],
            max_epochs=initial_epochs,
            # Set train_split to None so that the default 'valid_loss'
            # callback is effectively disabled and does not write to
            # the history. This should not cause problems when trying
            # to load best score for this scorer.
            train_split=None,
        )
        net.fit(*data)

        history_fn = tmpdir.mkdir('skorch').join('history.json')
        net.save_params(f_history=str(history_fn))

        net.initialize()
        net.load_params(f_history=str(history_fn))
        net.max_epochs = 5 - initial_epochs
        net.partial_fit(*data)

        is_best = net.history[:, 'score_best']
        assert is_best == expected

    @pytest.mark.parametrize('lower_is_better, expected', [
        (True, [True, True, True, False, False]),
        (False, [True, False, False, True, False]),
        (None, []),
    ])
    def test_best_score_when_lower_is_better(
            self, net_cls, module_cls, scoring_cls, train_split, data,
            lower_is_better, expected,
    ):
        # set scoring to None so that mocked net.score is used
        net = net_cls(
            module_cls,
            callbacks=[scoring_cls(
                scoring=None,
                lower_is_better=lower_is_better)],
            train_split=train_split,
            max_epochs=5,
        )
        net.fit(*data)

        if lower_is_better is not None:
            is_best = net.history[:, 'score_best']
            assert is_best == expected
        else:
            # if lower_is_better==None, don't write score
            with pytest.raises(KeyError):
                # pylint: disable=pointless-statement
                net.history[:, 'score_best']

    def test_no_error_when_no_valid_data(
            self, net_cls, module_cls, mse_scoring, train_split, data,
    ):
        net = net_cls(
            module_cls,
            callbacks=[mse_scoring],
            max_epochs=3,
            train_split=train_split,
        )
        net.fit(*data)

        net.train_split = None
        # does not raise
        net.partial_fit(*data)

        # only the first 3 epochs wrote scores
        assert len(net.history[:, 'nmse']) == 3

    def test_with_accuracy_score(
            self, net_cls, module_cls, scoring_cls, train_split, data,
    ):
        net = net_cls(
            module_cls,
            callbacks=[scoring_cls('accuracy')],
            max_epochs=2,
            train_split=train_split,
        )
        net.fit(*data)

        result = net.history[:, 'accuracy']
        assert result == [0, 0]

    def test_with_make_scorer_accuracy_score(
            self, net_cls, module_cls, scoring_cls, train_split, data,
    ):
        net = net_cls(
            module_cls,
            callbacks=[scoring_cls(make_scorer(accuracy_score))],
            max_epochs=2,
            train_split=train_split,
        )
        net.fit(*data)

        result = net.history[:, 'accuracy_score']
        assert result == [0, 0]

    def test_with_callable_accuracy_score(
            self, net_cls, module_cls, scoring_cls, train_split, data,
    ):
        net = net_cls(
            module_cls,
            callbacks=[scoring_cls(accuracy_score)],
            max_epochs=2,
            train_split=train_split,
        )
        net.fit(*data)

        result = net.history[:, 'accuracy_score']
        assert result == [0, 0]

    def test_with_score_nonexisting_string(
            self, net_cls, module_cls, scoring_cls, train_split, data,
    ):
        net = net_cls(
            module_cls,
            callbacks=[scoring_cls('does-not-exist')],
            max_epochs=2,
            train_split=train_split,
        )
        with pytest.raises(ValueError) as exc:
            net.fit(*data)
        msg = "'does-not-exist' is not a valid scoring value."
        assert exc.value.args[0].startswith(msg)

    def test_with_score_as_custom_func(
            self, net_cls, module_cls, scoring_cls, train_split, data, score55,
    ):
        net = net_cls(
            module_cls,
            callbacks=[scoring_cls(score55)],
            max_epochs=2,
            train_split=train_split,
        )
        net.fit(*data)

        result = net.history[:, 'score55']
        assert result == [55, 55]

    def test_with_name_none_returns_score_as_name(
            self, net_cls, module_cls, scoring_cls, train_split, data,
    ):
        net = net_cls(
            module_cls,
            callbacks=[scoring_cls(scoring=None, name=None)],
            max_epochs=1,
            train_split=train_split,
        )
        net.fit(*data)
        assert net.history[:, 'score']

    def test_explicit_name_is_used_in_history(
            self, net_cls, module_cls, scoring_cls, train_split, data,
    ):
        net = net_cls(
            module_cls,
            callbacks=[scoring_cls(scoring=None, name='myname')],
            max_epochs=1,
            train_split=train_split,
        )
        net.fit(*data)
        assert net.history[:, 'myname']

    def test_with_scoring_str_and_name_none(
            self, net_cls, module_cls, scoring_cls, train_split, data,
    ):
        net = net_cls(
            module_cls,
            callbacks=[scoring_cls(
                scoring='neg_mean_squared_error', name=None)],
            max_epochs=1,
            train_split=train_split,
        )
        net.fit(*data)
        assert net.history[:, 'neg_mean_squared_error']

    def test_with_with_custom_func_and_name_none(
            self, net_cls, module_cls, scoring_cls, train_split, data, score55,
    ):
        net = net_cls(
            module_cls,
            callbacks=[scoring_cls(score55, name=None)],
            max_epochs=2,
            train_split=train_split,
        )
        net.fit(*data)
        assert net.history[:, 'score55']

    def test_with_with_partial_custom_func_and_name_none(
            self, net_cls, module_cls, scoring_cls, train_split, data, score55,
    ):
        net = net_cls(
            module_cls,
            callbacks=[scoring_cls(partial(score55, foo=0), name=None)],
            max_epochs=2,
            train_split=train_split,
        )
        net.fit(*data)
        assert net.history[:, 'score55']

    def test_target_extractor_is_called(
            self, net_cls, module_cls, train_split, scoring_cls, data):
        X, y = data
        extractor = Mock(side_effect=to_numpy)
        scoring = scoring_cls(
            name='nmse',
            scoring='neg_mean_squared_error',
            target_extractor=extractor,
        )
        net = net_cls(
            module_cls, batch_size=1, train_split=train_split,
            callbacks=[scoring], max_epochs=2)
        net.fit(X, y)

        # With caching in use the extractor should be called for
        # each y of a batch. Without caching it should called
        # once per epoch (since we get all data at once).
        if scoring.use_caching:
            assert len(y) // net.batch_size == 4
            assert extractor.call_count == 4
        else:
            assert extractor.call_count == 2

    def test_without_target_data_works(
            self, net_cls, module_cls, scoring_cls, data,
    ):
        score_calls = 0

        def myscore(net, X, y=None):
            nonlocal score_calls
            score_calls += 1
            assert y is None

            # In case we use caching X is a dataset. We need to
            # extract X ourselves.
            if dict(net.callbacks_)['EpochScoring'].use_caching:
                return np.mean(X.X)
            return np.mean(X)

        # pylint: disable=unused-argument
        def mysplit(dataset, y):
            # set y_valid to None
            ds_train = dataset
            ds_valid = type(dataset)(dataset.X, y=None)
            return ds_train, ds_valid

        X, y = data
        net = net_cls(
            module=module_cls,
            callbacks=[scoring_cls(myscore)],
            train_split=mysplit,
            max_epochs=2,
        )
        net.fit(X, y)

        assert score_calls == 2

        expected = np.mean(X)
        loss = net.history[:, 'myscore']
        assert np.allclose(loss, expected)

    def net_input_is_scoring_input(
            self, net_cls, module_cls, scoring_cls, input_data,
            train_split, expected_type, caching,
    ):
        score_calls = 0
        def myscore(net, X, y=None):  # pylint: disable=unused-argument
            nonlocal score_calls
            score_calls += 1
            assert type(X) == expected_type
            return 0

        max_epochs = 2
        net = net_cls(
            module=module_cls,
            callbacks=[scoring_cls(myscore, use_caching=caching)],
            train_split=train_split,
            max_epochs=max_epochs,
        )
        net.fit(*input_data)
        assert score_calls == max_epochs

    def test_net_input_is_scoring_input(
            self, net_cls, module_cls, scoring_cls, data,
    ):
        # Make sure that whatever data type is put in the network is
        # received at the scoring side as well. For the caching case
        # we only receive datasets.
        import skorch
        from skorch.dataset import CVSplit
        import torch.utils.data.dataset
        from torch.utils.data.dataset import Subset

        class MyTorchDataset(torch.utils.data.dataset.TensorDataset):
            def __init__(self, X, y):
                super().__init__(
                    skorch.utils.to_tensor(X.reshape(-1, 1), device='cpu'),
                    skorch.utils.to_tensor(y, device='cpu'))

        class MySkorchDataset(skorch.dataset.Dataset):
            pass

        rawsplit = lambda ds, _: (ds, ds)
        cvsplit = CVSplit(2, random_state=0)

        table = [
            # Test a split where type(input) == type(output) is guaranteed
            (data, rawsplit, np.ndarray, False),
            (data, rawsplit, skorch.dataset.Dataset, True),
            ((MyTorchDataset(*data), None), rawsplit, MyTorchDataset, False),
            ((MyTorchDataset(*data), None), rawsplit, MyTorchDataset, True),
            ((MySkorchDataset(*data), None), rawsplit, np.ndarray, False),
            ((MySkorchDataset(*data), None), rawsplit, MySkorchDataset, True),

            # Test a split that splits datasets using torch Subset
            (data, cvsplit, np.ndarray, False),
            (data, cvsplit, Subset, True),
            ((MyTorchDataset(*data), None), cvsplit, Subset, False),
            ((MyTorchDataset(*data), None), cvsplit, Subset, True),
            ((MySkorchDataset(*data), None), cvsplit, np.ndarray, False),
            ((MySkorchDataset(*data), None), cvsplit, Subset, True),
        ]

        for input_data, train_split, expected_type, caching in table:
            self.net_input_is_scoring_input(
                net_cls,
                module_cls,
                scoring_cls,
                input_data,
                train_split,
                expected_type,
                caching)

    def test_multiple_scorings_share_cache(
            self, net_cls, module_cls, train_split, caching_scoring_cls, data,
    ):
        net = net_cls(
            module=module_cls,
            callbacks=[
                ('a1', caching_scoring_cls('accuracy')),
                ('a2', caching_scoring_cls('accuracy')),
            ],
            train_split=train_split,
            max_epochs=2,
        )

        # on_train_end clears cache, overwrite so we can inspect the contents.
        with patch('skorch.callbacks.scoring.EpochScoring.on_train_end',
                   lambda *x, **y: None):
            net.fit(*data)

        cbs = dict(net.callbacks_)
        assert cbs['a1'].use_caching
        assert cbs['a2'].use_caching
        assert len(cbs['a1'].y_preds_) > 0

        for c1, c2 in zip(cbs['a1'].y_preds_, cbs['a2'].y_preds_):
            assert id(c1) == id(c2)

        for c1, c2 in zip(cbs['a1'].y_trues_, cbs['a2'].y_trues_):
            assert id(c1) == id(c2)

<<<<<<< HEAD
    @pytest.mark.parametrize('use_caching, count', [(False, 1), (True, 0)])
    def test_with_caching_get_iterator_not_called(
            self, net_cls, module_cls, train_split, caching_scoring_cls, data,
            use_caching, count,
    ):
        max_epochs = 3
        net = net_cls(
            module=module_cls,
            callbacks=[
                ('acc', caching_scoring_cls('accuracy', use_caching=use_caching)),
            ],
            train_split=train_split,
            max_epochs=max_epochs,
        )

        get_iterator = net.get_iterator
        net.get_iterator = Mock(side_effect=get_iterator)
        net.fit(*data)

        # expected count should be:
        # max_epochs * (1 (train) + 1 (valid) + 0 or 1 (from scoring,
        # depending on caching))
        count_expected = max_epochs * (1 + 1 + count)
        assert net.get_iterator.call_count == count_expected
=======
    def test_multiple_scorings_with_dict(
            self, net_cls, module_cls, train_split, scoring_cls, data):
        # This test checks if an exception is raised when a dictionary is passed as scorer.
        net = net_cls(
            module=module_cls,
            callbacks=[
                scoring_cls({'a1': 'accuracy', 'a2': 'accuracy'}),
            ],
            train_split=train_split,
            max_epochs=2,
        )

        msg = "Dict not supported as scorer for multi-metric scoring"
        with pytest.raises(ValueError, match=msg):
                net.fit(*data)
>>>>>>> f7e74afb

    def test_subclassing_epoch_scoring(
            self, classifier_module, classifier_data):
        # This test's purpose is to check that it is possible to
        # easily subclass EpochScoring by overriding on_epoch_end to
        # record 2 scores.
        from skorch import NeuralNetClassifier
        from skorch.callbacks import EpochScoring

        class MyScoring(EpochScoring):
            def on_epoch_end(
                    self,
                    net,
                    dataset_train,
                    dataset_valid,
                    **kwargs):
                _, y_test, y_proba = self.get_test_data(
                    dataset_train, dataset_valid)
                y_pred = np.concatenate(y_proba).argmax(1)

                # record 2 valid scores
                score_0_valid = accuracy_score(y_test, y_pred)
                net.history.record('score_0', score_0_valid)
                score_1_valid = accuracy_score(y_test, y_pred) + 1
                net.history.record('score_1', score_1_valid)

        X, y = classifier_data
        net = NeuralNetClassifier(
            classifier_module,
            callbacks=[MyScoring(scoring=None)],
            max_epochs=1,
        )
        net.fit(X, y)

        row = net.history[-1]
        keys_history = set(row.keys())
        keys_expected = {'score_0', 'score_1'}

        assert keys_expected.issubset(keys_history)
        assert np.isclose(row['score_0'], row['score_1'] - 1)


class TestBatchScoring:
    @pytest.fixture(params=[{'use_caching': True}, {'use_caching': False}])
    def scoring_cls(self, request):
        from skorch.callbacks import BatchScoring
        return partial(BatchScoring, **request.param)

    @pytest.fixture
    def mse_scoring(self, scoring_cls):
        return scoring_cls(
            name='nmse',
            scoring='neg_mean_squared_error',
        ).initialize()

    @pytest.fixture
    def net(self, net_cls, module_cls, train_split, mse_scoring, data):
        net = net_cls(
            module_cls, batch_size=1, train_split=train_split,
            callbacks=[mse_scoring], max_epochs=2)
        return net.fit(*data)

    @pytest.fixture
    def train_loss(self, scoring_cls):
        from skorch.utils import train_loss_score
        return scoring_cls(
            train_loss_score,
            name='train_loss',
            on_train=True,
        ).initialize()

    @pytest.fixture
    def valid_loss(self, scoring_cls):
        from skorch.utils import valid_loss_score
        return scoring_cls(
            valid_loss_score,
            name='valid_loss',
        ).initialize()

    @pytest.fixture
    def history(self, net):
        return net.history

    def test_correct_train_loss_values(self, history):
        train_losses = history[:, 'train_loss']
        expected = np.mean([(0 - -1) ** 2, (2 - 0) ** 2])
        assert np.allclose(train_losses, expected)

    def test_correct_valid_loss_values(self, history):
        valid_losses = history[:, 'valid_loss']
        expected = np.mean([(3 - 5) ** 2, (0 - 4) ** 2])
        assert np.allclose(valid_losses, expected)

    def test_correct_mse_values_for_batches(self, history):
        nmse = history[:, 'batches', :, 'nmse']
        expected_per_epoch = [-(3 - 5) ** 2, -(0 - 4) ** 2]
        # for the 2 epochs, the loss is the same
        expected = [expected_per_epoch, expected_per_epoch]
        assert np.allclose(nmse, expected)

    def test_missing_batch_size(self, train_loss, history):
        """We skip one batch size entry in history. This batch should
        simply be ignored.

        """
        history.new_epoch()
        history.new_batch()
        history.record_batch('train_loss', 10)
        history.record_batch('train_batch_size', 1)
        history.new_batch()
        history.record_batch('train_loss', 20)
        # missing batch size, loss of 20 is ignored

        net = Mock(history=history)
        train_loss.on_epoch_end(net)

        assert history[-1, 'train_loss'] == 10

    def test_average_honors_weights(self, train_loss, history):
        """The batches may have different batch sizes, which is why it
        necessary to honor the batch sizes. Here we use different
        batch sizes to verify this.

        """
        from skorch.history import History

        history = History()
        history.new_epoch()
        history.new_batch()
        history.record_batch('train_loss', 10)
        history.record_batch('train_batch_size', 1)
        history.new_batch()
        history.record_batch('train_loss', 40)
        history.record_batch('train_batch_size', 2)

        net = Mock(history=history)
        train_loss.on_epoch_end(net)

        assert history[0, 'train_loss'] == 30

    @pytest.mark.parametrize('lower_is_better, expected', [
        (True, [True, True, True, False, False]),
        (False, [True, False, False, True, False]),
    ])
    @pytest.mark.parametrize('initial_epochs', [1, 2, 3, 4])
    def test_scoring_uses_best_score_when_continuing_training(
            self, net_cls, module_cls, scoring_cls, data,
            lower_is_better, expected, tmpdir, initial_epochs,
    ):
        # set scoring to None so that mocked net.score is used
        net = net_cls(
            module_cls,
            callbacks=[scoring_cls(
                scoring=None,
                on_train=True,
                lower_is_better=lower_is_better)],
            max_epochs=initial_epochs,
            # Set train_split to None so that the default 'valid_loss'
            # callback is effectively disabled and does not write to
            # the history. This should not cause problems when trying
            # to load best score for this scorer.
            train_split=None,
        )
        net.fit(*data)

        history_fn = tmpdir.mkdir('skorch').join('history.json')
        net.save_params(f_history=str(history_fn))

        net.max_epochs = 5 - initial_epochs
        net.initialize()
        net.load_params(f_history=str(history_fn))
        net.partial_fit(*data)

        is_best = net.history[:, 'score_best']
        assert is_best == expected

    @pytest.mark.parametrize('lower_is_better, expected', [
        (True, [True, True, True, False, False]),
        (False, [True, False, False, True, False]),
        (None, []),
    ])
    def test_best_score_when_lower_is_better(
            self, net_cls, module_cls, scoring_cls, train_split, data,
            lower_is_better, expected,
    ):
        # set scoring to None so that mocked net.score is used
        net = net_cls(
            module_cls,
            callbacks=[scoring_cls(
                scoring=None,
                lower_is_better=lower_is_better)],
            train_split=train_split,
            max_epochs=5,
        )
        net.fit(*data)

        if lower_is_better is not None:
            is_best = net.history[:, 'score_best']
            assert is_best == expected
        else:
            # if lower_is_better==None, don't write score
            with pytest.raises(KeyError):
                # pylint: disable=pointless-statement
                net.history[:, 'score_best']

    def test_no_error_when_no_valid_data(
            self, net_cls, module_cls, mse_scoring, data,
    ):
        net = net_cls(
            module_cls,
            callbacks=[mse_scoring],
            max_epochs=1,
            train_split=None,
        )
        # does not raise
        net.fit(*data)

    def test_with_accuracy_score(
            self, net_cls, module_cls, scoring_cls, train_split, data,
    ):
        net = net_cls(
            module_cls,
            callbacks=[scoring_cls('accuracy')],
            batch_size=1,
            max_epochs=2,
            train_split=train_split,
        )
        net.fit(*data)

        score_epochs = net.history[:, 'accuracy']
        assert np.allclose(score_epochs, [0, 0])

        score_batches = net.history[:, 'batches', :, 'accuracy']
        assert np.allclose(score_batches, [[0, 0], [0, 0]])

    def test_with_make_scorer_accuracy_score(
            self, net_cls, module_cls, scoring_cls, train_split, data,
    ):
        net = net_cls(
            module_cls,
            callbacks=[scoring_cls(make_scorer(accuracy_score))],
            batch_size=1,
            max_epochs=2,
            train_split=train_split,
        )
        net.fit(*data)

        score_epochs = net.history[:, 'accuracy_score']
        assert np.allclose(score_epochs, [0, 0])

        score_batches = net.history[:, 'batches', :, 'accuracy_score']
        assert np.allclose(score_batches, [[0, 0], [0, 0]])

    def test_with_callable_accuracy_score(
            self, net_cls, module_cls, scoring_cls, train_split, data,
    ):
        net = net_cls(
            module_cls,
            callbacks=[scoring_cls(accuracy_score)],
            batch_size=1,
            max_epochs=2,
            train_split=train_split,
        )
        net.fit(*data)

        score_epochs = net.history[:, 'accuracy_score']
        assert np.allclose(score_epochs, [0, 0])

        score_batches = net.history[:, 'batches', :, 'accuracy_score']
        assert np.allclose(score_batches, [[0, 0], [0, 0]])

    def test_with_score_nonexisting_string(
            self, net_cls, module_cls, scoring_cls, train_split, data,
    ):
        net = net_cls(
            module_cls,
            callbacks=[scoring_cls('does-not-exist')],
            max_epochs=2,
            train_split=train_split,
        )
        with pytest.raises(ValueError) as exc:
            net.fit(*data)
        msg = "'does-not-exist' is not a valid scoring value."
        assert exc.value.args[0].startswith(msg)

    def test_with_score_as_custom_func(
            self, net_cls, module_cls, scoring_cls, train_split, data, score55,
    ):
        net = net_cls(
            module_cls,
            callbacks=[scoring_cls(score55)],
            max_epochs=2,
            train_split=train_split,
        )
        net.fit(*data)

        score_epochs = net.history[:, 'score55']
        assert np.allclose(score_epochs, [55, 55])

        score_batches = net.history[:, 'batches', :, 'score55']
        assert np.allclose(score_batches, [[55, 55], [55, 55]])

    def test_with_name_none_returns_score_as_name(
            self, net_cls, module_cls, scoring_cls, train_split, data,
    ):
        net = net_cls(
            module_cls,
            callbacks=[scoring_cls(scoring=None, name=None)],
            max_epochs=1,
            train_split=train_split,
        )
        net.fit(*data)
        assert net.history[:, 'score']

    def test_explicit_name_is_used_in_history(
            self, net_cls, module_cls, scoring_cls, train_split, data,
    ):
        net = net_cls(
            module_cls,
            callbacks=[scoring_cls(scoring=None, name='myname')],
            max_epochs=1,
            train_split=train_split,
        )
        net.fit(*data)
        assert net.history[:, 'myname']

    def test_with_scoring_str_and_name_none(
            self, net_cls, module_cls, scoring_cls, train_split, data,
    ):
        net = net_cls(
            module_cls,
            callbacks=[scoring_cls(
                scoring='neg_mean_squared_error', name=None)],
            max_epochs=1,
            train_split=train_split,
        )
        net.fit(*data)
        assert net.history[:, 'neg_mean_squared_error']

    def test_with_with_custom_func_and_name_none(
            self, net_cls, module_cls, scoring_cls, train_split, data, score55,
    ):
        net = net_cls(
            module_cls,
            callbacks=[scoring_cls(score55, name=None)],
            max_epochs=2,
            train_split=train_split,
        )
        net.fit(*data)
        assert net.history[:, 'score55']

    def test_with_with_partial_custom_func_and_name_none(
            self, net_cls, module_cls, scoring_cls, train_split, data, score55,
    ):
        net = net_cls(
            module_cls,
            callbacks=[scoring_cls(partial(score55, foo=0), name=None)],
            max_epochs=2,
            train_split=train_split,
        )
        net.fit(*data)
        assert net.history[:, 'score55']

    def test_target_extractor_is_called(
            self, net_cls, module_cls, train_split, scoring_cls, data):
        X, y = data
        extractor = Mock(side_effect=to_numpy)
        scoring = scoring_cls(
            name='nmse',
            scoring='neg_mean_squared_error',
            target_extractor=extractor,
        )
        net = net_cls(
            module_cls, batch_size=1, train_split=train_split,
            callbacks=[scoring], max_epochs=2)
        net.fit(X, y)

        assert extractor.call_count == 2 * 2

    def test_without_target_data_works(
            self, net_cls, module_cls, scoring_cls, data,
    ):
        score_calls = 0

        def myscore(net, X, y=None):  # pylint: disable=unused-argument
            nonlocal score_calls
            score_calls += 1
            assert y is None
            return X.mean().data.item()

        # pylint: disable=unused-argument
        def mysplit(dataset, y):
            # set y_valid to None
            ds_train = dataset
            ds_valid = type(dataset)(dataset.X, y=None)
            return ds_train, ds_valid

        X, y = data
        net = net_cls(
            module=module_cls,
            callbacks=[scoring_cls(myscore)],
            train_split=mysplit,
            max_epochs=2,
        )
        net.fit(X, y)

        assert score_calls == 2

        expected = np.mean(X)
        loss = net.history[:, 'myscore']
        assert np.allclose(loss, expected)

    def test_scoring_with_cache_and_fit_interrupt_resets_infer(
            self, net_cls, module_cls, scoring_cls, data, train_split):
        # This test addresses a bug that occurred with caching in
        # scoring when training is interrupted irregularly
        # (e.g. through KeyboardInterrupt). In that case, it is
        # important that the net's infer method is still reset.

        def interrupt_scoring(net, X, y):
            raise KeyboardInterrupt

        X, y = data
        net = net_cls(
            module_cls,
            callbacks=[('interrupt', scoring_cls(interrupt_scoring))],
            train_split=train_split,
        )
        net.fit(X, y)

        y_pred = net.predict(X)
        # We test that we predict as many outputs as we put in. With
        # the bug, the cache would be exhausted early because of the
        # train split, and we would get back less.
        assert len(y_pred) == len(X)<|MERGE_RESOLUTION|>--- conflicted
+++ resolved
@@ -457,7 +457,22 @@
         for c1, c2 in zip(cbs['a1'].y_trues_, cbs['a2'].y_trues_):
             assert id(c1) == id(c2)
 
-<<<<<<< HEAD
+    def test_multiple_scorings_with_dict(
+            self, net_cls, module_cls, train_split, scoring_cls, data):
+        # This test checks if an exception is raised when a dictionary is passed as scorer.
+        net = net_cls(
+            module=module_cls,
+            callbacks=[
+                scoring_cls({'a1': 'accuracy', 'a2': 'accuracy'}),
+            ],
+            train_split=train_split,
+            max_epochs=2,
+        )
+
+        msg = "Dict not supported as scorer for multi-metric scoring"
+        with pytest.raises(ValueError, match=msg):
+                net.fit(*data)
+
     @pytest.mark.parametrize('use_caching, count', [(False, 1), (True, 0)])
     def test_with_caching_get_iterator_not_called(
             self, net_cls, module_cls, train_split, caching_scoring_cls, data,
@@ -482,23 +497,6 @@
         # depending on caching))
         count_expected = max_epochs * (1 + 1 + count)
         assert net.get_iterator.call_count == count_expected
-=======
-    def test_multiple_scorings_with_dict(
-            self, net_cls, module_cls, train_split, scoring_cls, data):
-        # This test checks if an exception is raised when a dictionary is passed as scorer.
-        net = net_cls(
-            module=module_cls,
-            callbacks=[
-                scoring_cls({'a1': 'accuracy', 'a2': 'accuracy'}),
-            ],
-            train_split=train_split,
-            max_epochs=2,
-        )
-
-        msg = "Dict not supported as scorer for multi-metric scoring"
-        with pytest.raises(ValueError, match=msg):
-                net.fit(*data)
->>>>>>> f7e74afb
 
     def test_subclassing_epoch_scoring(
             self, classifier_module, classifier_data):
