--- conflicted
+++ resolved
@@ -793,13 +793,7 @@
         print_log = dict(net.callbacks_)['print_log']
         assert print_log.sink == 123
 
-<<<<<<< HEAD
-    def test_print_log_sink_uses_print_if_accelerator_has_no_print(self, net_cls, accelerator_cls):
-=======
-    def test_print_log_sink_uses_print_if_accelerator_has_no_print(
-            self, net_cls, accelerator_cls, monkeypatch
-    ):
->>>>>>> 90add474
+    def test_print_log_sink_uses_print_if_accelerator_has_no_print(self, net_cls, accelerator_cls, monkeypatch):
         # we should not depend on the accelerator having a print function
 
         # We need to use Mock here because Accelerator does not allow attr
