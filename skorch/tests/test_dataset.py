"""Tests for dataset.py."""

from unittest.mock import Mock

import numpy as np
import pytest
from sklearn.datasets import make_classification
import torch
import torch.utils.data
from torch import nn
import torch.nn.functional as F
from torch.utils.data import DataLoader

from scipy import sparse
from skorch.utils import data_from_dataset
from skorch.utils import is_torch_data_type
from skorch.utils import to_tensor
from skorch.tests.conftest import pandas_installed


class TestGetLen:
    @pytest.fixture
    def get_len(self):
        from skorch.dataset import get_len
        return get_len

    @pytest.mark.parametrize('data, expected', [
        (np.zeros(5), 5),
        (np.zeros((3, 4, 5)), 3),
        ([np.zeros(5), np.zeros((5, 4))], 5),
        ((np.zeros((5, 4)), np.zeros(5)), 5),
        ({'0': np.zeros(3), '1': np.zeros((3, 4))}, 3),
        (torch.zeros(5), 5),
        (torch.zeros((3, 4, 5)), 3),
        ([torch.zeros(5), torch.zeros((5, 4))], 5),
        ((torch.zeros((5, 4)), torch.zeros(5)), 5),
        (sparse.csr_matrix(np.zeros((5, 3))), 5),
        ({'0': torch.zeros(3), '1': torch.zeros((3, 4))}, 3),
        ([0, 1, 2], 3),
        ([[0, 1, 2], [3, 4, 5]], 3),
        ({'0': [0, 1, 2], '1': (3, 4, 5)}, 3),
        ((
            [0, 1, 2],
            np.zeros(3),
            torch.zeros(3),
            sparse.csr_matrix(np.zeros((3, 5))),
            {'0': (1, 2, 3)}),
         3),
    ])
    def test_valid_lengths(self, get_len, data, expected):
        length = get_len(data)
        assert length == expected

    @pytest.mark.parametrize('data', [
        [np.zeros(5), np.zeros((4, 5))],
        {'0': np.zeros(3), '1': np.zeros((4, 3))},
        [torch.zeros(5), torch.zeros((4, 5))],
        {'0': torch.zeros(3), '1': torch.zeros((4, 3))},
        [[0, 1, 2], [3, 4]],
        ([0, 1, 2], [3, 4]),
        {'0': [0, 1, 2], '1': (3, 4)},
        ([0, 1, 2], np.zeros(3), torch.zeros(2), {'0': (1, 2, 3)}),
    ])
    def test_inconsistent_lengths(self, get_len, data):
        with pytest.raises(ValueError):
            get_len(data)


class TestNetWithoutY:
    net_fixture_params = [
        {'classification': True, 'batch_size': 1},
        {'classification': False, 'batch_size': 1},
        {'classification': True, 'batch_size': 2},
        {'classification': False, 'batch_size': 2},
    ]

    @pytest.fixture
    def net_cls_1d(self):
        from skorch.toy import make_regressor
        return make_regressor(
            input_units=1,
            num_hidden=0,
            output_units=1,
        )

    @pytest.fixture
    def net_cls_2d(self):
        from skorch.toy import make_regressor
        return make_regressor(
            input_units=2,
            num_hidden=0,
            output_units=1,
        )

    @pytest.fixture
    def loader_clf(self):
        class Loader(torch.utils.data.DataLoader):
            def __iter__(self):
                z = super().__iter__()
                return ((x, torch.zeros(x.size(0)).long()) for x, _ in z)
        return Loader

    @pytest.fixture
    def loader_reg(self):
        class Loader(torch.utils.data.DataLoader):
            def __iter__(self):
                z = super().__iter__()
                return ((x, torch.zeros(x.size(0), 1).float()) for x, _ in z)
        return Loader

    @pytest.fixture
    def train_split(self):
        from skorch.dataset import ValidSplit
        return ValidSplit(0.2, stratified=False)

    @pytest.fixture(params=net_fixture_params)
    def net_1d(self, request, net_cls_1d, train_split):
        if request.param['classification']:
            from skorch import NeuralNetClassifier
            wrap_cls = NeuralNetClassifier
        else:
            from skorch import NeuralNetRegressor
            wrap_cls = NeuralNetRegressor

        return wrap_cls(
            net_cls_1d,
            max_epochs=2,
            train_split=train_split,
            batch_size=request.param['batch_size']
        )

    @pytest.fixture(params=net_fixture_params)
    def net_2d(self, request, net_cls_2d, train_split):
        if request.param['classification']:
            from skorch import NeuralNetClassifier
            wrap_cls = NeuralNetClassifier
        else:
            from skorch import NeuralNetRegressor
            wrap_cls = NeuralNetRegressor

        return wrap_cls(
            net_cls_2d,
            max_epochs=2,
            train_split=train_split,
            batch_size=request.param['batch_size']
        )

    @pytest.fixture(params=net_fixture_params)
    def net_1d_custom_loader(self, request, net_cls_1d,
                             loader_clf, loader_reg, train_split):
        """Parametrized fixture returning a NeuralNet
        classifier/regressor, for different batch sizes, working on 1d
        data.

        """
        if request.param['classification']:
            from skorch import NeuralNetClassifier
            wrap_cls = NeuralNetClassifier
            loader = loader_clf
        else:
            from skorch import NeuralNetRegressor
            wrap_cls = NeuralNetRegressor
            loader = loader_reg

        return wrap_cls(
            net_cls_1d,
            iterator_train=loader,
            iterator_valid=loader,
            max_epochs=2,
            train_split=train_split,
            batch_size=request.param['batch_size']
        )

    @pytest.fixture(params=net_fixture_params)
    def net_2d_custom_loader(self, request, net_cls_2d,
                             loader_clf, loader_reg, train_split):
        """Parametrized fixture returning a NeuralNet
        classifier/regressor, for different batch sizes, working on 2d
        data.

        """
        if request.param['classification']:
            from skorch import NeuralNetClassifier
            wrap_cls = NeuralNetClassifier
            loader = loader_clf
        else:
            from skorch import NeuralNetRegressor
            wrap_cls = NeuralNetRegressor
            loader = loader_reg

        return wrap_cls(
            net_cls_2d,
            iterator_train=loader,
            iterator_valid=loader,
            max_epochs=2,
            train_split=train_split,
            batch_size=request.param['batch_size']
        )

    def test_net_1d_tensor_raises_error(self, net_1d):
        X = torch.arange(0, 8).view(-1, 1).long()
        # We expect check_data to throw an exception
        # because we did not specify a custom data loader.
        with pytest.raises(ValueError):
            net_1d.fit(X, None)

    def test_net_2d_tensor_raises_error(self, net_2d):
        X = torch.arange(0, 8).view(4, 2).long()
        # We expect check_data to throw an exception
        # because we did not specify a custom data loader.
        with pytest.raises(ValueError):
            net_2d.fit(X, None)

    def test_net_1d_custom_loader(self, net_1d_custom_loader):
        X = torch.arange(0, 8).view(-1, 1).float()
        # throw away all callbacks since those may raise unrelated errors
        net_1d_custom_loader.initialize()
        net_1d_custom_loader.callbacks_ = []
        # Should not raise an exception.
        net_1d_custom_loader.partial_fit(X, None)

    def test_net_2d_custom_loader(self, net_2d_custom_loader):
        X = torch.arange(0, 8).view(4, 2).float()
        # throw away all callbacks since those may raise unrelated errors
        net_2d_custom_loader.initialize()
        net_2d_custom_loader.callbacks_ = []
        # Should not raise an exception.
        net_2d_custom_loader.partial_fit(X, None)


class TestNetWithDict:
    @pytest.fixture(scope='module')
    def module_cls(self):
        """Return a simple module that concatenates its 2 inputs in
        forward step.

        """
        class MyModule(nn.Module):
            def __init__(self):
                super(MyModule, self).__init__()
                self.dense = nn.Linear(20, 2)

            # pylint: disable=arguments-differ
            def forward(self, X0, X1):
                X = torch.cat((X0, X1), 1)
                X = F.softmax(self.dense(X), dim=-1)
                return X

        return MyModule

    @pytest.fixture(scope='module')
    def data(self):
        X, y = make_classification(1000, 20, n_informative=10, random_state=0)
        X = X.astype(np.float32)
        return X[:, :10], X[:, 10:], y

    @pytest.fixture(scope='module')
    def net_cls(self):
        from skorch import NeuralNetClassifier
        return NeuralNetClassifier

    @pytest.fixture(scope='module')
    def net(self, net_cls, module_cls):
        return net_cls(
            module_cls,
            max_epochs=2,
            lr=0.1,
        )

    def test_fit_predict_proba(self, net, data):
        X = {'X0': data[0], 'X1': data[1]}
        y = data[2]
        net.fit(X, y)
        y_proba = net.predict_proba(X)
        assert np.allclose(y_proba.sum(1), 1)

        # Issue #142: check that all batch sizes are consistent with
        # `net.batch_size`, even when the input type is a dictionary.
        # Note that we allow for different batch sizes as the total
        # number of samples may not be divisible by the batch size.
        batch_sizes = lambda n: set(sum(net.history[:, 'batches', :, n], []))
        train_batch_sizes = batch_sizes('train_batch_size')
        valid_batch_sizes = batch_sizes('valid_batch_size')
        assert net.batch_size in train_batch_sizes
        assert net.batch_size in valid_batch_sizes


class TestNetWithList:
    @pytest.fixture(scope='module')
    def module_cls(self):
        """Return a simple module that concatenates the input."""
        class MyModule(nn.Module):
            def __init__(self):
                super(MyModule, self).__init__()
                self.dense = nn.Linear(20, 2)

            # pylint: disable=arguments-differ
            def forward(self, X):
                X = torch.cat(X, 1)
                X = F.softmax(self.dense(X), dim=-1)
                return X

        return MyModule

    @pytest.fixture(scope='module')
    def data(self):
        X, y = make_classification(1000, 20, n_informative=10, random_state=0)
        X = X.astype(np.float32)
        return [X[:, :10], X[:, 10:]], y

    @pytest.fixture(scope='module')
    def net_cls(self):
        from skorch import NeuralNetClassifier
        return NeuralNetClassifier

    @pytest.fixture(scope='module')
    def net(self, net_cls, module_cls):
        return net_cls(
            module_cls,
            max_epochs=2,
            lr=0.1,
        )

    def test_fit_predict_proba(self, net, data):
        X, y = data
        net.fit(X, y)
        y_proba = net.predict_proba(X)
        assert np.allclose(y_proba.sum(1), 1)


@pytest.mark.skipif(not pandas_installed, reason='pandas is not installed')
class TestNetWithPandas:
    @pytest.fixture(scope='module')
    def module_cls(self):
        """Return a simple module that concatenates all input values
        in forward step.

        """
        class MyModule(nn.Module):
            def __init__(self):
                super(MyModule, self).__init__()
                self.dense = nn.Linear(20, 2)

            # pylint: disable=arguments-differ
            def forward(self, **X):
                X = torch.cat(list(X.values()), 1)
                X = F.softmax(self.dense(X), dim=-1)
                return X

        return MyModule

    @pytest.fixture(scope='module')
    def pd(self):
        import pandas as pd
        return pd

    @pytest.fixture(scope='module')
    def data(self, pd):
        X, y = make_classification(1000, 20, n_informative=10, random_state=0)
        X = X.astype(np.float32)
        df = pd.DataFrame(X, columns=map(str, range(X.shape[1])))
        return df, y

    @pytest.fixture(scope='module')
    def net_cls(self):
        from skorch import NeuralNetClassifier
        return NeuralNetClassifier

    @pytest.fixture(scope='module')
    def net(self, net_cls, module_cls):
        return net_cls(
            module_cls,
            max_epochs=2,
            lr=0.1,
        )

    def test_fit_predict_proba(self, net, data):
        X, y = data
        net.fit(X, y)
        y_proba = net.predict_proba(X)
        assert np.allclose(y_proba.sum(1), 1)


class TestDataset:
    """Note: we don't need to test multi_indexing here, since that is
    already covered.

    """
    @pytest.fixture
    def dataset_cls(self):
        from skorch.dataset import Dataset
        return Dataset

    def test_len_correct(self, dataset_cls):
        pass

    def test_user_defined_len(self, dataset_cls):
        pass

    def test_inconsistent_lengths_raises(self, dataset_cls):
        pass

    def test_with_numpy_array(self, dataset_cls):
        pass

    def test_with_torch_tensor(self, dataset_cls):
        pass

    @pytest.mark.skipif(not pandas_installed, reason='pandas is not installed')
    def test_with_pandas_df(self, dataset_cls):
        pass

    @pytest.mark.skipif(not pandas_installed, reason='pandas is not installed')
    def test_with_pandas_series(self, dataset_cls):
        pass

    def test_with_dict(self, dataset_cls):
        pass

    def test_with_list_of_numpy_arrays(self, dataset_cls):
        pass

    @pytest.fixture
    def dataset_sparse_csr(self, dataset_cls):
        Xs = sparse.csr_matrix(np.zeros((10, 5)))
        return dataset_cls(Xs)

    @pytest.mark.parametrize('batch_size', [1, 3, 10, 17])
    def test_dataloader_with_sparse_csr(self, dataset_sparse_csr, batch_size):
        loader = DataLoader(dataset_sparse_csr, batch_size=batch_size)
        for Xb, _ in loader:
            assert is_torch_data_type(Xb)


class TestTrainSplitIsUsed:
    @pytest.fixture
    def iterator(self):
        """Return a simple iterator that yields the input data."""
        class Iterator:
            """An iterator that just yield the input data."""
            # pylint: disable=unused-argument
            def __init__(self, dataset, *args, **kwargs):
                self.dataset = dataset

            def __iter__(self):
                yield self.dataset.X, self.dataset.y

        return Iterator

    @pytest.fixture
    def data(self):
        X = torch.arange(0, 12, dtype=torch.float32).view(4, 3)
        y = torch.LongTensor([0, 1, 1, 0])
        return X, y

    @pytest.fixture
    def data_split(self, data):
        from skorch.dataset import Dataset

        X, y = data
        dataset_train = Dataset(X[:2], y[:2])
        dataset_valid = Dataset(X[2:], y[2:])
        return dataset_train, dataset_valid

    @pytest.fixture
    def module(self, classifier_module):
        return classifier_module

    @pytest.fixture
    def train_split(self, data_split):
        return Mock(side_effect=[data_split])

    @pytest.fixture
    def net_and_mock(self, module, data, train_split, iterator):
        """Return a NeuralNetClassifier with mocked train and
        validation step which save the args and kwargs the methods are
        calld with.

        """
        from skorch import NeuralNetClassifier

        X, y = data
        net = NeuralNetClassifier(
            module,
            module__input_units=3,
            max_epochs=1,
            iterator_train=iterator,
            iterator_valid=iterator,
            train_split=train_split
        )
        net.initialize()
        net.callbacks_ = []

        mock = Mock()

        def decorator(func):
            def wrapper(*args, **kwargs):
                mock(*args, **kwargs)
                func.__dict__['mock_'] = mock
                return func(*args[1:], **kwargs)
            return wrapper

        import types
        net.get_iterator = types.MethodType(decorator(net.get_iterator), net)
        return net.partial_fit(X, y), mock

    def test_steps_called_with_split_data(self, net_and_mock, data_split):
        mock = net_and_mock[1]
        assert mock.call_count == 2  # once for train, once for valid
        assert mock.call_args_list[0][0][1] == data_split[0]
        assert mock.call_args_list[0][1]['training'] is True
        assert mock.call_args_list[1][0][1] == data_split[1]
        assert mock.call_args_list[1][1]['training'] is False


class TestValidSplit:
    num_samples = 100

    @staticmethod
    def assert_datasets_equal(ds0, ds1):
        """Generic function to test equality of dataset values."""
        assert len(ds0) == len(ds1)
        # pylint: disable=consider-using-enumerate
        for i in range(len(ds0)):
            x0, y0 = ds0[i]
            x1, y1 = ds1[i]
            try:
                assert x0 == x1
            except (RuntimeError, ValueError):
                assert (x0 == x1).all()
            try:
                assert y0 == y1
            except (RuntimeError, ValueError):
                assert (y0 == y1).all()

    @pytest.fixture
    def dataset_cls(self):
        from skorch.dataset import Dataset
        return Dataset

    @pytest.fixture
    def data(self, dataset_cls):
        X = np.random.random((self.num_samples, 10))
        assert self.num_samples % 4 == 0
        y = np.repeat([0, 1, 2, 3], self.num_samples // 4)
        return dataset_cls(X, y)

    @pytest.fixture
    def cv_split_cls(self):
        from skorch.dataset import ValidSplit
        return ValidSplit

    def test_reproducible(self, cv_split_cls, data):
        dataset_train0, dataset_valid0 = cv_split_cls(5)(data)
        dataset_train1, dataset_valid1 = cv_split_cls(5)(data)
        self.assert_datasets_equal(dataset_train0, dataset_train1)
        self.assert_datasets_equal(dataset_valid0, dataset_valid1)

    @pytest.mark.parametrize('cv', [2, 4, 5, 10])
    def test_different_kfolds(self, cv_split_cls, cv, data):
        if self.num_samples % cv != 0:
            raise ValueError("Num samples not divisible by {}".format(cv))

        dataset_train, dataset_valid = cv_split_cls(cv)(data)
        assert len(dataset_train) + len(dataset_valid) == self.num_samples
        assert len(dataset_valid) == self.num_samples // cv

    @pytest.mark.parametrize('cv', [5, 0.2])
    def test_stratified(self, cv_split_cls, data, cv):
        num_expected = self.num_samples // 4
        y = np.hstack([np.repeat([0, 0, 0], num_expected),
                       np.repeat([1], num_expected)])
        data.y = y

        dataset_train, dataset_valid = cv_split_cls(
            cv, stratified=True)(data, y)
        y_train = data_from_dataset(dataset_train)[1]
        y_valid = data_from_dataset(dataset_valid)[1]

        assert y_train.sum() == 0.8 * num_expected
        assert y_valid.sum() == 0.2 * num_expected

    @pytest.mark.parametrize('cv', [0.1, 0.2, 0.5, 0.75])
    def test_different_fractions(self, cv_split_cls, cv, data):
        if not (self.num_samples * cv).is_integer() != 0:
            raise ValueError("Num samples cannot be evenly distributed for "
                             "fraction {}".format(cv))

        dataset_train, dataset_valid = cv_split_cls(cv)(data)
        assert len(dataset_train) + len(dataset_valid) == self.num_samples
        assert len(dataset_valid) == self.num_samples * cv

    @pytest.mark.parametrize('cv', [0.1, 0.2, 0.5, 0.75])
    def test_fraction_no_y(self, cv_split_cls, data, cv):
        if not (self.num_samples * cv).is_integer() != 0:
            raise ValueError("Num samples cannot be evenly distributed for "
                             "fraction {}".format(cv))

        m = int(cv * self.num_samples)
        n = int((1 - cv) * self.num_samples)
        dataset_train, dataset_valid = cv_split_cls(
            cv, stratified=False)(data, None)
        assert len(dataset_valid) == m
        assert len(dataset_train) == n

    def test_fraction_no_classifier(self, cv_split_cls, data):
        y = np.random.random(self.num_samples)
        data.y = y

        cv = 0.2
        m = int(cv * self.num_samples)
        n = int((1 - cv) * self.num_samples)
        dataset_train, dataset_valid = cv_split_cls(
            cv, stratified=False)(data, y)

        assert len(dataset_valid) == m
        assert len(dataset_train) == n

    @pytest.mark.parametrize('cv', [0, -0.001, -0.2, -3])
    def test_bad_values_raise(self, cv_split_cls, cv):
        with pytest.raises(ValueError) as exc:
            cv_split_cls(cv)

        expected = ("Numbers less than 0 are not allowed for cv "
                    "but ValidSplit got {}".format(cv))
        assert exc.value.args[0] == expected

    @pytest.mark.parametrize('cv', [5, 0.2])
    def test_not_stratified(self, cv_split_cls, data, cv):
        num_expected = self.num_samples // 4
        y = np.hstack([np.repeat([0, 0, 0], num_expected),
                       np.repeat([1], num_expected)])
        data.y = y

        dataset_train, dataset_valid = cv_split_cls(
            cv, stratified=False)(data, y)
        y_train = data_from_dataset(dataset_train)[1]
        y_valid = data_from_dataset(dataset_valid)[1]

        # when not stratified, we cannot know the distribution of targets
        assert y_train.sum() + y_valid.sum() == num_expected

    def test_predefined_split(self, cv_split_cls, data):
        from sklearn.model_selection import PredefinedSplit
        indices = (data.y > 0).astype(int)
        split = PredefinedSplit(indices)

        dataset_train, dataset_valid = cv_split_cls(split)(data)
        y_train = data_from_dataset(dataset_train)[1]
        y_valid = data_from_dataset(dataset_valid)[1]

        assert (y_train > 0).all()
        assert (y_valid == 0).all()

    def test_with_y_none(self, cv_split_cls, data):
        data.y = None
        m = self.num_samples // 5
        n = self.num_samples - m
        dataset_train, dataset_valid = cv_split_cls(5)(data)

        assert len(dataset_train) == n
        assert len(dataset_valid) == m

        y_train = data_from_dataset(dataset_train)[1]
        y_valid = data_from_dataset(dataset_valid)[1]

        assert y_train is None
        assert y_valid is None

    def test_with_torch_tensors(self, cv_split_cls, data):
        data.X = to_tensor(data.X, device='cpu')
        data.y = to_tensor(data.y, device='cpu')
        m = self.num_samples // 5
        n = self.num_samples - m
        dataset_train, dataset_valid = cv_split_cls(5)(data)

        assert len(dataset_valid) == m
        assert len(dataset_train) == n

    def test_with_torch_tensors_and_stratified(self, cv_split_cls, data):
        num_expected = self.num_samples // 4
        data.X = to_tensor(data.X, device='cpu')
        y = np.hstack([np.repeat([0, 0, 0], num_expected),
                       np.repeat([1], num_expected)])
        data.y = to_tensor(y, device='cpu')

        dataset_train, dataset_valid = cv_split_cls(5, stratified=True)(data, y)
        y_train = data_from_dataset(dataset_train)[1]
        y_valid = data_from_dataset(dataset_valid)[1]

        assert y_train.sum() == 0.8 * num_expected
        assert y_valid.sum() == 0.2 * num_expected

    def test_with_list_of_arrays(self, cv_split_cls, data):
        data.X = [data.X, data.X]
        m = self.num_samples // 5
        n = self.num_samples - m

        dataset_train, dataset_valid = cv_split_cls(5)(data)
        X_train, y_train = data_from_dataset(dataset_train)
        X_valid, y_valid = data_from_dataset(dataset_valid)

        assert len(X_train[0]) == len(X_train[1]) == len(y_train) == n
        assert len(X_valid[0]) == len(X_valid[1]) == len(y_valid) == m

    def test_with_dict(self, cv_split_cls, data):
        data.X = {'1': data.X, '2': data.X}
        dataset_train, dataset_valid = cv_split_cls(5)(data)

        m = self.num_samples // 5
        n = self.num_samples - m

        X_train, y_train = data_from_dataset(dataset_train)
        X_valid, y_valid = data_from_dataset(dataset_valid)

        assert len(X_train['1']) == len(X_train['2']) == len(y_train) == n
        assert len(X_valid['1']) == len(X_valid['2']) == len(y_valid) == m

    @pytest.mark.skipif(not pandas_installed, reason='pandas is not installed')
    def test_with_pandas(self, cv_split_cls, data):
        import pandas as pd

        data.X = pd.DataFrame(
            data.X,
            columns=[str(i) for i in range(data.X.shape[1])],
        )
        dataset_train, dataset_valid = cv_split_cls(5)(data)

        m = self.num_samples // 5
        X_train, y_train = data_from_dataset(dataset_train)
        X_valid, y_valid = data_from_dataset(dataset_valid)

        assert len(X_train) + len(X_valid) == self.num_samples
        assert len(y_train) + len(y_valid) == self.num_samples
        assert len(X_valid) == len(y_valid) == m

    def test_y_str_val_stratified(self, cv_split_cls, data):
        y = np.array(['a', 'a', 'a', 'b'] * (self.num_samples // 4))
        if len(data.X) != len(y):
            raise ValueError
        data.y = y

        dataset_train, dataset_valid = cv_split_cls(
            5, stratified=True)(data, y)
        y_train = data_from_dataset(dataset_train)[1]
        y_valid = data_from_dataset(dataset_valid)[1]

        assert np.isclose(np.mean(y_train == 'b'), 0.25)
        assert np.isclose(np.mean(y_valid == 'b'), 0.25)

    def test_y_list_of_arr_does_not_raise(self, cv_split_cls, data):
        y = [np.zeros(self.num_samples), np.ones(self.num_samples)]
        data.y = y
        cv_split_cls(5, stratified=False)(data)

    def test_y_list_of_arr_stratified(self, cv_split_cls, data):
        y = [np.zeros(self.num_samples), np.ones(self.num_samples)]
        data.y = y
        with pytest.raises(ValueError) as exc:
            cv_split_cls(5, stratified=True)(data, y)

        expected = "Stratified CV requires explicitly passing a suitable y."
        assert exc.value.args[0] == expected

    def test_y_dict_does_not_raise(self, cv_split_cls, data):
        y = {'a': np.zeros(self.num_samples), 'b': np.ones(self.num_samples)}
        data.y = y

        cv_split_cls(5, stratified=False)(data)

    def test_y_dict_stratified_raises(self, cv_split_cls, data):
        X = data[0]
        y = {'a': np.zeros(len(X)), 'b': np.ones(len(X))}

        with pytest.raises(ValueError):
            # an sklearn error is raised
            cv_split_cls(5, stratified=True)(X, y)

    @pytest.mark.parametrize('cv', [5, 0.2])
    @pytest.mark.parametrize('X', [np.zeros((100, 10)), torch.zeros((100, 10))])
    def test_y_none_stratified(self, cv_split_cls, data, cv, X):
        data.X = X
        with pytest.raises(ValueError) as exc:
            cv_split_cls(cv, stratified=True)(data, None)

        expected = "Stratified CV requires explicitly passing a suitable y."
        assert exc.value.args[0] == expected

    def test_shuffle_split_reproducible_with_random_state(
            self, cv_split_cls, dataset_cls):
        n = self.num_samples
        X, y = np.random.random((n, 10)), np.random.randint(0, 10, size=n)
        cv = cv_split_cls(0.2, stratified=False)

        dst0, dsv0 = cv(dataset_cls(X, y))
        dst1, dsv1 = cv(dataset_cls(X, y))

        Xt0, yt0 = data_from_dataset(dst0)
        Xv0, yv0 = data_from_dataset(dsv0)
        Xt1, yt1 = data_from_dataset(dst1)
        Xv1, yv1 = data_from_dataset(dsv1)

        assert not np.allclose(Xt0, Xt1)
        assert not np.allclose(Xv0, Xv1)
        assert not np.allclose(yt0, yt1)
        assert not np.allclose(yv0, yv1)

    def test_group_kfold(self, cv_split_cls, data):
        from sklearn.model_selection import GroupKFold

        X, y = data.X, data.y
        n = self.num_samples // 2
        groups = np.asarray(
            [0 for _ in range(n)] + [1 for _ in range(self.num_samples - n)])

        dataset_train, dataset_valid = cv_split_cls(
            GroupKFold(n_splits=2))(data, groups=groups)
        X_train, y_train = data_from_dataset(dataset_train)
        X_valid, y_valid = data_from_dataset(dataset_valid)

        assert np.allclose(X[:n], X_train)
        assert np.allclose(y[:n], y_train)
        assert np.allclose(X[n:], X_valid)
        assert np.allclose(y[n:], y_valid)

<<<<<<< HEAD
    def test_random_state_not_used_raises(self, cv_split_cls):
        # Since there is no randomness involved, raise a ValueError when
        # random_state is set, same as sklearn is now doing.
        msg = (
            r"Setting a random_state has no effect since cv is not a float. "
            r"You should leave random_state to its default \(None\), or set cv "
            r"to a float value."
        )
        with pytest.raises(ValueError, match=msg):
            cv_split_cls(5, random_state=0)

    def test_random_state_and_float_does_not_raise(self, cv_split_cls):
        cv_split_cls(0.5, random_state=0)  # does not raise
=======
    @pytest.mark.parametrize(
        'args, kwargs, expect_warning',
        [
            ([], {}, False),
            ([], {"random_state": 0}, True),
            ([10], {"random_state": 0}, True),
            ([0.7], {"random_state": 0}, False),
            ([[]], {}, False),
            ([[]], {"random_state": 0}, True),
        ])
    def test_random_state_not_used_warning(
            self, cv_split_cls, args, kwargs, expect_warning):
        with pytest.warns(None) as record:
            cv_split_cls(*args, **kwargs)

        if expect_warning:
            assert len(record) == 1
            warning = record[0].message
            assert isinstance(warning, FutureWarning)
            assert warning.args[0] == (
                "Setting a random_state has no effect since cv is not a float. "
                "This will raise an error in a future. You should leave "
                "random_state to its default (None), or set cv to a float value."
            )
        else:
            assert not record

    def test_cvsplit_deprecation(self):
        from skorch.dataset import CVSplit
        with pytest.warns(
            DeprecationWarning,
            match="is deprecated, use the new name ValidSplit instead",
        ):
            CVSplit()
>>>>>>> c625ccfc
<|MERGE_RESOLUTION|>--- conflicted
+++ resolved
@@ -546,33 +546,33 @@
         return dataset_cls(X, y)
 
     @pytest.fixture
-    def cv_split_cls(self):
+    def valid_split_cls(self):
         from skorch.dataset import ValidSplit
         return ValidSplit
 
-    def test_reproducible(self, cv_split_cls, data):
-        dataset_train0, dataset_valid0 = cv_split_cls(5)(data)
-        dataset_train1, dataset_valid1 = cv_split_cls(5)(data)
+    def test_reproducible(self, valid_split_cls, data):
+        dataset_train0, dataset_valid0 = valid_split_cls(5)(data)
+        dataset_train1, dataset_valid1 = valid_split_cls(5)(data)
         self.assert_datasets_equal(dataset_train0, dataset_train1)
         self.assert_datasets_equal(dataset_valid0, dataset_valid1)
 
     @pytest.mark.parametrize('cv', [2, 4, 5, 10])
-    def test_different_kfolds(self, cv_split_cls, cv, data):
+    def test_different_kfolds(self, valid_split_cls, cv, data):
         if self.num_samples % cv != 0:
             raise ValueError("Num samples not divisible by {}".format(cv))
 
-        dataset_train, dataset_valid = cv_split_cls(cv)(data)
+        dataset_train, dataset_valid = valid_split_cls(cv)(data)
         assert len(dataset_train) + len(dataset_valid) == self.num_samples
         assert len(dataset_valid) == self.num_samples // cv
 
     @pytest.mark.parametrize('cv', [5, 0.2])
-    def test_stratified(self, cv_split_cls, data, cv):
+    def test_stratified(self, valid_split_cls, data, cv):
         num_expected = self.num_samples // 4
         y = np.hstack([np.repeat([0, 0, 0], num_expected),
                        np.repeat([1], num_expected)])
         data.y = y
 
-        dataset_train, dataset_valid = cv_split_cls(
+        dataset_train, dataset_valid = valid_split_cls(
             cv, stratified=True)(data, y)
         y_train = data_from_dataset(dataset_train)[1]
         y_valid = data_from_dataset(dataset_valid)[1]
@@ -581,58 +581,58 @@
         assert y_valid.sum() == 0.2 * num_expected
 
     @pytest.mark.parametrize('cv', [0.1, 0.2, 0.5, 0.75])
-    def test_different_fractions(self, cv_split_cls, cv, data):
+    def test_different_fractions(self, valid_split_cls, cv, data):
         if not (self.num_samples * cv).is_integer() != 0:
             raise ValueError("Num samples cannot be evenly distributed for "
                              "fraction {}".format(cv))
 
-        dataset_train, dataset_valid = cv_split_cls(cv)(data)
+        dataset_train, dataset_valid = valid_split_cls(cv)(data)
         assert len(dataset_train) + len(dataset_valid) == self.num_samples
         assert len(dataset_valid) == self.num_samples * cv
 
     @pytest.mark.parametrize('cv', [0.1, 0.2, 0.5, 0.75])
-    def test_fraction_no_y(self, cv_split_cls, data, cv):
+    def test_fraction_no_y(self, valid_split_cls, data, cv):
         if not (self.num_samples * cv).is_integer() != 0:
             raise ValueError("Num samples cannot be evenly distributed for "
                              "fraction {}".format(cv))
 
         m = int(cv * self.num_samples)
         n = int((1 - cv) * self.num_samples)
-        dataset_train, dataset_valid = cv_split_cls(
+        dataset_train, dataset_valid = valid_split_cls(
             cv, stratified=False)(data, None)
         assert len(dataset_valid) == m
         assert len(dataset_train) == n
 
-    def test_fraction_no_classifier(self, cv_split_cls, data):
+    def test_fraction_no_classifier(self, valid_split_cls, data):
         y = np.random.random(self.num_samples)
         data.y = y
 
         cv = 0.2
         m = int(cv * self.num_samples)
         n = int((1 - cv) * self.num_samples)
-        dataset_train, dataset_valid = cv_split_cls(
+        dataset_train, dataset_valid = valid_split_cls(
             cv, stratified=False)(data, y)
 
         assert len(dataset_valid) == m
         assert len(dataset_train) == n
 
     @pytest.mark.parametrize('cv', [0, -0.001, -0.2, -3])
-    def test_bad_values_raise(self, cv_split_cls, cv):
+    def test_bad_values_raise(self, valid_split_cls, cv):
         with pytest.raises(ValueError) as exc:
-            cv_split_cls(cv)
+            valid_split_cls(cv)
 
         expected = ("Numbers less than 0 are not allowed for cv "
                     "but ValidSplit got {}".format(cv))
         assert exc.value.args[0] == expected
 
     @pytest.mark.parametrize('cv', [5, 0.2])
-    def test_not_stratified(self, cv_split_cls, data, cv):
+    def test_not_stratified(self, valid_split_cls, data, cv):
         num_expected = self.num_samples // 4
         y = np.hstack([np.repeat([0, 0, 0], num_expected),
                        np.repeat([1], num_expected)])
         data.y = y
 
-        dataset_train, dataset_valid = cv_split_cls(
+        dataset_train, dataset_valid = valid_split_cls(
             cv, stratified=False)(data, y)
         y_train = data_from_dataset(dataset_train)[1]
         y_valid = data_from_dataset(dataset_valid)[1]
@@ -640,23 +640,23 @@
         # when not stratified, we cannot know the distribution of targets
         assert y_train.sum() + y_valid.sum() == num_expected
 
-    def test_predefined_split(self, cv_split_cls, data):
+    def test_predefined_split(self, valid_split_cls, data):
         from sklearn.model_selection import PredefinedSplit
         indices = (data.y > 0).astype(int)
         split = PredefinedSplit(indices)
 
-        dataset_train, dataset_valid = cv_split_cls(split)(data)
+        dataset_train, dataset_valid = valid_split_cls(split)(data)
         y_train = data_from_dataset(dataset_train)[1]
         y_valid = data_from_dataset(dataset_valid)[1]
 
         assert (y_train > 0).all()
         assert (y_valid == 0).all()
 
-    def test_with_y_none(self, cv_split_cls, data):
+    def test_with_y_none(self, valid_split_cls, data):
         data.y = None
         m = self.num_samples // 5
         n = self.num_samples - m
-        dataset_train, dataset_valid = cv_split_cls(5)(data)
+        dataset_train, dataset_valid = valid_split_cls(5)(data)
 
         assert len(dataset_train) == n
         assert len(dataset_valid) == m
@@ -667,45 +667,45 @@
         assert y_train is None
         assert y_valid is None
 
-    def test_with_torch_tensors(self, cv_split_cls, data):
+    def test_with_torch_tensors(self, valid_split_cls, data):
         data.X = to_tensor(data.X, device='cpu')
         data.y = to_tensor(data.y, device='cpu')
         m = self.num_samples // 5
         n = self.num_samples - m
-        dataset_train, dataset_valid = cv_split_cls(5)(data)
+        dataset_train, dataset_valid = valid_split_cls(5)(data)
 
         assert len(dataset_valid) == m
         assert len(dataset_train) == n
 
-    def test_with_torch_tensors_and_stratified(self, cv_split_cls, data):
+    def test_with_torch_tensors_and_stratified(self, valid_split_cls, data):
         num_expected = self.num_samples // 4
         data.X = to_tensor(data.X, device='cpu')
         y = np.hstack([np.repeat([0, 0, 0], num_expected),
                        np.repeat([1], num_expected)])
         data.y = to_tensor(y, device='cpu')
 
-        dataset_train, dataset_valid = cv_split_cls(5, stratified=True)(data, y)
+        dataset_train, dataset_valid = valid_split_cls(5, stratified=True)(data, y)
         y_train = data_from_dataset(dataset_train)[1]
         y_valid = data_from_dataset(dataset_valid)[1]
 
         assert y_train.sum() == 0.8 * num_expected
         assert y_valid.sum() == 0.2 * num_expected
 
-    def test_with_list_of_arrays(self, cv_split_cls, data):
+    def test_with_list_of_arrays(self, valid_split_cls, data):
         data.X = [data.X, data.X]
         m = self.num_samples // 5
         n = self.num_samples - m
 
-        dataset_train, dataset_valid = cv_split_cls(5)(data)
+        dataset_train, dataset_valid = valid_split_cls(5)(data)
         X_train, y_train = data_from_dataset(dataset_train)
         X_valid, y_valid = data_from_dataset(dataset_valid)
 
         assert len(X_train[0]) == len(X_train[1]) == len(y_train) == n
         assert len(X_valid[0]) == len(X_valid[1]) == len(y_valid) == m
 
-    def test_with_dict(self, cv_split_cls, data):
+    def test_with_dict(self, valid_split_cls, data):
         data.X = {'1': data.X, '2': data.X}
-        dataset_train, dataset_valid = cv_split_cls(5)(data)
+        dataset_train, dataset_valid = valid_split_cls(5)(data)
 
         m = self.num_samples // 5
         n = self.num_samples - m
@@ -717,14 +717,14 @@
         assert len(X_valid['1']) == len(X_valid['2']) == len(y_valid) == m
 
     @pytest.mark.skipif(not pandas_installed, reason='pandas is not installed')
-    def test_with_pandas(self, cv_split_cls, data):
+    def test_with_pandas(self, valid_split_cls, data):
         import pandas as pd
 
         data.X = pd.DataFrame(
             data.X,
             columns=[str(i) for i in range(data.X.shape[1])],
         )
-        dataset_train, dataset_valid = cv_split_cls(5)(data)
+        dataset_train, dataset_valid = valid_split_cls(5)(data)
 
         m = self.num_samples // 5
         X_train, y_train = data_from_dataset(dataset_train)
@@ -734,13 +734,13 @@
         assert len(y_train) + len(y_valid) == self.num_samples
         assert len(X_valid) == len(y_valid) == m
 
-    def test_y_str_val_stratified(self, cv_split_cls, data):
+    def test_y_str_val_stratified(self, valid_split_cls, data):
         y = np.array(['a', 'a', 'a', 'b'] * (self.num_samples // 4))
         if len(data.X) != len(y):
             raise ValueError
         data.y = y
 
-        dataset_train, dataset_valid = cv_split_cls(
+        dataset_train, dataset_valid = valid_split_cls(
             5, stratified=True)(data, y)
         y_train = data_from_dataset(dataset_train)[1]
         y_valid = data_from_dataset(dataset_valid)[1]
@@ -748,49 +748,49 @@
         assert np.isclose(np.mean(y_train == 'b'), 0.25)
         assert np.isclose(np.mean(y_valid == 'b'), 0.25)
 
-    def test_y_list_of_arr_does_not_raise(self, cv_split_cls, data):
+    def test_y_list_of_arr_does_not_raise(self, valid_split_cls, data):
         y = [np.zeros(self.num_samples), np.ones(self.num_samples)]
         data.y = y
-        cv_split_cls(5, stratified=False)(data)
-
-    def test_y_list_of_arr_stratified(self, cv_split_cls, data):
+        valid_split_cls(5, stratified=False)(data)
+
+    def test_y_list_of_arr_stratified(self, valid_split_cls, data):
         y = [np.zeros(self.num_samples), np.ones(self.num_samples)]
         data.y = y
         with pytest.raises(ValueError) as exc:
-            cv_split_cls(5, stratified=True)(data, y)
+            valid_split_cls(5, stratified=True)(data, y)
 
         expected = "Stratified CV requires explicitly passing a suitable y."
         assert exc.value.args[0] == expected
 
-    def test_y_dict_does_not_raise(self, cv_split_cls, data):
+    def test_y_dict_does_not_raise(self, valid_split_cls, data):
         y = {'a': np.zeros(self.num_samples), 'b': np.ones(self.num_samples)}
         data.y = y
 
-        cv_split_cls(5, stratified=False)(data)
-
-    def test_y_dict_stratified_raises(self, cv_split_cls, data):
+        valid_split_cls(5, stratified=False)(data)
+
+    def test_y_dict_stratified_raises(self, valid_split_cls, data):
         X = data[0]
         y = {'a': np.zeros(len(X)), 'b': np.ones(len(X))}
 
         with pytest.raises(ValueError):
             # an sklearn error is raised
-            cv_split_cls(5, stratified=True)(X, y)
+            valid_split_cls(5, stratified=True)(X, y)
 
     @pytest.mark.parametrize('cv', [5, 0.2])
     @pytest.mark.parametrize('X', [np.zeros((100, 10)), torch.zeros((100, 10))])
-    def test_y_none_stratified(self, cv_split_cls, data, cv, X):
+    def test_y_none_stratified(self, valid_split_cls, data, cv, X):
         data.X = X
         with pytest.raises(ValueError) as exc:
-            cv_split_cls(cv, stratified=True)(data, None)
+            valid_split_cls(cv, stratified=True)(data, None)
 
         expected = "Stratified CV requires explicitly passing a suitable y."
         assert exc.value.args[0] == expected
 
     def test_shuffle_split_reproducible_with_random_state(
-            self, cv_split_cls, dataset_cls):
+            self, valid_split_cls, dataset_cls):
         n = self.num_samples
         X, y = np.random.random((n, 10)), np.random.randint(0, 10, size=n)
-        cv = cv_split_cls(0.2, stratified=False)
+        cv = valid_split_cls(0.2, stratified=False)
 
         dst0, dsv0 = cv(dataset_cls(X, y))
         dst1, dsv1 = cv(dataset_cls(X, y))
@@ -805,7 +805,7 @@
         assert not np.allclose(yt0, yt1)
         assert not np.allclose(yv0, yv1)
 
-    def test_group_kfold(self, cv_split_cls, data):
+    def test_group_kfold(self, valid_split_cls, data):
         from sklearn.model_selection import GroupKFold
 
         X, y = data.X, data.y
@@ -813,7 +813,7 @@
         groups = np.asarray(
             [0 for _ in range(n)] + [1 for _ in range(self.num_samples - n)])
 
-        dataset_train, dataset_valid = cv_split_cls(
+        dataset_train, dataset_valid = valid_split_cls(
             GroupKFold(n_splits=2))(data, groups=groups)
         X_train, y_train = data_from_dataset(dataset_train)
         X_valid, y_valid = data_from_dataset(dataset_valid)
@@ -823,8 +823,7 @@
         assert np.allclose(X[n:], X_valid)
         assert np.allclose(y[n:], y_valid)
 
-<<<<<<< HEAD
-    def test_random_state_not_used_raises(self, cv_split_cls):
+    def test_random_state_not_used_raises(self, valid_split_cls):
         # Since there is no randomness involved, raise a ValueError when
         # random_state is set, same as sklearn is now doing.
         msg = (
@@ -833,37 +832,10 @@
             r"to a float value."
         )
         with pytest.raises(ValueError, match=msg):
-            cv_split_cls(5, random_state=0)
-
-    def test_random_state_and_float_does_not_raise(self, cv_split_cls):
-        cv_split_cls(0.5, random_state=0)  # does not raise
-=======
-    @pytest.mark.parametrize(
-        'args, kwargs, expect_warning',
-        [
-            ([], {}, False),
-            ([], {"random_state": 0}, True),
-            ([10], {"random_state": 0}, True),
-            ([0.7], {"random_state": 0}, False),
-            ([[]], {}, False),
-            ([[]], {"random_state": 0}, True),
-        ])
-    def test_random_state_not_used_warning(
-            self, cv_split_cls, args, kwargs, expect_warning):
-        with pytest.warns(None) as record:
-            cv_split_cls(*args, **kwargs)
-
-        if expect_warning:
-            assert len(record) == 1
-            warning = record[0].message
-            assert isinstance(warning, FutureWarning)
-            assert warning.args[0] == (
-                "Setting a random_state has no effect since cv is not a float. "
-                "This will raise an error in a future. You should leave "
-                "random_state to its default (None), or set cv to a float value."
-            )
-        else:
-            assert not record
+            valid_split_cls(5, random_state=0)
+
+    def test_random_state_and_float_does_not_raise(self, valid_split_cls):
+        valid_split_cls(0.5, random_state=0)  # does not raise
 
     def test_cvsplit_deprecation(self):
         from skorch.dataset import CVSplit
@@ -871,5 +843,4 @@
             DeprecationWarning,
             match="is deprecated, use the new name ValidSplit instead",
         ):
-            CVSplit()
->>>>>>> c625ccfc
+            CVSplit()