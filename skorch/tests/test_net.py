"""Tests for net.py

Although NeuralNetClassifier is used in tests, test only functionality
that is general to NeuralNet class.

"""

import copy
from functools import partial
import os
from pathlib import Path
import pickle
from unittest.mock import Mock
from unittest.mock import patch
import sys
from contextlib import ExitStack

import numpy as np
import pytest
from sklearn.feature_extraction.text import TfidfVectorizer
from sklearn.metrics import accuracy_score
from sklearn.model_selection import GridSearchCV
from sklearn.pipeline import Pipeline
from sklearn.preprocessing import StandardScaler
from sklearn.base import clone
import torch
from torch import nn
from flaky import flaky

from skorch.utils import flatten
from skorch.utils import to_numpy
from skorch.utils import is_torch_data_type


torch.manual_seed(0)


# pylint: disable=too-many-public-methods
class TestNeuralNet:
    @pytest.fixture(scope='module')
    def data(self, classifier_data):
        return classifier_data

    @pytest.fixture(scope='module')
    def dummy_callback(self):
        from skorch.callbacks import Callback
        cb = Mock(spec=Callback)
        # make dummy behave like an estimator
        cb.get_params.return_value = {}
        cb.set_params = lambda **kwargs: cb
        return cb

    @pytest.fixture(scope='module')
    def module_cls(self, classifier_module):
        return classifier_module

    @pytest.fixture(scope='module')
    def net_cls(self):
        from skorch import NeuralNetClassifier
        return NeuralNetClassifier

    @pytest.fixture
    def dataset_cls(self):
        from skorch.dataset import Dataset
        return Dataset

    @pytest.fixture
    def checkpoint_cls(self):
        from skorch.callbacks import Checkpoint
        return Checkpoint

    @pytest.fixture(scope='module')
    def net(self, net_cls, module_cls, dummy_callback):
        return net_cls(
            module_cls,
            callbacks=[('dummy', dummy_callback)],
            max_epochs=10,
            lr=0.1,
        )

    @pytest.fixture(scope='module')
    def pipe(self, net):
        return Pipeline([
            ('scale', StandardScaler()),
            ('net', net),
        ])

    @pytest.fixture(scope='module')
    def net_fit(self, net, data):
        # Careful, don't call additional fits on this, since that would have
        # side effects on other tests.
        X, y = data
        return net.fit(X, y)

    @pytest.fixture
    def net_pickleable(self, net_fit):
        """NeuralNet instance that removes callbacks that are not
        pickleable.

        """
        # callback fixture not pickleable, remove it
        callbacks = net_fit.callbacks
        net_fit.callbacks = []
        callbacks_ = net_fit.callbacks_
        # remove mock callback
        net_fit.callbacks_ = [(n, cb) for n, cb in net_fit.callbacks_
                              if not isinstance(cb, Mock)]
        net_clone = clone(net_fit)
        net_fit.callbacks = callbacks
        net_fit.callbacks_ = callbacks_
        return net_clone

    @pytest.mark.parametrize("copy_method", ["pickle", "copy.deepcopy"])
    def test_train_net_after_copy(self, net_cls, module_cls, data,
                                  copy_method):
        # This test comes from [issue #317], and makes sure that models
        # can be trained after copying (which is really pickling).
        #
        # [issue #317]:https://github.com/dnouri/skorch/issues/317
        X, y = data
        n1 = net_cls(module_cls)
        n1.partial_fit(X, y, epochs=1)
        if copy_method == "copy.deepcopy":
            n2 = copy.deepcopy(n1)
        elif copy_method == "pickle":
            n2 = pickle.loads(pickle.dumps(n1))
        else:
            raise ValueError

        # Test to make sure the parameters got copied correctly
        close = [torch.allclose(p1, p2)
                 for p1, p2 in zip(n1.module_.parameters(),
                                   n2.module_.parameters())]
        assert all(close)

        # make sure the parameters change
        # at least two epochs to make sure `train_loss` updates after copy
        # (this is a check for the bug in #317, where `train_loss` didn't
        # update at all after copy. This covers that case).
        n2.partial_fit(X, y, epochs=2)
        far = [not torch.allclose(p1, p2)
               for p1, p2 in zip(n1.module_.parameters(),
                                 n2.module_.parameters())]
        assert all(far)

        # Make sure the model is being trained, and the loss actually changes
        # (and hopefully decreases, but no test for that)
        # If copied incorrectly, the optimizer can't see the gradients
        # calculated by loss.backward(), so the loss stays *exactly* the same
        assert n2.history[-1]['train_loss'] != n2.history[-2]['train_loss']

        # Make sure the optimizer params and module params point to the same
        # memory
        for opt_param, param in zip(
                n2.module_.parameters(),
                n2.optimizer_.param_groups[0]['params']):
            assert param is opt_param

    def test_net_init_one_unknown_argument(self, net_cls, module_cls):
        with pytest.raises(TypeError) as e:
            net_cls(module_cls, unknown_arg=123)

        expected = ("__init__() got unexpected argument(s) unknown_arg. "
                    "Either you made a typo, or you added new arguments "
                    "in a subclass; if that is the case, the subclass "
                    "should deal with the new arguments explicitely.")
        assert e.value.args[0] == expected

    def test_net_init_two_unknown_argument(self, net_cls, module_cls):
        with pytest.raises(TypeError) as e:
            net_cls(module_cls, lr=0.1, mxa_epochs=5,
                    warm_start=False, bathc_size=20)

        expected = ("__init__() got unexpected argument(s) "
                    "bathc_size, mxa_epochs. "
                    "Either you made a typo, or you added new arguments "
                    "in a subclass; if that is the case, the subclass "
                    "should deal with the new arguments explicitely.")
        assert e.value.args[0] == expected

    def test_fit(self, net_fit):
        # fitting does not raise anything
        pass

    @flaky(max_runs=3)
    def test_net_learns(self, net_cls, module_cls, data):
        X, y = data
        net = net_cls(
            module_cls,
            max_epochs=10,
            lr=0.1,
        )
        net.fit(X, y)
        y_pred = net.predict(X)
        assert accuracy_score(y, y_pred) > 0.65

    def test_forward(self, net_fit, data):
        X = data[0]
        n = len(X)
        y_forward = net_fit.forward(X)

        assert is_torch_data_type(y_forward)
        # Expecting (number of samples, number of output units)
        assert y_forward.shape == (n, 2)

        y_proba = net_fit.predict_proba(X)
        assert np.allclose(to_numpy(y_forward), y_proba)

    def test_forward_device_cpu(self, net_fit, data):
        X = data[0]

        # CPU by default
        y_forward = net_fit.forward(X)
        assert isinstance(X, np.ndarray)
        assert not y_forward.is_cuda

        y_forward = net_fit.forward(X, device='cpu')
        assert isinstance(X, np.ndarray)
        assert not y_forward.is_cuda

    @pytest.mark.skipif(not torch.cuda.is_available(), reason="no cuda device")
    def test_forward_device_gpu(self, net_fit, data):
        X = data[0]
        y_forward = net_fit.forward(X, device='cuda:0')
        assert isinstance(X, np.ndarray)
        assert y_forward.is_cuda

    def test_dropout(self, net_fit, data):
        # Note: does not test that dropout is really active during
        # training.
        X = data[0]

        # check that dropout not active by default
        y_proba = to_numpy(net_fit.forward(X))
        y_proba2 = to_numpy(net_fit.forward(X))
        assert np.allclose(y_proba, y_proba2, rtol=1e-7)

        # check that dropout can be activated
        y_proba = to_numpy(net_fit.forward(X, training=True))
        y_proba2 = to_numpy(net_fit.forward(X, training=True))
        assert not np.allclose(y_proba, y_proba2, rtol=1e-7)

    def test_pickle_save_load(self, net_pickleable, data, tmpdir):
        X, y = data
        score_before = accuracy_score(y, net_pickleable.predict(X))

        p = tmpdir.mkdir('skorch').join('testmodel.pkl')
        with open(str(p), 'wb') as f:
            pickle.dump(net_pickleable, f)
        del net_pickleable
        with open(str(p), 'rb') as f:
            net_new = pickle.load(f)

        score_after = accuracy_score(y, net_new.predict(X))
        assert np.isclose(score_after, score_before)

    @pytest.mark.parametrize('device', ['cpu', 'cuda'])
    def test_device_torch_device(self, net_cls, module_cls, device):
        # Check if native torch.device works as well.
        if device.startswith('cuda') and not torch.cuda.is_available():
            pytest.skip()
        net = net_cls(module=module_cls, device=torch.device(device))
        net = net.initialize()
        assert net.module_.sequential[0].weight.device.type.startswith(device)

    @pytest.mark.skipif(not torch.cuda.is_available(), reason="no cuda device")
    @pytest.mark.parametrize(
        'save_dev, cuda_available, load_dev, expect_warning',
        [
            ('cuda', False, 'cpu', True),
            ('cuda', True, 'cuda', False),
            ('cpu', True, 'cpu', False),
            ('cpu', False, 'cpu', False),
        ])
    def test_pickle_save_and_load_mixed_devices(
            self,
            net_cls,
            module_cls,
            tmpdir,
            save_dev,
            cuda_available,
            load_dev,
            expect_warning,
    ):
        from skorch.exceptions import DeviceWarning
        net = net_cls(module=module_cls, device=save_dev).initialize()

        p = tmpdir.mkdir('skorch').join('testmodel.pkl')
        with open(str(p), 'wb') as f:
            pickle.dump(net, f)
        del net

        with patch('torch.cuda.is_available', lambda *_: cuda_available):
            with open(str(p), 'rb') as f:
                expected_warning = DeviceWarning if expect_warning else None
                with pytest.warns(expected_warning) as w:
                    m = pickle.load(f)

        assert torch.device(m.device) == torch.device(load_dev)

        if expect_warning:
            # We should have captured two warnings:
            # 1. one for the failed load
            # 2. for switching devices on the net instance
            assert len(w.list) == 2
            assert w.list[0].message.args[0] == (
                'Requested to load data to CUDA but no CUDA devices '
                'are available. Loading on device "cpu" instead.')
            assert w.list[1].message.args[0] == (
                'Setting self.device = {} since the requested device ({}) '
                'is not available.'.format(load_dev, save_dev))

    def test_pickle_save_and_load_uninitialized(
            self, net_cls, module_cls, tmpdir):
        net = net_cls(module_cls)
        p = tmpdir.mkdir('skorch').join('testmodel.pkl')
        with open(str(p), 'wb') as f:
            # does not raise
            pickle.dump(net, f)
        with open(str(p), 'rb') as f:
            pickle.load(f)

    def test_save_load_state_dict_file(
            self, net_cls, module_cls, net_fit, data, tmpdir):
        net = net_cls(module_cls).initialize()
        X, y = data

        score_before = accuracy_score(y, net_fit.predict(X))
        score_untrained = accuracy_score(y, net.predict(X))
        assert not np.isclose(score_before, score_untrained)

        p = tmpdir.mkdir('skorch').join('testmodel.pkl')
        with open(str(p), 'wb') as f:
            net_fit.save_params(f_params=f)
        del net_fit
        with open(str(p), 'rb') as f:
            net.load_params(f_params=f)

        score_after = accuracy_score(y, net.predict(X))
        assert np.isclose(score_after, score_before)

    def test_save_load_state_dict_str(
            self, net_cls, module_cls, net_fit, data, tmpdir):
        net = net_cls(module_cls).initialize()
        X, y = data

        score_before = accuracy_score(y, net_fit.predict(X))
        score_untrained = accuracy_score(y, net.predict(X))
        assert not np.isclose(score_before, score_untrained)

        p = tmpdir.mkdir('skorch').join('testmodel.pkl')
        net_fit.save_params(f_params=str(p))
        del net_fit
        net.load_params(f_params=str(p))

        score_after = accuracy_score(y, net.predict(X))
        assert np.isclose(score_after, score_before)

    @pytest.fixture(scope='module')
    def net_fit_adam(self, net_cls, module_cls, data):
        net = net_cls(
            module_cls, max_epochs=2, lr=0.1,
            optimizer=torch.optim.Adam)
        net.fit(*data)
        return net

    def test_save_load_state_dict_file_with_history_optimizer(
            self, net_cls, module_cls, net_fit_adam, tmpdir):

        skorch_tmpdir = tmpdir.mkdir('skorch')
        p = skorch_tmpdir.join('testmodel.pkl')
        o = skorch_tmpdir.join('optimizer.pkl')
        h = skorch_tmpdir.join('history.json')

        with ExitStack() as stack:
            p_fp = stack.enter_context(open(str(p), 'wb'))
            o_fp = stack.enter_context(open(str(o), 'wb'))
            h_fp = stack.enter_context(open(str(h), 'w'))
            net_fit_adam.save_params(
                f_params=p_fp, f_optimizer=o_fp, f_history=h_fp)

            # 'step' is state from the Adam optimizer
            orig_steps = [v['step'] for v in
                          net_fit_adam.optimizer_.state_dict()['state'].values()]
            orig_loss = np.array(net_fit_adam.history[:, 'train_loss'])
            del net_fit_adam

        with ExitStack() as stack:
            p_fp = stack.enter_context(open(str(p), 'rb'))
            o_fp = stack.enter_context(open(str(o), 'rb'))
            h_fp = stack.enter_context(open(str(h), 'r'))
            new_net = net_cls(
                module_cls, optimizer=torch.optim.Adam).initialize()
            new_net.load_params(
                f_params=p_fp, f_optimizer=o_fp, f_history=h_fp)

            new_steps = [v['step'] for v in
                         new_net.optimizer_.state_dict()['state'].values()]
            new_loss = np.array(new_net.history[:, 'train_loss'])

            assert np.allclose(orig_loss, new_loss)
            assert orig_steps == new_steps

    def test_save_load_state_dict_str_with_history_optimizer(
            self, net_cls, module_cls, net_fit_adam, tmpdir):

        skorch_tmpdir = tmpdir.mkdir('skorch')
        p = str(skorch_tmpdir.join('testmodel.pkl'))
        o = str(skorch_tmpdir.join('optimizer.pkl'))
        h = str(skorch_tmpdir.join('history.json'))

        net_fit_adam.save_params(f_params=p, f_optimizer=o, f_history=h)

        # 'step' is state from the Adam optimizer
        orig_steps = [v['step'] for v in
                      net_fit_adam.optimizer_.state_dict()['state'].values()]
        orig_loss = np.array(net_fit_adam.history[:, 'train_loss'])
        del net_fit_adam

        new_net = net_cls(
            module_cls, optimizer=torch.optim.Adam).initialize()
        new_net.load_params(f_params=p, f_optimizer=o, f_history=h)

        new_steps = [v['step'] for v in
                     new_net.optimizer_.state_dict()['state'].values()]
        new_loss = np.array(new_net.history[:, 'train_loss'])

        assert np.allclose(orig_loss, new_loss)
        assert orig_steps == new_steps

    def test_save_and_load_from_checkpoint(
            self, net_cls, module_cls, data, checkpoint_cls, tmpdir):

        skorch_dir = tmpdir.mkdir('skorch')
        f_params = skorch_dir.join('params.pt')
        f_optimizer = skorch_dir.join('optimizer.pt')
        f_history = skorch_dir.join('history.json')

        cp = checkpoint_cls(
            monitor=None,
            f_params=str(f_params),
            f_optimizer=str(f_optimizer),
            f_history=str(f_history))
        net = net_cls(
            module_cls, max_epochs=4, lr=0.1,
            optimizer=torch.optim.Adam, callbacks=[cp])
        net.fit(*data)
        del net

        assert f_params.exists()
        assert f_optimizer.exists()
        assert f_history.exists()

        new_net = net_cls(
            module_cls, max_epochs=4, lr=0.1,
            optimizer=torch.optim.Adam, callbacks=[cp]).initialize()
        new_net.load_params(checkpoint=cp)

        assert len(new_net.history) == 4

        new_net.partial_fit(*data)

        # fit ran twice for a total of 8 epochs
        assert len(new_net.history) == 8

    def test_checkpoint_with_prefix_and_dirname(
            self, net_cls, module_cls, data, checkpoint_cls, tmpdir):
        exp_dir = tmpdir.mkdir('skorch')
        exp_basedir = exp_dir.join('exp1')

        cp = checkpoint_cls(
            monitor=None, fn_prefix='unet_', dirname=str(exp_basedir))
        net = net_cls(
            module_cls, max_epochs=4, lr=0.1,
            optimizer=torch.optim.Adam, callbacks=[cp])
        net.fit(*data)

        assert exp_basedir.join('unet_params.pt').exists()
        assert exp_basedir.join('unet_optimizer.pt').exists()
        assert exp_basedir.join('unet_history.json').exists()

    def test_save_and_load_from_checkpoint_formatting(
            self, net_cls, module_cls, data, checkpoint_cls, tmpdir):

        def epoch_3_scorer(net, *_):
            return 1 if net.history[-1, 'epoch'] == 3 else 0

        from skorch.callbacks import EpochScoring
        scoring = EpochScoring(
            scoring=epoch_3_scorer, on_train=True)

        skorch_dir = tmpdir.mkdir('skorch')
        f_params = skorch_dir.join(
            'model_epoch_{last_epoch[epoch]}.pt')
        f_optimizer = skorch_dir.join(
            'optimizer_epoch_{last_epoch[epoch]}.pt')
        f_history = skorch_dir.join(
            'history.json')

        cp = checkpoint_cls(
            monitor='epoch_3_scorer',
            f_params=str(f_params),
            f_optimizer=str(f_optimizer),
            f_history=str(f_history))

        net = net_cls(
            module_cls, max_epochs=5, lr=0.1,
            optimizer=torch.optim.Adam, callbacks=[
                ('my_score', scoring), cp
            ])
        net.fit(*data)
        del net

        assert skorch_dir.join('model_epoch_3.pt').exists()
        assert skorch_dir.join('optimizer_epoch_3.pt').exists()
        assert skorch_dir.join('history.json').exists()

        new_net = net_cls(
            module_cls, max_epochs=5, lr=0.1,
            optimizer=torch.optim.Adam, callbacks=[
                ('my_score', scoring), cp
            ]).initialize()
        new_net.load_params(checkpoint=cp)

        # original run saved checkpoint at epoch 3
        assert len(new_net.history) == 3

        new_net.partial_fit(*data)

        # training continued from the best epoch of the first run,
        # the best epoch in the first run happened at epoch 3,
        # the second ran for 5 epochs, so the final history of the new
        # net is 3+5 = 7
        assert len(new_net.history) == 8
        assert new_net.history[:, 'event_cp'] == [
            False, False, True, False, False, False, False, False]

    def test_save_params_f_keyword_deprecation(
            self, net_cls, module_cls, tmpdir):
        p = tmpdir.mkdir('skorch').join('testmodel.pkl')
        net = net_cls(module_cls).initialize()

        # TODO: remove this test when the target argument is removed
        # after its deprecation grace period is over.
        with pytest.warns(DeprecationWarning):
            net.save_params(f=str(p))

        assert p.exists()

    def test_save_params_not_init_optimizer(
            self, net_cls, module_cls, tmpdir):
        from skorch.exceptions import NotInitializedError

        net = net_cls(module_cls).initialize_module()
        skorch_tmpdir = tmpdir.mkdir('skorch')
        p = skorch_tmpdir.join('testmodel.pkl')
        o = skorch_tmpdir.join('optimizer.pkl')

        with pytest.raises(NotInitializedError) as exc:
            net.save_params(f_params=str(p), f_optimizer=o)
        expected = ("Cannot save state of an un-initialized optimizer. "
                    "Please initialize first by calling .initialize() "
                    "or by fitting the model with .fit(...).")
        assert exc.value.args[0] == expected

    def test_load_params_not_init_optimizer(
            self, net_cls, module_cls, tmpdir):
        from skorch.exceptions import NotInitializedError

        net = net_cls(module_cls).initialize_module()
        skorch_tmpdir = tmpdir.mkdir('skorch')
        p = skorch_tmpdir.join('testmodel.pkl')
        o = skorch_tmpdir.join('optimizer.pkl')

        net.save_params(f_params=str(p))

        with pytest.raises(NotInitializedError) as exc:
            net.load_params(f_params=str(p), f_optimizer=o)
        expected = ("Cannot load state of an un-initialized optimizer. "
                    "Please initialize first by calling .initialize() "
                    "or by fitting the model with .fit(...).")
        assert exc.value.args[0] == expected

    def test_save_state_dict_not_init(
            self, net_cls, module_cls, tmpdir):
        from skorch.exceptions import NotInitializedError

        net = net_cls(module_cls)
        p = tmpdir.mkdir('skorch').join('testmodel.pkl')

        with pytest.raises(NotInitializedError) as exc:
            net.save_params(f_params=str(p))
        expected = ("Cannot save parameters of an un-initialized model. "
                    "Please initialize first by calling .initialize() "
                    "or by fitting the model with .fit(...).")
        assert exc.value.args[0] == expected

    def test_load_state_dict_not_init(
            self, net_cls, module_cls, tmpdir):
        from skorch.exceptions import NotInitializedError

        net = net_cls(module_cls)
        p = tmpdir.mkdir('skorch').join('testmodel.pkl')

        with pytest.raises(NotInitializedError) as exc:
            net.load_params(f_params=str(p))
        expected = ("Cannot load parameters of an un-initialized model. "
                    "Please initialize first by calling .initialize() "
                    "or by fitting the model with .fit(...).")
        assert exc.value.args[0] == expected

    @pytest.mark.skipif(not torch.cuda.is_available(), reason="no cuda device")
    def test_save_load_state_cuda_intercompatibility(
            self, net_cls, module_cls, tmpdir):
        from skorch.exceptions import DeviceWarning
        net = net_cls(module_cls, device='cuda').initialize()

        p = tmpdir.mkdir('skorch').join('testmodel.pkl')
        net.save_params(f_params=str(p))

        with patch('torch.cuda.is_available', lambda *_: False):
            with pytest.warns(DeviceWarning) as w:
                net.load_params(f_params=str(p))

        assert w.list[0].message.args[0] == (
            'Requested to load data to CUDA but no CUDA devices '
            'are available. Loading on device "cpu" instead.')

    @pytest.mark.skipif(not torch.cuda.is_available(), reason="no cuda device")
    def test_save_params_cuda_load_params_cpu_when_cuda_available(
            self, net_cls, module_cls, data, tmpdir):
        # Test that if we have a cuda device, we can save cuda
        # parameters and then load them to cpu
        X, y = data
        net = net_cls(module_cls, device='cuda', max_epochs=1).fit(X, y)
        p = tmpdir.mkdir('skorch').join('testmodel.pkl')
        net.save_params(f_params=str(p))

        net2 = net_cls(module_cls, device='cpu').initialize()
        net2.load_params(f_params=str(p))
        net2.predict(X)  # does not raise

    @pytest.mark.skipif(not torch.cuda.is_available(), reason="no cuda device")
    @pytest.mark.parametrize('parameter,name', [
        ('f_params', 'net_cuda.pt'),
        ('f_optimizer', 'optimizer_cuda.pt'),
    ])
    def test_load_cuda_params_to_cuda(
            self, parameter, name, net_cls, module_cls, data):
        net = net_cls(module_cls, device='cuda').initialize()
        # object was trained with CUDA
        kwargs = {parameter: os.path.join('skorch', 'tests', name)}
        net.load_params(**kwargs)
        net.predict(data[0])  # does not raise

    @pytest.mark.parametrize('parameter,name', [
        ('f_params', 'net_cuda.pt'),
        ('f_optimizer', 'optimizer_cuda.pt'),
    ])
    def test_load_cuda_params_to_cpu(
            self, parameter, name, net_cls, module_cls, data):
        # Note: This test will pass trivially when CUDA is available
        # but triggered a bug when CUDA is not available.
        net = net_cls(module_cls).initialize()
        # object was trained with CUDA
        kwargs = {parameter: os.path.join('skorch', 'tests', name)}
        net.load_params(**kwargs)
        net.predict(data[0])  # does not raise

    def test_save_params_with_history_file_obj(
            self, net_cls, module_cls, net_fit, tmpdir):
        net = net_cls(module_cls).initialize()

        history_before = net_fit.history

        p = tmpdir.mkdir('skorch').join('history.json')
        with open(str(p), 'w') as f:
            net_fit.save_params(f_history=f)
        del net_fit
        with open(str(p), 'r') as f:
            net.load_params(f_history=f)

        assert net.history == history_before

    # TODO: remove this test when the target argument is removed
    # after its deprecation grace period is over.
    @pytest.mark.parametrize('converter', [str, Path])
    def test_save_history_file_path(
            self, net_cls, module_cls, net_fit, tmpdir, converter):
        # Test loading/saving with different kinds of path representations.

        if converter is Path and sys.version < '3.6':
            # `PosixPath` cannot be `open`ed in Python < 3.6
            pytest.skip()

        net = net_cls(module_cls).initialize()

        history_before = net_fit.history

        p = tmpdir.mkdir('skorch').join('history.json')
        with pytest.warns(DeprecationWarning):
            net_fit.save_history(converter(p))
        del net_fit
        with pytest.warns(DeprecationWarning):
            net.load_history(converter(p))

        assert net.history == history_before

    # TODO: remove this test when the target argument is removed
    # after its deprecation grace period is over.
    def test_load_history_file_obj(
            self, net_cls, module_cls, net_fit, tmpdir):
        net = net_cls(module_cls).initialize()

        history_before = net_fit.history

        p = tmpdir.mkdir('skorch').join('history.json')
        with open(str(p), 'w') as f:
            with pytest.warns(DeprecationWarning):
                net_fit.save_history(f)
        del net_fit
        with open(str(p), 'r') as f:
            with pytest.warns(DeprecationWarning):
                net.load_history(f)

        assert net.history == history_before

    @pytest.mark.parametrize('converter', [str, Path])
    def test_save_params_with_history_file_path(
            self, net_cls, module_cls, net_fit, tmpdir, converter):
        # Test loading/saving with different kinds of path representations.

        if converter is Path and sys.version < '3.6':
            # `PosixPath` cannot be `open`ed in Python < 3.6
            pytest.skip()

        net = net_cls(module_cls).initialize()

        history_before = net_fit.history

        p = tmpdir.mkdir('skorch').join('history.json')
        net_fit.save_params(f_history=converter(p))
        del net_fit
        net.load_params(f_history=converter(p))

        assert net.history == history_before

    @pytest.mark.parametrize('method, call_count', [
        ('on_train_begin', 1),
        ('on_train_end', 1),
        ('on_epoch_begin', 10),
        ('on_epoch_end', 10),
        # by default: 80/20 train/valid split
        ('on_batch_begin', (800 // 128 + 1) * 10 + (200 // 128 + 1) * 10),
        ('on_batch_end', (800 // 128 + 1) * 10 + (200 // 128 + 1) * 10),
    ])
    def test_callback_is_called(self, net_fit, method, call_count):
        # callback -2 is the mocked callback
        method = getattr(net_fit.callbacks_[-2][1], method)
        assert method.call_count == call_count
        assert method.call_args_list[0][0][0] is net_fit

    def test_history_correct_shape(self, net_fit):
        assert len(net_fit.history) == net_fit.max_epochs

    def test_history_default_keys(self, net_fit):
        expected_keys = {
            'train_loss', 'valid_loss', 'epoch', 'dur', 'batches', 'valid_acc'}
        for row in net_fit.history:
            assert expected_keys.issubset(row)

    def test_history_is_filled(self, net_fit):
        assert len(net_fit.history) == net_fit.max_epochs

    def test_set_params_works(self, net, data):
        X, y = data
        net.fit(X, y)

        assert net.module_.sequential[0].out_features == 10
        assert isinstance(net.module_.sequential[1], nn.ReLU)
        assert net.module_.sequential[3].in_features == 10
        assert np.isclose(net.lr, 0.1)

        net.set_params(
            module__hidden_units=20,
            module__nonlin=nn.Tanh(),
            lr=0.2,
        )
        net.fit(X, y)

        assert net.module_.sequential[0].out_features == 20
        assert isinstance(net.module_.sequential[1], nn.Tanh)
        assert net.module_.sequential[3].in_features == 20
        assert np.isclose(net.lr, 0.2)

    def test_set_params_then_initialize_remembers_param(
            self, net_cls, module_cls):
        net = net_cls(module_cls)

        # net does not 'forget' that params were set
        assert net.verbose != 123
        net.set_params(verbose=123)
        assert net.verbose == 123
        net.initialize()
        assert net.verbose == 123

    def test_set_params_on_callback_then_initialize_remembers_param(
            self, net_cls, module_cls):
        net = net_cls(module_cls).initialize()

        # net does not 'forget' that params were set
        assert dict(net.callbacks_)['print_log'].sink is print
        net.set_params(callbacks__print_log__sink=123)
        assert dict(net.callbacks_)['print_log'].sink == 123
        net.initialize()
        assert dict(net.callbacks_)['print_log'].sink == 123

    def test_changing_model_reinitializes_optimizer(self, net, data):
        # The idea is that we change the model using `set_params` to
        # add parameters. Since the optimizer depends on the model
        # parameters it needs to be reinitialized.
        X, y = data

        net.set_params(module__nonlin=nn.ReLU())
        net.fit(X, y)

        net.set_params(module__nonlin=nn.PReLU())
        assert isinstance(net.module_.nonlin, nn.PReLU)
        d1 = net.module_.nonlin.weight.data.clone().cpu().numpy()

        # make sure that we do not initialize again by making sure that
        # the network is initialized and by using partial_fit.
        assert net.initialized_
        net.partial_fit(X, y)
        d2 = net.module_.nonlin.weight.data.clone().cpu().numpy()

        # all newly introduced parameters should have been trained (changed)
        # by the optimizer after 10 epochs.
        assert (abs(d2 - d1) > 1e-05).all()

    def test_setting_optimizer_needs_model(self, net_cls, module_cls):
        net = net_cls(module_cls)
        assert not hasattr(net, 'module_')
        # should not break
        net.set_params(optimizer=torch.optim.SGD)

    def test_setting_lr_after_init_reflected_in_optimizer(
            self, net_cls, module_cls):
        # Fixes a bug that occurred when using set_params(lr=new_lr)
        # after initialization: The new lr was not reflected in the
        # optimizer.
        net = net_cls(module_cls).initialize()
        net.set_params(lr=10)
        assert net.lr == 10

        pg_lrs = [pg['lr'] for pg in net.optimizer_.param_groups]
        for pg_lr in pg_lrs:
            assert pg_lr == 10

    @pytest.mark.parametrize('kwargs,expected', [
        ({}, ""),
        (
            # virtual params should prevent re-initialization
            {'optimizer__lr': 0.12, 'optimizer__momentum': 0.34},
            ("")
        ),
        (
            {'module__input_units': 12, 'module__hidden_units': 34},
            ("Re-initializing module because the following "
             "parameters were re-set: hidden_units, input_units.\n"
             "Re-initializing optimizer.")
        ),
        (
            {'module__input_units': 12, 'module__hidden_units': 34,
             'optimizer__momentum': 0.56},
            ("Re-initializing module because the following "
             "parameters were re-set: hidden_units, input_units.\n"
             "Re-initializing optimizer.")
        ),
    ])
    def test_reinitializing_module_optimizer_message(
            self, net_cls, module_cls, kwargs, expected, capsys):
        # When net is initialized, if module or optimizer need to be
        # re-initialized, alert the user to the fact what parameters
        # were responsible for re-initialization. Note that when the
        # module parameters but not optimizer parameters were changed,
        # the optimizer is re-initialized but not because the
        # optimizer parameters changed.
        net = net_cls(module_cls).initialize()
        net.set_params(**kwargs)
        msg = capsys.readouterr()[0].strip()
        assert msg == expected

    @pytest.mark.parametrize('kwargs', [
        {},
        {'module__input_units': 12, 'module__hidden_units': 34},
        {'lr': 0.12},
        {'optimizer__lr': 0.12},
        {'module__input_units': 12, 'lr': 0.56},
    ])
    def test_reinitializing_module_optimizer_no_message(
            self, net_cls, module_cls, kwargs, capsys):
        # When net is *not* initialized, set_params on module or
        # optimizer should not trigger a message.
        net = net_cls(module_cls)
        net.set_params(**kwargs)
        msg = capsys.readouterr()[0].strip()
        assert msg == ""

    def test_optimizer_param_groups(self, net_cls, module_cls):
        net = net_cls(
            module_cls,
            optimizer__param_groups=[
                ('sequential.0.*', {'lr': 0.1}),
                ('sequential.3.*', {'lr': 0.5}),
            ],
        )
        net.initialize()

        # two custom (1st linear, 2nd linear), one default with the
        # rest of the parameters (output).
        assert len(net.optimizer_.param_groups) == 3
        assert net.optimizer_.param_groups[0]['lr'] == 0.1
        assert net.optimizer_.param_groups[1]['lr'] == 0.5
        assert net.optimizer_.param_groups[2]['lr'] == net.lr

    def test_module_params_in_init(self, net_cls, module_cls, data):
        X, y = data

        net = net_cls(
            module=module_cls,
            module__hidden_units=20,
            module__nonlin=nn.Tanh(),
        )
        net.fit(X, y)

        assert net.module_.sequential[0].out_features == 20
        assert net.module_.sequential[3].in_features == 20
        assert isinstance(net.module_.sequential[1], nn.Tanh)

    def test_module_initialized_with_partial_module(self, net_cls, module_cls):
        net = net_cls(partial(module_cls, hidden_units=123))
        net.initialize()
        assert net.module_.sequential[0].out_features == 123

    def test_criterion_init_with_params(self, net_cls, module_cls):
        mock = Mock()
        net = net_cls(module_cls, criterion=mock, criterion__spam='eggs')
        net.initialize()
        assert mock.call_count == 1
        assert mock.call_args_list[0][1]['spam'] == 'eggs'

    def test_criterion_set_params(self, net_cls, module_cls):
        mock = Mock()
        net = net_cls(module_cls, criterion=mock)
        net.initialize()
        net.set_params(criterion__spam='eggs')
        assert mock.call_count == 2
        assert mock.call_args_list[1][1]['spam'] == 'eggs'

    def test_callback_with_name_init_with_params(self, net_cls, module_cls):
        mock = Mock()
        net = net_cls(
            module_cls,
            criterion=Mock(),
            callbacks=[('cb0', mock)],
            callbacks__cb0__spam='eggs',
        )
        net.initialize()
        assert mock.initialize.call_count == 1
        assert mock.set_params.call_args_list[0][1]['spam'] == 'eggs'

    def test_callback_set_params(self, net_cls, module_cls):
        mock = Mock()
        net = net_cls(
            module_cls,
            criterion=Mock(),
            callbacks=[('cb0', mock)],
        )
        net.initialize()
        net.set_params(callbacks__cb0__spam='eggs')
        assert mock.initialize.call_count == 2  # callbacks are re-initialized
        assert mock.set_params.call_args_list[-1][1]['spam'] == 'eggs'

    def test_callback_name_collides_with_default(self, net_cls, module_cls):
        net = net_cls(module_cls, callbacks=[('train_loss', Mock())])
        with pytest.raises(ValueError) as exc:
            net.initialize()
        expected = ("Found duplicate user-set callback name 'train_loss'. "
                    "Use unique names to correct this.")
        assert str(exc.value) == expected

    def test_callback_same_inferred_name_twice(self, net_cls, module_cls):
        cb0 = Mock()
        cb1 = Mock()
        cb0.__class__.__name__ = 'some-name'
        cb1.__class__.__name__ = 'some-name'
        net = net_cls(module_cls, callbacks=[cb0, cb1])

        net.initialize()

        cbs = dict(net.callbacks_)
        assert 'some-name_1' in cbs
        assert 'some-name_2' in cbs
        assert cbs['some-name_1'] is cb0
        assert cbs['some-name_2'] is cb1

    def test_callback_keeps_order(self, net_cls, module_cls):
        cb0 = Mock()
        cb1 = Mock()
        cb0.__class__.__name__ = 'B-some-name'
        cb1.__class__.__name__ = 'A-some-name'
        net = net_cls(module_cls, callbacks=[cb0, cb1])

        net.initialize()

        cbs_names = [name for name, _ in net.callbacks_]
        expected_names = ['epoch_timer', 'train_loss', 'valid_loss',
                          'valid_acc', 'B-some-name', 'A-some-name',
                          'print_log']
        assert expected_names == cbs_names

    def test_callback_custom_name_is_untouched(self, net_cls, module_cls):
        callbacks = [('cb0', Mock()),
                     ('cb0', Mock())]
        net = net_cls(module_cls, callbacks=callbacks)

        with pytest.raises(ValueError) as exc:
            net.initialize()
        expected = ("Found duplicate user-set callback name 'cb0'. "
                    "Use unique names to correct this.")
        assert str(exc.value) == expected

    def test_callback_unique_naming_avoids_conflicts(
            self, net_cls, module_cls):
        # pylint: disable=invalid-name
        from skorch.callbacks import Callback

        class cb0(Callback):
            pass

        class cb0_1(Callback):
            pass

        callbacks = [cb0(), cb0(), cb0_1()]
        net = net_cls(module_cls, callbacks=callbacks)
        with pytest.raises(ValueError) as exc:
            net.initialize()
        expected = ("Assigning new callback name failed "
                    "since new name 'cb0_1' exists already.")

        assert str(exc.value) == expected

    def test_in_sklearn_pipeline(self, pipe, data):
        X, y = data
        pipe.fit(X, y)
        pipe.predict(X)
        pipe.predict_proba(X)
        pipe.set_params(net__module__hidden_units=20)

    def test_grid_search_works(self, net_cls, module_cls, data):
        net = net_cls(module_cls)
        X, y = data
        params = {
            'lr': [0.01, 0.02],
            'max_epochs': [10, 20],
            'module__hidden_units': [10, 20],
        }
        gs = GridSearchCV(net, params, refit=True, cv=3, scoring='accuracy',
                          iid=True)
        gs.fit(X[:100], y[:100])  # for speed
        print(gs.best_score_, gs.best_params_)

    def test_change_get_loss(self, net_cls, module_cls, data):
        from skorch.utils import to_tensor

        class MyNet(net_cls):
            # pylint: disable=unused-argument
            def get_loss(self, y_pred, y_true, X=None, training=False):
                y_true = to_tensor(y_true, device='cpu')
                loss_a = torch.abs(y_true.float() - y_pred[:, 1]).mean()
                loss_b = ((y_true.float() - y_pred[:, 1]) ** 2).mean()
                if training:
                    self.history.record_batch('loss_a', to_numpy(loss_a))
                    self.history.record_batch('loss_b', to_numpy(loss_b))
                return loss_a + loss_b

        X, y = data
        net = MyNet(module_cls, max_epochs=1)
        net.fit(X, y)

        diffs = []
        all_losses = net.history[
            -1, 'batches', :, ('train_loss', 'loss_a', 'loss_b')]
        diffs = [total - a - b for total, a, b in all_losses]
        assert np.allclose(diffs, 0, atol=1e-7)

    def test_net_no_valid(self, net_cls, module_cls, data):
        net = net_cls(
            module_cls,
            max_epochs=10,
            lr=0.1,
            train_split=None,
        )
        X, y = data
        net.fit(X, y)
        assert net.history[:, 'train_loss']
        with pytest.raises(KeyError):
            # pylint: disable=pointless-statement
            net.history[:, 'valid_loss']

    @pytest.mark.skipif(not torch.cuda.is_available(), reason="no cuda device")
    def test_use_cuda_on_model(self, net_cls, module_cls):
        net_cuda = net_cls(module_cls, device='cuda')
        net_cuda.initialize()
        net_cpu = net_cls(module_cls, device='cpu')
        net_cpu.initialize()

        cpu_tensor = net_cpu.module_.sequential[0].weight.data
        assert isinstance(cpu_tensor, torch.FloatTensor)

        gpu_tensor = net_cuda.module_.sequential[0].weight.data
        assert isinstance(gpu_tensor, torch.cuda.FloatTensor)

    def test_get_params_works(self, net_cls, module_cls):
        from skorch.callbacks import EpochScoring

        net = net_cls(
            module_cls, callbacks=[('myscore', EpochScoring('myscore'))])

        params = net.get_params(deep=True)
        # test a couple of expected parameters
        assert 'verbose' in params
        assert 'module' in params
        assert 'callbacks' in params
        assert 'callbacks__print_log__sink' in params
        # not yet initialized
        assert 'callbacks__myscore__scoring' not in params

        net.initialize()
        params = net.get_params(deep=True)
        # now initialized
        assert 'callbacks__myscore__scoring' in params

    @pytest.mark.xfail
    def test_get_params_with_uninit_callbacks(self, net_cls, module_cls):
        from skorch.callbacks import EpochTimer

        net = net_cls(
            module_cls,
            callbacks=[EpochTimer, ('other_timer', EpochTimer)],
        )
        # none of this raises an exception
        net = clone(net)
        net.get_params()
        net.initialize()
        net.get_params()

    def test_with_initialized_module(self, net_cls, module_cls, data):
        X, y = data
        net = net_cls(module_cls(), max_epochs=1)
        net.fit(X, y)

    def test_with_initialized_module_other_params(self, net_cls, module_cls, data):
        X, y = data
        net = net_cls(module_cls(), max_epochs=1, module__hidden_units=123)
        net.fit(X, y)
        weight = net.module_.sequential[0].weight.data
        assert weight.shape[0] == 123

    def test_with_initialized_module_non_default(
            self, net_cls, module_cls, data, capsys):
        X, y = data
        net = net_cls(module_cls(hidden_units=123), max_epochs=1)
        net.fit(X, y)
        weight = net.module_.sequential[0].weight.data
        assert weight.shape[0] == 123

        stdout = capsys.readouterr()[0]
        assert "Re-initializing module!" not in stdout

    def test_with_initialized_module_partial_fit(
            self, net_cls, module_cls, data, capsys):
        X, y = data
        module = module_cls(hidden_units=123)
        net = net_cls(module, max_epochs=0)
        net.partial_fit(X, y)

        for p0, p1 in zip(module.parameters(), net.module_.parameters()):
            assert p0.data.shape == p1.data.shape
            assert (p0 == p1).data.all()

        stdout = capsys.readouterr()[0]
        assert "Re-initializing module!" not in stdout

    def test_with_initialized_module_warm_start(
            self, net_cls, module_cls, data, capsys):
        X, y = data
        module = module_cls(hidden_units=123)
        net = net_cls(module, max_epochs=0, warm_start=True)
        net.partial_fit(X, y)

        for p0, p1 in zip(module.parameters(), net.module_.parameters()):
            assert p0.data.shape == p1.data.shape
            assert (p0 == p1).data.all()

        stdout = capsys.readouterr()[0]
        assert "Re-initializing module!" not in stdout

    def test_with_initialized_sequential(self, net_cls, data, capsys):
        X, y = data
        module = nn.Sequential(
            nn.Linear(X.shape[1], 10),
            nn.ReLU(),
            nn.Linear(10, 2),
            nn.Softmax(dim=-1),
        )
        net = net_cls(module, max_epochs=1)
        net.fit(X, y)

        stdout = capsys.readouterr()[0]
        assert "Re-initializing module!" not in stdout

    def test_call_fit_twice_retrains(self, net_cls, module_cls, data):
        # test that after second fit call, even without entering the
        # fit loop, parameters have changed (because the module was
        # re-initialized)
        X, y = data[0][:100], data[1][:100]
        net = net_cls(module_cls, warm_start=False).fit(X, y)
        params_before = net.module_.parameters()

        net.max_epochs = 0
        net.fit(X, y)
        params_after = net.module_.parameters()

        assert not net.history
        for p0, p1 in zip(params_before, params_after):
            assert (p0 != p1).data.any()

    def test_call_fit_twice_warmstart(self, net_cls, module_cls, data):
        X, y = data[0][:100], data[1][:100]
        net = net_cls(module_cls, warm_start=True).fit(X, y)
        params_before = net.module_.parameters()

        net.max_epochs = 0
        net.fit(X, y)
        params_after = net.module_.parameters()

        assert len(net.history) == 10
        for p0, p1 in zip(params_before, params_after):
            assert (p0 == p1).data.all()

    def test_partial_fit_first_call(self, net_cls, module_cls, data):
        # It should be possible to partial_fit without calling fit first.
        X, y = data[0][:100], data[1][:100]
        # does not raise
        net_cls(module_cls, warm_start=True).partial_fit(X, y)

    def test_call_partial_fit_after_fit(self, net_cls, module_cls, data):
        X, y = data[0][:100], data[1][:100]
        net = net_cls(module_cls, warm_start=False).fit(X, y)
        params_before = net.module_.parameters()

        net.max_epochs = 0
        net.partial_fit(X, y)
        params_after = net.module_.parameters()

        assert len(net.history) == 10
        for p0, p1 in zip(params_before, params_after):
            assert (p0 == p1).data.all()

    @pytest.mark.skipif(not torch.cuda.is_available(), reason="no cuda device")
    def test_binary_classification_with_cuda(self, net_cls, module_cls, data):
        X, y = data
        assert y.ndim == 1
        assert set(y) == {0, 1}

        net = net_cls(module_cls, max_epochs=1, device='cuda')
        # does not raise
        net.fit(X, y)

    @pytest.mark.parametrize('use_caching', [True, False])
    def test_net_initialized_with_custom_dataset_args(
            self, net_cls, module_cls, data, dataset_cls, use_caching):
        side_effect = []

        class MyDataset(dataset_cls):
            def __init__(self, *args, foo, **kwargs):
                super().__init__(*args, **kwargs)
                side_effect.append(foo)

        net = net_cls(
            module_cls,
            dataset=MyDataset,
            dataset__foo=123,
            max_epochs=1,
            callbacks__train_loss__use_caching=use_caching,
            callbacks__valid_loss__use_caching=use_caching,
            callbacks__valid_acc__use_caching=use_caching,
        )
        net.fit(*data)

        if not use_caching:
            # train/valid split, scoring predict
            assert side_effect == [123, 123]
        else:
            # train/valid split
            assert side_effect == [123]

    @pytest.mark.xfail
    def test_net_initialized_with_initalized_dataset(
            self, net_cls, module_cls, data, dataset_cls):
        net = net_cls(
            module_cls,
            dataset=dataset_cls(*data),
            max_epochs=1,

            # Disable caching to highlight the issue with this
            # test case (mismatching size between y values)
            callbacks__valid_acc__use_caching=False,
        )
        # FIXME: When dataset is initialized, X and y do not matter
        # anymore
        net.fit(*data)  # should not raise

    def test_net_initialized_with_partialed_dataset(
            self, net_cls, module_cls, data, dataset_cls):
        X, y = data
        net = net_cls(
            module_cls,
            dataset=partial(dataset_cls, length=len(y)),
            train_split=None,
            max_epochs=1,
        )
        net.fit(X, y)  # does not raise

    def test_net_initialized_with_initalized_dataset_and_kwargs_raises(
            self, net_cls, module_cls, data, dataset_cls):
        net = net_cls(
            module_cls,
            dataset=dataset_cls(*data),
            dataset__foo=123,
            max_epochs=1,
        )
        with pytest.raises(TypeError) as exc:
            net.fit(*data)

        expected = ("Trying to pass an initialized Dataset while passing "
                    "Dataset arguments ({'foo': 123}) is not allowed.")
        assert exc.value.args[0] == expected

    def test_repr_uninitialized_works(self, net_cls, module_cls):
        net = net_cls(
            module_cls,
            module__hidden_units=55,
        )
        result = net.__repr__()
        expected = """<class 'skorch.classifier.NeuralNetClassifier'>[uninitialized](
  module=functools.partial(<class 'skorch.toy.MLPModule'>, output_nonlin=Softmax(), input_units=20, hidden_units=10, num_hidden=2, dropout=0.5),
  module__hidden_units=55,
)"""
        assert result == expected

    def test_repr_initialized_works(self, net_cls, module_cls):
        net = net_cls(
            module_cls,
            module__hidden_units=42,
        )
        net.initialize()
        result = net.__repr__()
        expected = """<class 'skorch.classifier.NeuralNetClassifier'>[initialized](
  module_=MLPModule(
    (nonlin): ReLU()
    (output_nonlin): Softmax()
    (sequential): Sequential(
      (0): Linear(in_features=20, out_features=42, bias=True)
      (1): ReLU()
      (2): Dropout(p=0.5)
      (3): Linear(in_features=42, out_features=42, bias=True)
      (4): ReLU()
      (5): Dropout(p=0.5)
      (6): Linear(in_features=42, out_features=2, bias=True)
      (7): Softmax()
    )
  ),
)"""
        assert result == expected

    def test_repr_fitted_works(self, net_cls, module_cls, data):
        X, y = data
        net = net_cls(
            module_cls,
            module__hidden_units=11,
            module__nonlin=nn.PReLU(),
        )
        net.fit(X[:50], y[:50])
        result = net.__repr__()
        expected = """<class 'skorch.classifier.NeuralNetClassifier'>[initialized](
  module_=MLPModule(
    (nonlin): PReLU(num_parameters=1)
    (output_nonlin): Softmax()
    (sequential): Sequential(
      (0): Linear(in_features=20, out_features=11, bias=True)
      (1): PReLU(num_parameters=1)
      (2): Dropout(p=0.5)
      (3): Linear(in_features=11, out_features=11, bias=True)
      (4): PReLU(num_parameters=1)
      (5): Dropout(p=0.5)
      (6): Linear(in_features=11, out_features=2, bias=True)
      (7): Softmax()
    )
  ),
)"""
        assert result == expected

    def test_fit_params_passed_to_module(self, net_cls, data):
        from skorch.toy import MLPModule

        X, y = data
        side_effect = []

        class FPModule(MLPModule):
            # pylint: disable=arguments-differ
            def forward(self, X, **fit_params):
                side_effect.append(fit_params)
                return super().forward(X)

        net = net_cls(FPModule, max_epochs=1, batch_size=50, train_split=None)
        # remove callbacks to have better control over side_effect
        net.initialize()
        net.callbacks_ = []
        net.fit(X[:100], y[:100], foo=1, bar=2)
        net.fit(X[:100], y[:100], bar=3, baz=4)

        assert len(side_effect) == 4  # 2 epochs à 2 batches
        assert side_effect[0] == dict(foo=1, bar=2)
        assert side_effect[1] == dict(foo=1, bar=2)
        assert side_effect[2] == dict(bar=3, baz=4)
        assert side_effect[3] == dict(bar=3, baz=4)

    def test_fit_params_passed_to_module_in_pipeline(self, net_cls, data):
        from skorch.toy import MLPModule

        X, y = data
        side_effect = []

        class FPModule(MLPModule):
            # pylint: disable=arguments-differ
            def forward(self, X, **fit_params):
                side_effect.append(fit_params)
                return super().forward(X)

        net = net_cls(FPModule, max_epochs=1, batch_size=50, train_split=None)
        net.initialize()
        net.callbacks_ = []
        pipe = Pipeline([
            ('net', net),
        ])
        pipe.fit(X[:100], y[:100], net__foo=1, net__bar=2)
        pipe.fit(X[:100], y[:100], net__bar=3, net__baz=4)

        assert len(side_effect) == 4  # 2 epochs à 2 batches
        assert side_effect[0] == dict(foo=1, bar=2)
        assert side_effect[1] == dict(foo=1, bar=2)
        assert side_effect[2] == dict(bar=3, baz=4)
        assert side_effect[3] == dict(bar=3, baz=4)

    def test_fit_params_passed_to_train_split(self, net_cls, data):
        from skorch.toy import MLPModule

        X, y = data
        side_effect = []

        # pylint: disable=unused-argument
        def fp_train_split(dataset, y=None, **fit_params):
            side_effect.append(fit_params)
            return dataset, dataset

        class FPModule(MLPModule):
            # pylint: disable=unused-argument,arguments-differ
            def forward(self, X, **fit_params):
                return super().forward(X)

        net = net_cls(
            FPModule,
            max_epochs=1,
            batch_size=50,
            train_split=fp_train_split,
        )
        net.initialize()
        net.callbacks_ = []
        net.fit(X[:100], y[:100], foo=1, bar=2)
        net.fit(X[:100], y[:100], bar=3, baz=4)

        assert len(side_effect) == 2  # 2 epochs
        assert side_effect[0] == dict(foo=1, bar=2)
        assert side_effect[1] == dict(bar=3, baz=4)

    def test_data_dict_and_fit_params(self, net_cls, data):
        from skorch.toy import MLPModule

        X, y = data

        class FPModule(MLPModule):
            # pylint: disable=unused-argument,arguments-differ
            def forward(self, X0, X1, **fit_params):
                assert fit_params.get('foo') == 3
                return super().forward(X0)

        net = net_cls(FPModule, max_epochs=1, batch_size=50, train_split=None)
        # does not raise
        net.fit({'X0': X, 'X1': X}, y, foo=3)

    def test_data_dict_and_fit_params_conflicting_names_raises(
            self, net_cls, data):
        from skorch.toy import MLPModule

        X, y = data

        class FPModule(MLPModule):
            # pylint: disable=unused-argument,arguments-differ
            def forward(self, X0, X1, **fit_params):
                return super().forward(X0)

        net = net_cls(FPModule, max_epochs=1, batch_size=50, train_split=None)

        with pytest.raises(ValueError) as exc:
            net.fit({'X0': X, 'X1': X}, y, X1=3)

        expected = "X and fit_params contain duplicate keys: X1"
        assert exc.value.args[0] == expected

    def test_fit_with_dataset(self, net_cls, module_cls, data, dataset_cls):
        ds = dataset_cls(*data)
        net = net_cls(module_cls, max_epochs=1)
        net.fit(ds, data[1])
        for key in ('train_loss', 'valid_loss', 'valid_acc'):
            assert key in net.history[-1]

    def test_predict_with_dataset(self, net_cls, module_cls, data, dataset_cls):
        ds = dataset_cls(*data)
        net = net_cls(module_cls).initialize()
        y_pred = net.predict(ds)
        y_proba = net.predict_proba(ds)

        assert y_pred.shape[0] == len(ds)
        assert y_proba.shape[0] == len(ds)

    def test_fit_with_dataset_X_y_inaccessible_does_not_raise(
            self, net_cls, module_cls, data):
        class MyDataset(torch.utils.data.Dataset):
            """Dataset with inaccessible X and y"""
            def __init__(self, X, y):
                self.xx = X  # incorrect attribute name
                self.yy = y  # incorrect attribute name

            def __len__(self):
                return len(self.xx)

            def __getitem__(self, i):
                return self.xx[i], self.yy[i]

        ds = MyDataset(*data)
        net = net_cls(module_cls, max_epochs=1)
        net.fit(ds, data[1])  # does not raise

    def test_fit_with_dataset_without_explicit_y(
            self, net_cls, module_cls, dataset_cls, data):
        from skorch.dataset import CVSplit

        net = net_cls(
            module_cls,
            max_epochs=1,
            train_split=CVSplit(stratified=False),
        )
        ds = dataset_cls(*data)
        net.fit(ds, None)  # does not raise
        for key in ('train_loss', 'valid_loss', 'valid_acc'):
            assert key in net.history[-1]

    def test_fit_with_dataset_stratified_without_explicit_y_raises(
            self, net_cls, module_cls, dataset_cls, data):
        from skorch.dataset import CVSplit

        net = net_cls(
            module_cls,
            train_split=CVSplit(stratified=True),
        )
        ds = dataset_cls(*data)
        with pytest.raises(ValueError) as exc:
            net.fit(ds, None)

        msg = "Stratified CV requires explicitely passing a suitable y."
        assert exc.value.args[0] == msg

    @pytest.fixture
    def multiouput_net(self, net_cls, multiouput_module):
        return net_cls(multiouput_module).initialize()

    def test_multioutput_forward_iter(self, multiouput_net, data):
        X = data[0]
        y_infer = next(multiouput_net.forward_iter(X))

        assert isinstance(y_infer, tuple)
        assert len(y_infer) == 3
        assert y_infer[0].shape[0] == min(len(X), multiouput_net.batch_size)

    def test_multioutput_forward(self, multiouput_net, data):
        X = data[0]
        n = len(X)
        y_infer = multiouput_net.forward(X)

        assert isinstance(y_infer, tuple)
        assert len(y_infer) == 3
        for arr in y_infer:
            assert is_torch_data_type(arr)

        # Expecting full output: (number of samples, number of output units)
        assert y_infer[0].shape == (n, 2)
        # Expecting only column 0: (number of samples,)
        assert y_infer[1].shape == (n,)
        # Expecting only every other row: (number of samples/2, number
        # of output units)
        assert y_infer[2].shape == (n // 2, 2)

    @pytest.mark.skipif(not torch.cuda.is_available(), reason="no cuda device")
    def test_multioutput_forward_device_gpu(self, multiouput_net, data):
        X = data[0]
        y_infer = multiouput_net.forward(X, device='cuda:0')

        assert isinstance(y_infer, tuple)
        assert len(y_infer) == 3
        for arr in y_infer:
            assert arr.is_cuda

    def test_multioutput_predict(self, multiouput_net, data):
        X = data[0]
        n = len(X)

        # does not raise
        y_pred = multiouput_net.predict(X)

        # Expecting only 1 column containing predict class:
        # (number of samples,)
        assert y_pred.shape == (n,)
        assert set(y_pred) == {0, 1}

    def test_multiouput_predict_proba(self, multiouput_net, data):
        X = data[0]
        n = len(X)

        # does not raise
        y_proba = multiouput_net.predict_proba(X)

        # Expecting full output: (number of samples, number of output units)
        assert y_proba.shape == (n, 2)
        # Probabilities, hence these limits
        assert y_proba.min() >= 0
        assert y_proba.max() <= 1

    def test_setting_callback_possible(self, net_cls, module_cls):
        from skorch.callbacks import EpochTimer, PrintLog

        net = net_cls(module_cls, callbacks=[('mycb', PrintLog())])
        net.initialize()

        assert isinstance(dict(net.callbacks_)['mycb'], PrintLog)

        net.set_params(callbacks__mycb=EpochTimer())
        assert isinstance(dict(net.callbacks_)['mycb'], EpochTimer)

    def test_setting_callback_default_possible(self, net_cls, module_cls):
        from skorch.callbacks import EpochTimer, PrintLog

        net = net_cls(module_cls)
        net.initialize()

        assert isinstance(dict(net.callbacks_)['print_log'], PrintLog)

        net.set_params(callbacks__print_log=EpochTimer())
        assert isinstance(dict(net.callbacks_)['print_log'], EpochTimer)

    def test_setting_callback_to_none_possible(self, net_cls, module_cls, data):
        from skorch.callbacks import Callback

        X, y = data[0][:30], data[1][:30]  # accelerate test
        side_effects = []

        class DummyCallback(Callback):
            def __init__(self, i):
                self.i = i

            # pylint: disable=unused-argument, arguments-differ
            def on_epoch_end(self, *args, **kwargs):
                side_effects.append(self.i)

        net = net_cls(
            module_cls,
            max_epochs=2,
            callbacks=[
                ('cb0', DummyCallback(0)),
                ('cb1', DummyCallback(1)),
                ('cb2', DummyCallback(2)),
            ],
        )
        net.fit(X, y)

        # all 3 callbacks write to output twice
        assert side_effects == [0, 1, 2, 0, 1, 2]

        # deactivate cb1
        side_effects.clear()
        net.set_params(callbacks__cb1=None)
        net.fit(X, y)

        assert side_effects == [0, 2, 0, 2]

    def test_setting_callback_to_none_and_more_params_during_init_raises(
            self, net_cls, module_cls):
        # if a callback is set to None, setting more params for it
        # should not work
        net = net_cls(
            module_cls, callbacks__print_log=None, callbacks__print_log__sink=1)

        with pytest.raises(ValueError) as exc:
            net.initialize()

        msg = ("Trying to set a parameter for callback print_log "
               "which does not exist.")
        assert exc.value.args[0] == msg

    def test_setting_callback_to_none_and_more_params_later_raises(
            self, net_cls, module_cls):
        # this should work
        net = net_cls(module_cls)
        net.set_params(callbacks__print_log__sink=123)
        net.set_params(callbacks__print_log=None)

        net = net_cls(module_cls)
        net.set_params(callbacks__print_log=None)
        with pytest.raises(ValueError) as exc:
            net.set_params(callbacks__print_log__sink=123)

        msg = ("Trying to set a parameter for callback print_log "
               "which does not exist.")
        assert exc.value.args[0] == msg

    def test_set_params_with_unknown_key_raises(self, net):
        with pytest.raises(ValueError) as exc:
            net.set_params(foo=123)

        # TODO: check error message more precisely, depending on what
        # the intended message should be from sklearn side
        assert exc.value.args[0].startswith('Invalid parameter foo for')

    @pytest.fixture()
    def sequence_module_cls(self):
        """Simple sequence model with variable size dim 1."""
        class Mod(torch.nn.Module):
            def __init__(self):
                super().__init__()
                self.l = torch.nn.Linear(1, 1)
            # pylint: disable=arguments-differ
            def forward(self, x):
                n = np.random.randint(1, 4)
                y = self.l(x.float())
                return torch.randn(1, n, 2) + 0 * y
        return Mod

    def test_net_variable_prediction_lengths(
            self, net_cls, sequence_module_cls):
        # neural net should work fine with fixed y_true but varying y_pred
        # sequences.
        X = np.array([1, 5, 3, 6, 2])
        y = np.array([[0, 0, 1], [1, 0, 1], [0, 1, 1], [1, 1, 0], [0, 1, 0]])
        X, y = X[:, np.newaxis], y[:, :, np.newaxis]
        X, y = X.astype('float32'), y.astype('float32')

        net = net_cls(
            sequence_module_cls,
            batch_size=1,
            max_epochs=2,
            train_split=None,
        )

        # Mock loss function
        # pylint: disable=unused-argument
        def loss_fn(y_pred, y_true, **kwargs):
            return y_pred[:, 0, 0]
        net.get_loss = loss_fn

        net.fit(X, y)

    def test_net_variable_label_lengths(self, net_cls, sequence_module_cls):
        # neural net should work fine with varying y_true sequences.
        X = np.array([1, 5, 3, 6, 2])
        y = np.array([[1], [1, 0, 1], [1, 1], [1, 1, 0], [1, 0]])
        X = X[:, np.newaxis].astype('float32')
        y = np.array([np.array(n, dtype='float32')[:, np.newaxis] for n in y])

        net = net_cls(
            sequence_module_cls,
            batch_size=1,
            max_epochs=2,
            train_split=None,
        )

        # Mock loss function
        # pylint: disable=unused-argument
        def loss_fn(y_pred, y_true, **kwargs):
            return y_pred[:, 0, 0]
        net.get_loss = loss_fn

        # check_data complains about y.shape = (n,) but
        # we know that it is actually (n, m) with m in [1;3].
        net.check_data = lambda *_, **kw: None
        net.fit(X, y)

    def test_no_grad_during_validation(self, net_cls, module_cls, data):
        """Test that gradient is only calculated during training step,
        not validation step."""

        # pylint: disable=unused-argument
        def check_grad(*args, loss, training, **kwargs):
            if training:
                assert loss.requires_grad
            else:
                assert not loss.requires_grad

        mock_cb = Mock(on_batch_end=check_grad)
        net = net_cls(module_cls, max_epochs=1, callbacks=[mock_cb])
        net.fit(*data)

    def test_callback_on_grad_computed(self, net_cls, module_cls, data):

        module = module_cls()
        expected_names = set(name for name, _ in module.named_parameters())

        def on_grad_computed(*args, named_parameters, **kwargs):
            names = set(name for name, _ in named_parameters)
            assert expected_names == names

        mock_cb = Mock(on_grad_computed=on_grad_computed)
        net = net_cls(module, max_epochs=1, callbacks=[mock_cb])
        net.fit(*data)

    @pytest.mark.parametrize('training', [True, False])
    def test_no_grad_during_evaluation_unless_training(
            self, net_cls, module_cls, data, training):
        """Test that gradient is only calculated in training mode
        during evaluation step."""
        from skorch.utils import to_tensor

        net = net_cls(module_cls).initialize()
        Xi = to_tensor(data[0][:3], device='cpu')
        y_eval = net.evaluation_step(Xi, training=training)

        assert y_eval.requires_grad is training

    @pytest.mark.parametrize(
        'net_kwargs,expected_train_batch_size,expected_valid_batch_size',
        [
            ({'batch_size': -1}, 800, 200),
            ({'iterator_train__batch_size': -1}, 800, 128),
            ({'iterator_valid__batch_size': -1}, 128, 200),
        ]
    )
    def test_batch_size_neg_1_uses_whole_dataset(
            self, net_cls, module_cls, data, net_kwargs,
            expected_train_batch_size, expected_valid_batch_size):

        train_loader_mock = Mock(side_effect=torch.utils.data.DataLoader)
        valid_loader_mock = Mock(side_effect=torch.utils.data.DataLoader)

        net = net_cls(module_cls, max_epochs=1,
                      iterator_train=train_loader_mock,
                      iterator_valid=valid_loader_mock,
                      **net_kwargs)
        net.fit(*data)

        train_batch_size = net.history[:, 'batches', :, 'train_batch_size'][0][0]
        valid_batch_size = net.history[:, 'batches', :, 'valid_batch_size'][0][0]

        assert train_batch_size == expected_train_batch_size
        assert valid_batch_size == expected_valid_batch_size

        train_kwargs = train_loader_mock.call_args[1]
        valid_kwargs = valid_loader_mock.call_args[1]
        assert train_kwargs['batch_size'] == expected_train_batch_size
        assert valid_kwargs['batch_size'] == expected_valid_batch_size

    def test_fit_lbfgs_optimizer(self, net_cls, module_cls, data):
        X, y = data
        net = net_cls(
            module_cls,
            optimizer=torch.optim.LBFGS,
            batch_size=len(X))
        net.fit(X, y)

    def test_accumulator_that_returns_last_value(
            self, net_cls, module_cls, data):
        # We define an optimizer that calls the step function 3 times
        # and an accumulator that returns the last of those calls. We
        # then test that the correct values were stored.
        from skorch.utils import FirstStepAccumulator

        side_effect = []

        class SGD3Calls(torch.optim.SGD):
            def step(self, closure=None):
                for _ in range(3):
                    loss = super().step(closure)
                    side_effect.append(float(loss))

        class MyAccumulator(FirstStepAccumulator):
            """Accumulate all steps and return the last."""
            def store_step(self, step):
                if self.step is None:
                    self.step = [step]
                else:
                    self.step.append(step)

            def get_step(self):
                # Losses should only ever be retrieved after storing 3
                # times.
                assert len(self.step) == 3
                return self.step[-1]

        X, y = data
        max_epochs = 2
        batch_size = 100
        net = net_cls(
            module_cls,
            optimizer=SGD3Calls,
            max_epochs=max_epochs,
            batch_size=batch_size,
            train_split=None,
        )
        net.get_train_step_accumulator = MyAccumulator
        net.fit(X, y)

        # Number of loss calculations is total number of batches x 3.
        num_batches_per_epoch = int(np.ceil(len(y) / batch_size))
        expected_calls = 3 * num_batches_per_epoch * max_epochs
        assert len(side_effect) == expected_calls

        # Every 3rd loss calculation (i.e. the last per call) should
        # be stored in the history.
        expected_losses = list(
            flatten(net.history[:, 'batches', :, 'train_loss']))
        assert np.allclose(side_effect[2::3], expected_losses)

    def test_predefined_split(self, net_cls, module_cls, data):
        from skorch.dataset import Dataset
        from skorch.helper import predefined_split

        train_loader_mock = Mock(side_effect=torch.utils.data.DataLoader)
        valid_loader_mock = Mock(side_effect=torch.utils.data.DataLoader)

        train_ds = Dataset(*data)
        valid_ds = Dataset(*data)

        net = net_cls(
            module_cls, max_epochs=1,
            iterator_train=train_loader_mock,
            iterator_valid=valid_loader_mock,
            train_split=predefined_split(valid_ds)
        )

        net.fit(train_ds, None)

        train_loader_ds = train_loader_mock.call_args[0][0]
        valid_loader_ds = valid_loader_mock.call_args[0][0]

        assert train_loader_ds == train_ds
        assert valid_loader_ds == valid_ds

<<<<<<< HEAD

class TestNetSparseInput:
    @pytest.fixture(scope='module')
    def net_cls(self):
        from skorch import NeuralNetClassifier
        return NeuralNetClassifier

    @pytest.fixture(scope='module')
    def module_cls(self, classifier_module):
        return classifier_module

    @pytest.fixture
    def net(self, net_cls, module_cls):
        return net_cls(module_cls, lr=0.02, max_epochs=20)

    @pytest.fixture
    def model(self, net):
        return Pipeline([
            # TfidfVectorizer returns a scipy sparse CSR matrix
            ('tfidf', TfidfVectorizer(max_features=20, dtype=np.float32)),
            ('net', net),
        ])

    @pytest.fixture(scope='module')
    def X(self):
        with open(__file__, 'r') as f:
            lines = f.readlines()
        return np.asarray(lines)

    @pytest.fixture(scope='module')
    def y(self, X):
        return np.array(
            [1 if (' def ' in x) or (' assert ' in x) else 0 for x in X])

    @flaky(max_runs=3)
    def test_fit_sparse_csr_learns(self, model, X, y):
        model.fit(X, y)
        net = model.steps[-1][1]
        score_start = net.history[0]['train_loss']
        score_end = net.history[-1]['train_loss']

        assert score_start > 1.25 * score_end

    @pytest.mark.skipif(not torch.cuda.is_available(), reason="no cuda device")
    @flaky(max_runs=3)
    def test_fit_sparse_csr_learns(self, model, X, y):
        model.set_params(net__device='cuda')
        model.fit(X, y)
        net = model.steps[-1][1]
        score_start = net.history[0]['train_loss']
        score_end = net.history[-1]['train_loss']

        assert score_start > 1.25 * score_end
=======
    def test_set_lr_at_runtime_doesnt_reinitialize(self, net_fit):
        with patch('skorch.NeuralNet.initialize_optimizer') as f:
            net_fit.set_params(lr=0.9)
        assert not f.called

    def test_set_lr_at_runtime_sets_lr(self, net_fit):
        new_lr = net_fit.lr + 1
        net_fit.set_params(lr=new_lr)

        assert net_fit.lr == new_lr
        assert net_fit.optimizer_.param_groups[0]['lr'] == new_lr

    def test_set_lr_at_runtime_sets_lr_via_pgroup_0(self, net_fit):
        new_lr = net_fit.lr + 1
        net_fit.set_params(optimizer__param_groups__0__lr=new_lr)

        # note that setting group does not set global lr
        assert net_fit.lr != new_lr
        assert net_fit.optimizer_.param_groups[0]['lr'] == new_lr

    def test_set_lr_at_runtime_sets_lr_pgroups(self, net_cls, module_cls, data):
        lr_pgroup_0 = 0.1
        lr_pgroup_1 = 0.2
        lr_pgroup_0_new = 0.3
        lr_pgroup_1_new = 0.4

        net = net_cls(
            module_cls,
            lr=lr_pgroup_1,
            max_epochs=1,
            optimizer__param_groups=[
                ('sequential.0.*', {'lr': lr_pgroup_0}),
            ])
        net.fit(*data)

        # optimizer__param_groups=[g1] will create
        # - param group 0 matching the definition of g1
        # - param group 1 matching all other parameters
        assert net.optimizer_.param_groups[0]['lr'] == lr_pgroup_0
        assert net.optimizer_.param_groups[1]['lr'] == lr_pgroup_1

        net.set_params(optimizer__param_groups__0__lr=lr_pgroup_0_new)
        net.set_params(optimizer__param_groups__1__lr=lr_pgroup_1_new)

        assert net.optimizer_.param_groups[0]['lr'] == lr_pgroup_0_new
        assert net.optimizer_.param_groups[1]['lr'] == lr_pgroup_1_new
>>>>>>> 60b45ff6
<|MERGE_RESOLUTION|>--- conflicted
+++ resolved
@@ -1975,7 +1975,53 @@
         assert train_loader_ds == train_ds
         assert valid_loader_ds == valid_ds
 
-<<<<<<< HEAD
+    def test_set_lr_at_runtime_doesnt_reinitialize(self, net_fit):
+        with patch('skorch.NeuralNet.initialize_optimizer') as f:
+            net_fit.set_params(lr=0.9)
+        assert not f.called
+
+    def test_set_lr_at_runtime_sets_lr(self, net_fit):
+        new_lr = net_fit.lr + 1
+        net_fit.set_params(lr=new_lr)
+
+        assert net_fit.lr == new_lr
+        assert net_fit.optimizer_.param_groups[0]['lr'] == new_lr
+
+    def test_set_lr_at_runtime_sets_lr_via_pgroup_0(self, net_fit):
+        new_lr = net_fit.lr + 1
+        net_fit.set_params(optimizer__param_groups__0__lr=new_lr)
+
+        # note that setting group does not set global lr
+        assert net_fit.lr != new_lr
+        assert net_fit.optimizer_.param_groups[0]['lr'] == new_lr
+
+    def test_set_lr_at_runtime_sets_lr_pgroups(self, net_cls, module_cls, data):
+        lr_pgroup_0 = 0.1
+        lr_pgroup_1 = 0.2
+        lr_pgroup_0_new = 0.3
+        lr_pgroup_1_new = 0.4
+
+        net = net_cls(
+            module_cls,
+            lr=lr_pgroup_1,
+            max_epochs=1,
+            optimizer__param_groups=[
+                ('sequential.0.*', {'lr': lr_pgroup_0}),
+            ])
+        net.fit(*data)
+
+        # optimizer__param_groups=[g1] will create
+        # - param group 0 matching the definition of g1
+        # - param group 1 matching all other parameters
+        assert net.optimizer_.param_groups[0]['lr'] == lr_pgroup_0
+        assert net.optimizer_.param_groups[1]['lr'] == lr_pgroup_1
+
+        net.set_params(optimizer__param_groups__0__lr=lr_pgroup_0_new)
+        net.set_params(optimizer__param_groups__1__lr=lr_pgroup_1_new)
+
+        assert net.optimizer_.param_groups[0]['lr'] == lr_pgroup_0_new
+        assert net.optimizer_.param_groups[1]['lr'] == lr_pgroup_1_new
+
 
 class TestNetSparseInput:
     @pytest.fixture(scope='module')
@@ -2028,52 +2074,4 @@
         score_start = net.history[0]['train_loss']
         score_end = net.history[-1]['train_loss']
 
-        assert score_start > 1.25 * score_end
-=======
-    def test_set_lr_at_runtime_doesnt_reinitialize(self, net_fit):
-        with patch('skorch.NeuralNet.initialize_optimizer') as f:
-            net_fit.set_params(lr=0.9)
-        assert not f.called
-
-    def test_set_lr_at_runtime_sets_lr(self, net_fit):
-        new_lr = net_fit.lr + 1
-        net_fit.set_params(lr=new_lr)
-
-        assert net_fit.lr == new_lr
-        assert net_fit.optimizer_.param_groups[0]['lr'] == new_lr
-
-    def test_set_lr_at_runtime_sets_lr_via_pgroup_0(self, net_fit):
-        new_lr = net_fit.lr + 1
-        net_fit.set_params(optimizer__param_groups__0__lr=new_lr)
-
-        # note that setting group does not set global lr
-        assert net_fit.lr != new_lr
-        assert net_fit.optimizer_.param_groups[0]['lr'] == new_lr
-
-    def test_set_lr_at_runtime_sets_lr_pgroups(self, net_cls, module_cls, data):
-        lr_pgroup_0 = 0.1
-        lr_pgroup_1 = 0.2
-        lr_pgroup_0_new = 0.3
-        lr_pgroup_1_new = 0.4
-
-        net = net_cls(
-            module_cls,
-            lr=lr_pgroup_1,
-            max_epochs=1,
-            optimizer__param_groups=[
-                ('sequential.0.*', {'lr': lr_pgroup_0}),
-            ])
-        net.fit(*data)
-
-        # optimizer__param_groups=[g1] will create
-        # - param group 0 matching the definition of g1
-        # - param group 1 matching all other parameters
-        assert net.optimizer_.param_groups[0]['lr'] == lr_pgroup_0
-        assert net.optimizer_.param_groups[1]['lr'] == lr_pgroup_1
-
-        net.set_params(optimizer__param_groups__0__lr=lr_pgroup_0_new)
-        net.set_params(optimizer__param_groups__1__lr=lr_pgroup_1_new)
-
-        assert net.optimizer_.param_groups[0]['lr'] == lr_pgroup_0_new
-        assert net.optimizer_.param_groups[1]['lr'] == lr_pgroup_1_new
->>>>>>> 60b45ff6
+        assert score_start > 1.25 * score_end