"""Tests for net.py

Although NeuralNetClassifier is used in tests, test only functionality
that is general to NeuralNet class.

"""

import copy
from functools import partial
import os
from pathlib import Path
import pickle
import re
from unittest.mock import Mock
from unittest.mock import patch
import sys
import time
from contextlib import ExitStack

from flaky import flaky
import numpy as np
import pytest
from sklearn.base import clone
from sklearn.feature_extraction.text import TfidfVectorizer
from sklearn.metrics import accuracy_score
from sklearn.model_selection import GridSearchCV
from sklearn.pipeline import Pipeline
from sklearn.preprocessing import StandardScaler
import torch
from torch import nn

from skorch.tests.conftest import INFERENCE_METHODS
from skorch.utils import flatten
from skorch.utils import to_numpy
from skorch.utils import is_torch_data_type


ACCURACY_EXPECTED = 0.65


# pylint: disable=too-many-public-methods
class TestNeuralNet:
    @pytest.fixture(scope='module')
    def data(self, classifier_data):
        return classifier_data

    @pytest.fixture(scope='module')
    def dummy_callback(self):
        from skorch.callbacks import Callback
        cb = Mock(spec=Callback)
        # make dummy behave like an estimator
        cb.get_params.return_value = {}
        cb.set_params = lambda **kwargs: cb
        return cb

    @pytest.fixture(scope='module')
    def module_cls(self, classifier_module):
        return classifier_module

    @pytest.fixture(scope='module')
    def net_cls(self):
        from skorch import NeuralNetClassifier
        return NeuralNetClassifier

    @pytest.fixture
    def dataset_cls(self):
        from skorch.dataset import Dataset
        return Dataset

    @pytest.fixture
    def checkpoint_cls(self):
        from skorch.callbacks import Checkpoint
        return Checkpoint

    @pytest.fixture(scope='module')
    def net(self, net_cls, module_cls, dummy_callback):
        return net_cls(
            module_cls,
            callbacks=[('dummy', dummy_callback)],
            max_epochs=10,
            lr=0.1,
        )

    @pytest.fixture(scope='module')
    def pipe(self, net):
        return Pipeline([
            ('scale', StandardScaler()),
            ('net', net),
        ])

    @pytest.fixture(scope='module')
    def net_fit(self, net_cls, module_cls, dummy_callback, data):
        # Careful, don't call additional fits or set_params on this,
        # since that would have side effects on other tests.
        X, y = data

        # We need a new instance of the net and cannot reuse the net
        # fixture, because otherwise fixture net and net_fit refer to
        # the same object; also, we cannot clone(net) because this
        # will result in the dummy_callback not being the mock anymore
        net = net_cls(
            module_cls,
            callbacks=[('dummy', dummy_callback)],
            max_epochs=10,
            lr=0.1,
        )
        return net.fit(X, y)

    @pytest.fixture
    def net_pickleable(self, net_fit):
        """NeuralNet instance that removes callbacks that are not
        pickleable.

        """
        # callback fixture not pickleable, remove it
        callbacks = net_fit.callbacks
        net_fit.callbacks = []
        callbacks_ = net_fit.callbacks_
        # remove mock callback
        net_fit.callbacks_ = [(n, cb) for n, cb in net_fit.callbacks_
                              if not isinstance(cb, Mock)]
        net_clone = copy.deepcopy(net_fit)
        net_fit.callbacks = callbacks
        net_fit.callbacks_ = callbacks_
        return net_clone

    @pytest.mark.parametrize("copy_method", ["pickle", "copy.deepcopy"])
    def test_train_net_after_copy(self, net_cls, module_cls, data,
                                  copy_method):
        # This test comes from [issue #317], and makes sure that models
        # can be trained after copying (which is really pickling).
        #
        # [issue #317]:https://github.com/skorch-dev/skorch/issues/317
        X, y = data
        n1 = net_cls(module_cls)
        n1.partial_fit(X, y, epochs=1)
        if copy_method == "copy.deepcopy":
            n2 = copy.deepcopy(n1)
        elif copy_method == "pickle":
            n2 = pickle.loads(pickle.dumps(n1))
        else:
            raise ValueError

        # Test to make sure the parameters got copied correctly
        close = [torch.allclose(p1, p2)
                 for p1, p2 in zip(n1.module_.parameters(),
                                   n2.module_.parameters())]
        assert all(close)

        # make sure the parameters change
        # at least two epochs to make sure `train_loss` updates after copy
        # (this is a check for the bug in #317, where `train_loss` didn't
        # update at all after copy. This covers that case).
        n2.partial_fit(X, y, epochs=2)
        far = [not torch.allclose(p1, p2)
               for p1, p2 in zip(n1.module_.parameters(),
                                 n2.module_.parameters())]
        assert all(far)

        # Make sure the model is being trained, and the loss actually changes
        # (and hopefully decreases, but no test for that)
        # If copied incorrectly, the optimizer can't see the gradients
        # calculated by loss.backward(), so the loss stays *exactly* the same
        assert n2.history[-1]['train_loss'] != n2.history[-2]['train_loss']

        # Make sure the optimizer params and module params point to the same
        # memory
        for opt_param, param in zip(
                n2.module_.parameters(),
                n2.optimizer_.param_groups[0]['params']):
            assert param is opt_param

    def test_net_init_one_unknown_argument(self, net_cls, module_cls):
        with pytest.raises(ValueError) as e:
            net_cls(module_cls, unknown_arg=123).initialize()

        expected = ("__init__() got unexpected argument(s) unknown_arg. "
                    "Either you made a typo, or you added new arguments "
                    "in a subclass; if that is the case, the subclass "
                    "should deal with the new arguments explicitly.")
        assert e.value.args[0] == expected

    def test_net_init_two_unknown_arguments(self, net_cls, module_cls):
        with pytest.raises(ValueError) as e:
            net_cls(module_cls, lr=0.1, mxa_epochs=5,
                    warm_start=False, bathc_size=20).initialize()

        expected = ("__init__() got unexpected argument(s) "
                    "bathc_size, mxa_epochs. "
                    "Either you made a typo, or you added new arguments "
                    "in a subclass; if that is the case, the subclass "
                    "should deal with the new arguments explicitly.")
        assert e.value.args[0] == expected

    @pytest.mark.parametrize('name, suggestion', [
        ('iterator_train_shuffle', 'iterator_train__shuffle'),
        ('optimizer_momentum', 'optimizer__momentum'),
        ('modulenum_units', 'module__num_units'),
        ('criterionreduce', 'criterion__reduce'),
        ('callbacks_mycb__foo', 'callbacks__mycb__foo'),
    ])
    def test_net_init_missing_dunder_in_prefix_argument(
            self, net_cls, module_cls, name, suggestion):
        # forgot to use double-underscore notation
        with pytest.raises(ValueError) as e:
            net_cls(module_cls, **{name: 123}).initialize()

        tmpl = "Got an unexpected argument {}, did you mean {}?"
        expected = tmpl.format(name, suggestion)
        assert e.value.args[0] == expected

    def test_net_init_missing_dunder_in_2_prefix_arguments(
            self, net_cls, module_cls):
        # forgot to use double-underscore notation in 2 arguments
        with pytest.raises(ValueError) as e:
            net_cls(
                module_cls,
                max_epochs=7,  # correct
                iterator_train_shuffle=True,  # uses _ instead of __
                optimizerlr=0.5,  # missing __
            ).initialize()
        expected = ("Got an unexpected argument iterator_train_shuffle, "
                    "did you mean iterator_train__shuffle?\n"
                    "Got an unexpected argument optimizerlr, "
                    "did you mean optimizer__lr?")
        assert e.value.args[0] == expected

    def test_net_init_missing_dunder_and_unknown(
            self, net_cls, module_cls):
        # unknown argument and forgot to use double-underscore notation
        with pytest.raises(ValueError) as e:
            net_cls(
                module_cls,
                foobar=123,
                iterator_train_shuffle=True,
            ).initialize()
        expected = ("__init__() got unexpected argument(s) foobar. "
                    "Either you made a typo, or you added new arguments "
                    "in a subclass; if that is the case, the subclass "
                    "should deal with the new arguments explicitly.\n"
                    "Got an unexpected argument iterator_train_shuffle, "
                    "did you mean iterator_train__shuffle?")
        assert e.value.args[0] == expected

    def test_net_with_new_attribute_with_name_clash(
            self, net_cls, module_cls):
        # This covers a bug that existed when a new "settable"
        # argument was added whose name starts the same as the name
        # for an existing argument
        class MyNet(net_cls):
            # add "optimizer_2" as a valid prefix so that it works
            # with set_params
            prefixes_ = net_cls.prefixes_[:] + ['optimizer_2']

            def __init__(self, *args, **kwargs):
                super().__init__(*args, **kwargs)
                self.optimizer_2 = torch.optim.SGD

        # the following line used to raise this error: "TypeError: Got
        # an unexpected argument optimizer_2__lr, did you mean
        # optimizer__2__lr?" because it was erronously assumed that
        # "optimizer_2__lr" should be dispatched to "optimizer", not
        # "optimizer_2".
        MyNet(module_cls, optimizer_2__lr=0.123)  # should not raise

    def test_net_init_with_iterator_valid_shuffle_false_no_warning(
            self, net_cls, module_cls, recwarn):
        # If a user sets iterator_valid__shuffle=False, everything is good and
        # no warning should be issued, see
        # https://github.com/skorch-dev/skorch/issues/907
        net_cls(module_cls, iterator_valid__shuffle=False).initialize()
        assert not recwarn.list

    def test_net_init_with_iterator_valid_shuffle_true_warns(
            self, net_cls, module_cls, recwarn):
        # If a user sets iterator_valid__shuffle=True, they might be
        # in for a surprise, since predict et al. will result in
        # shuffled predictions. It is best to warn about this, since
        # most of the times, this is not what users actually want.
        expected = (
            "You set iterator_valid__shuffle=True; this is most likely not what you "
            "want because the values returned by predict and predict_proba will be "
            "shuffled.")

        # warning expected here
        with pytest.warns(UserWarning, match=expected):
            net_cls(module_cls, iterator_valid__shuffle=True).initialize()

    def test_fit(self, net_fit):
        # fitting does not raise anything
        pass

    @pytest.mark.parametrize('method', INFERENCE_METHODS)
    def test_not_fitted_raises(self, net_cls, module_cls, data, method):
        from skorch.exceptions import NotInitializedError
        net = net_cls(module_cls)
        X = data[0]
        with pytest.raises(NotInitializedError) as exc:
            # we call `list` because `forward_iter` is lazy
            list(getattr(net, method)(X))

        msg = ("This NeuralNetClassifier instance is not initialized yet. "
               "Call 'initialize' or 'fit' with appropriate arguments "
               "before using this method.")
        assert exc.value.args[0] == msg

    def test_not_fitted_other_attributes(self, module_cls):
        # pass attributes to check for explicitly
        with patch('skorch.net.check_is_fitted') as check:
            from skorch import NeuralNetClassifier

            net = NeuralNetClassifier(module_cls)
            attributes = ['foo', 'bar_']

            net.check_is_fitted(attributes=attributes)
            args = check.call_args_list[0][0][1]
            assert args == attributes

    def test_net_learns(self, net_cls, module_cls, data):
        X, y = data
        net = net_cls(
            module_cls,
            max_epochs=10,
            lr=0.1,
        )
        net.fit(X, y)
        y_pred = net.predict(X)
        assert accuracy_score(y, y_pred) > ACCURACY_EXPECTED

    def test_forward(self, net_fit, data):
        X = data[0]
        n = len(X)
        y_forward = net_fit.forward(X)

        assert is_torch_data_type(y_forward)
        # Expecting (number of samples, number of output units)
        assert y_forward.shape == (n, 2)

        y_proba = net_fit.predict_proba(X)
        assert np.allclose(to_numpy(y_forward), y_proba)

    def test_forward_device_cpu(self, net_fit, data):
        X = data[0]

        # CPU by default
        y_forward = net_fit.forward(X)
        assert isinstance(X, np.ndarray)
        assert not y_forward.is_cuda

        y_forward = net_fit.forward(X, device='cpu')
        assert isinstance(X, np.ndarray)
        assert not y_forward.is_cuda

    @pytest.mark.skipif(not torch.cuda.is_available(), reason="no cuda device")
    def test_forward_device_gpu(self, net_fit, data):
        X = data[0]
        y_forward = net_fit.forward(X, device='cuda:0')
        assert isinstance(X, np.ndarray)
        assert y_forward.is_cuda

    def test_dropout(self, net_fit, data):
        # Note: does not test that dropout is really active during
        # training.
        X = data[0]

        # check that dropout not active by default
        y_proba = to_numpy(net_fit.forward(X))
        y_proba2 = to_numpy(net_fit.forward(X))
        assert np.allclose(y_proba, y_proba2, rtol=1e-7)

        # check that dropout can be activated
        y_proba = to_numpy(net_fit.forward(X, training=True))
        y_proba2 = to_numpy(net_fit.forward(X, training=True))
        assert not np.allclose(y_proba, y_proba2, rtol=1e-7)

    def test_pickle_save_load(self, net_pickleable, data, tmpdir):
        X, y = data
        score_before = accuracy_score(y, net_pickleable.predict(X))

        p = tmpdir.mkdir('skorch').join('testmodel.pkl')
        with open(str(p), 'wb') as f:
            pickle.dump(net_pickleable, f)
        del net_pickleable
        with open(str(p), 'rb') as f:
            net_new = pickle.load(f)

        score_after = accuracy_score(y, net_new.predict(X))
        assert np.isclose(score_after, score_before)

    def test_pickle_save_load_device_is_none(self, net_pickleable):
        # It is legal to set device=None, but in that case we cannot know what
        # device was meant, so we should fall back to CPU.
        from skorch.exceptions import DeviceWarning

        net_pickleable.set_params(device=None)
        msg = (
            f"Setting self.device = cpu since the requested device "
            f"was not specified"
        )
        with pytest.warns(DeviceWarning, match=msg):
            net_loaded = pickle.loads(pickle.dumps(net_pickleable))

        params = net_loaded.get_all_learnable_params()
        assert all(param.device.type == 'cpu' for _, param in params)

    def train_picklable_cuda_net(self, net_pickleable, data):
        X, y = data
        w = torch.FloatTensor([1.] * int(y.max() + 1)).to('cuda')

        # Use stateful optimizer (CUDA variables in state) and
        # a CUDA parametrized criterion along with a CUDA net.
        net_pickleable.set_params(
            device='cuda',
            criterion__weight=w,
            optimizer=torch.optim.Adam,
        )
        net_pickleable.fit(X, y)

        return net_pickleable

    @pytest.fixture
    def pickled_cuda_net_path(self, net_pickleable, data):
        path = os.path.join('skorch', 'tests', 'net_cuda.pkl')

        # Assume that a previous run on a CUDA-capable device
        # created `net_cuda.pkl`.
        if not torch.cuda.is_available():
            assert os.path.exists(path)
            return path

        net_pickleable = self.train_picklable_cuda_net(net_pickleable, data)

        with open(path, 'wb') as f:
            pickle.dump(net_pickleable, f)
        return path

    @pytest.mark.parametrize('cuda_available', {False, torch.cuda.is_available()})
    def test_pickle_load(self, cuda_available, pickled_cuda_net_path):
        with patch('torch.cuda.is_available', lambda *_: cuda_available):
            with open(pickled_cuda_net_path, 'rb') as f:
                pickle.load(f)

    def test_load_net_with_kwargs_attribute_to_net_without(self, net_pickleable):
        # TODO remove after 2023-09
        # in skorch 0.11 -> 0.12, we made a change to parameter validation. We
        # don't store key/vals in self._kwargs anymore, as the values were
        # redundant and were not considered as possibly CUDA dependent, which
        # can cause errors when loading to CPU. Since we remove one attribute
        # and add a new one ('_params_to_validate'), we have to take extra steps
        # to ensure that old models can still be loaded correctly.

        # emulate old net:
        del net_pickleable._params_to_validate
        net_pickleable._kwargs = {'foo': 123, 'bar__baz': 456}

        # after loading, behaves like new net
        net_loaded = pickle.loads(pickle.dumps(net_pickleable))
        assert net_loaded._params_to_validate == {'foo', 'bar__baz'}
        assert not hasattr(net_loaded, '_kwargs')

    def test_load_net_with_both_kwargs_and_params_to_validate_attributes_raises(
            self, net_pickleable
    ):
        # TODO remove after 2023-09
        # Check test_load_net_with_kwargs_attribute_to_net_without for more
        # details
        net_pickleable._kwargs = {'foo': 123}
        net_pickleable._params_to_validate = {'foo'}
        msg = (
            "Something went wrong here. Please open an issue on "
            "https://github.com/skorch-dev/skorch/issues detailing what "
            "caused this error and the used skorch version."
        )
        with pytest.raises(ValueError, match=msg):
            pickle.loads(pickle.dumps(net_pickleable))

    @pytest.mark.parametrize('device', ['cpu', 'cuda'])
    def test_device_torch_device(self, net_cls, module_cls, device):
        # Check if native torch.device works as well.
        if device.startswith('cuda') and not torch.cuda.is_available():
            pytest.skip()
        net = net_cls(module=module_cls, device=torch.device(device))
        net = net.initialize()
        assert net.module_.sequential[0].weight.device.type.startswith(device)

    @pytest.mark.skipif(not torch.cuda.is_available(), reason="no cuda device")
    @pytest.mark.parametrize(
        'save_dev, cuda_available, load_dev, expect_warning',
        [
            ('cuda', False, 'cpu', True),
            ('cuda', True, 'cuda', False),
            ('cpu', True, 'cpu', False),
            ('cpu', False, 'cpu', False),
        ])
    def test_pickle_save_and_load_mixed_devices(
            self,
            net_cls,
            module_cls,
            tmpdir,
            save_dev,
            cuda_available,
            load_dev,
            expect_warning,
    ):
        from skorch.exceptions import DeviceWarning
        net = net_cls(module=module_cls, device=save_dev).initialize()

        p = tmpdir.mkdir('skorch').join('testmodel.pkl')
        with open(str(p), 'wb') as f:
            pickle.dump(net, f)
        del net

        with patch('torch.cuda.is_available', lambda *_: cuda_available):
            with open(str(p), 'rb') as f:
                expected_warning = DeviceWarning if expect_warning else None
                with pytest.warns(expected_warning) as w:
                    m = pickle.load(f)

        assert torch.device(m.device) == torch.device(load_dev)

        if expect_warning:
            # We should have captured two warnings:
            # 1. one for the failed load
            # 2. for switching devices on the net instance
            assert len(w.list) == 2
            assert w.list[0].message.args[0] == (
                'Requested to load data to CUDA but no CUDA devices '
                'are available. Loading on device "cpu" instead.')
            assert w.list[1].message.args[0] == (
                'Setting self.device = {} since the requested device ({}) '
                'is not available.'.format(load_dev, save_dev))

    def test_pickle_save_and_load_uninitialized(
            self, net_cls, module_cls, tmpdir):
        net = net_cls(module_cls)
        p = tmpdir.mkdir('skorch').join('testmodel.pkl')
        with open(str(p), 'wb') as f:
            # does not raise
            pickle.dump(net, f)
        with open(str(p), 'rb') as f:
            pickle.load(f)

    def test_save_params_invalid_argument_name_raises(self, net_fit):
        msg = ("save_params got an unexpected argument 'foobar', "
               "did you mean 'f_foobar'?")
        with pytest.raises(TypeError, match=msg):
            net_fit.save_params(foobar='some-file.pt')

    def test_load_params_invalid_argument_name_raises(self, net_fit):
        msg = ("load_params got an unexpected argument 'foobar', "
               "did you mean 'f_foobar'?")
        with pytest.raises(TypeError, match=msg):
            net_fit.load_params(foobar='some-file.pt')

    def test_save_params_with_f_params_and_f_module_raises(self, net_fit):
        msg = "save_params called with both f_params and f_module, please choose one"
        with pytest.raises(TypeError, match=msg):
            net_fit.save_params(f_module='weights.pt', f_params='params.pt')

    def test_load_params_with_f_params_and_f_module_raises(self, net_fit):
        msg = "load_params called with both f_params and f_module, please choose one"
        with pytest.raises(TypeError, match=msg):
            net_fit.load_params(f_module='weights.pt', f_params='params.pt')

    def test_save_params_no_state_dict_raises(self, net_fit):
        msg = ("You are trying to save 'f_max_epochs' but for that to work, the net "
               "needs to have an attribute called 'net.max_epochs_' that is a PyTorch "
               "Module or Optimizer; make sure that it exists and check for typos.")
        with pytest.raises(AttributeError, match=msg):
            net_fit.save_params(f_max_epochs='some-file.pt')

    def test_load_params_no_state_dict_raises(self, net_fit):
        msg = ("You are trying to load 'f_max_epochs' but for that to work, the net "
               "needs to have an attribute called 'net.max_epochs_' that is a PyTorch "
               "Module or Optimizer; make sure that it exists and check for typos.")
        with pytest.raises(AttributeError, match=msg):
            net_fit.load_params(f_max_epochs='some-file.pt')

    def test_save_params_unknown_attribute_raises(self, net_fit):
        msg = ("You are trying to save 'f_unknown' but for that to work, the net "
               "needs to have an attribute called 'net.unknown_' that is a PyTorch "
               "Module or Optimizer; make sure that it exists and check for typos.")
        with pytest.raises(AttributeError, match=msg):
            net_fit.save_params(f_unknown='some-file.pt')

    def test_load_params_unknown_attribute_raises(self, net_fit):
        msg = ("You are trying to load 'f_unknown' but for that to work, the net "
               "needs to have an attribute called 'net.unknown_' that is a PyTorch "
               "Module or Optimizer; make sure that it exists and check for typos.")
        with pytest.raises(AttributeError, match=msg):
            net_fit.load_params(f_unknown='some-file.pt')

    def test_save_load_state_dict_file(
            self, net_cls, module_cls, net_fit, data, tmpdir):
        net = net_cls(module_cls).initialize()
        X, y = data

        score_before = accuracy_score(y, net_fit.predict(X))
        score_untrained = accuracy_score(y, net.predict(X))
        assert not np.isclose(score_before, score_untrained)

        p = tmpdir.mkdir('skorch').join('testmodel.pkl')
        with open(str(p), 'wb') as f:
            net_fit.save_params(f_params=f)
        del net_fit
        with open(str(p), 'rb') as f:
            net.load_params(f_params=f)

        score_after = accuracy_score(y, net.predict(X))
        assert np.isclose(score_after, score_before)

    def test_save_load_state_dict_str(
            self, net_cls, module_cls, net_fit, data, tmpdir):
        net = net_cls(module_cls).initialize()
        X, y = data

        score_before = accuracy_score(y, net_fit.predict(X))
        score_untrained = accuracy_score(y, net.predict(X))
        assert not np.isclose(score_before, score_untrained)

        p = tmpdir.mkdir('skorch').join('testmodel.pkl')
        net_fit.save_params(f_params=str(p))
        del net_fit
        net.load_params(f_params=str(p))

        score_after = accuracy_score(y, net.predict(X))
        assert np.isclose(score_after, score_before)

    def test_save_load_state_dict_no_duplicate_registration_after_initialize(
            self, net_cls, module_cls, net_fit, tmpdir):
        # #781
        net = net_cls(module_cls).initialize()

        p = tmpdir.mkdir('skorch').join('testmodel.pkl')
        with open(str(p), 'wb') as f:
            net_fit.save_params(f_params=f)
        del net_fit

        with open(str(p), 'rb') as f:
            net.load_params(f_params=f)

        # check that there are no duplicates in _modules, _criteria, _optimizers
        # pylint: disable=protected-access
        assert net._modules == ['module']
        assert net._criteria == ['criterion']
        assert net._optimizers == ['optimizer']

    def test_save_load_state_dict_no_duplicate_registration_after_clone(
            self, net_fit, tmpdir):
        # #781
        net = clone(net_fit).initialize()

        p = tmpdir.mkdir('skorch').join('testmodel.pkl')
        with open(str(p), 'wb') as f:
            net_fit.save_params(f_params=f)
        del net_fit

        with open(str(p), 'rb') as f:
            net.load_params(f_params=f)

        # check that there are no duplicates in _modules, _criteria, _optimizers
        # pylint: disable=protected-access
        assert net._modules == ['module']
        assert net._criteria == ['criterion']
        assert net._optimizers == ['optimizer']

    @pytest.fixture(scope='module')
    def net_fit_adam(self, net_cls, module_cls, data):
        net = net_cls(
            module_cls, max_epochs=2, lr=0.1,
            optimizer=torch.optim.Adam)
        net.fit(*data)
        return net

    @pytest.fixture(scope='module')
    def criterion_with_params_cls(self):
        class MyCriterion(nn.Module):
            """Criterion with learnable parameters"""
            def __init__(self):
                super().__init__()
                self.lin = nn.Linear(2, 1)

            def forward(self, y_pred, y_true):
                return ((self.lin(y_pred) - y_true.float()) ** 2).sum()
        return MyCriterion

    @pytest.fixture
    def net_fit_criterion(self, net_cls, module_cls, criterion_with_params_cls, data):
        """Replace criterion by a module so that it has learnt parameters"""
        net = net_cls(
            module_cls,
            criterion=criterion_with_params_cls,
            max_epochs=2,
            lr=0.1,
            optimizer=torch.optim.Adam,
        )
        net.fit(*data)
        return net

    def test_save_load_state_dict_file_with_history_optimizer_criterion(
            self, net_cls, module_cls, criterion_with_params_cls, net_fit_criterion, tmpdir):

        skorch_tmpdir = tmpdir.mkdir('skorch')
        p = skorch_tmpdir.join('testmodel.pkl')
        o = skorch_tmpdir.join('optimizer.pkl')
        c = skorch_tmpdir.join('criterion.pkl')
        h = skorch_tmpdir.join('history.json')

        with ExitStack() as stack:
            p_fp = stack.enter_context(open(str(p), 'wb'))
            o_fp = stack.enter_context(open(str(o), 'wb'))
            c_fp = stack.enter_context(open(str(c), 'wb'))
            h_fp = stack.enter_context(open(str(h), 'w'))
            net_fit_criterion.save_params(
                f_params=p_fp, f_optimizer=o_fp, f_criterion=c_fp, f_history=h_fp)

            # 'step' is state from the Adam optimizer
            orig_steps = [v['step'] for v in
                          net_fit_criterion.optimizer_.state_dict()['state'].values()]
            orig_loss = np.array(net_fit_criterion.history[:, 'train_loss'])
            orig_criterion_weight = dict(
                net_fit_criterion.criterion_.named_parameters())['lin.weight']
            del net_fit_criterion

        with ExitStack() as stack:
            p_fp = stack.enter_context(open(str(p), 'rb'))
            o_fp = stack.enter_context(open(str(o), 'rb'))
            c_fp = stack.enter_context(open(str(c), 'rb'))
            h_fp = stack.enter_context(open(str(h), 'r'))
            new_net = net_cls(
                module_cls,
                criterion=criterion_with_params_cls,
                optimizer=torch.optim.Adam,
            ).initialize()
            new_net.load_params(
                f_params=p_fp, f_optimizer=o_fp, f_criterion=c_fp, f_history=h_fp)

            new_steps = [v['step'] for v in
                         new_net.optimizer_.state_dict()['state'].values()]
            new_loss = np.array(new_net.history[:, 'train_loss'])

            assert np.allclose(orig_loss, new_loss)
            assert orig_steps == new_steps
            new_criterion_weight = dict(new_net.criterion_.named_parameters())[
                'lin.weight']
            assert (orig_criterion_weight == new_criterion_weight).all()

    def test_save_load_state_dict_str_with_history_optimizer(
            self, net_cls, module_cls, net_fit_adam, tmpdir):

        skorch_tmpdir = tmpdir.mkdir('skorch')
        p = str(skorch_tmpdir.join('testmodel.pkl'))
        o = str(skorch_tmpdir.join('optimizer.pkl'))
        h = str(skorch_tmpdir.join('history.json'))

        net_fit_adam.save_params(f_params=p, f_optimizer=o, f_history=h)

        # 'step' is state from the Adam optimizer
        orig_steps = [v['step'] for v in
                      net_fit_adam.optimizer_.state_dict()['state'].values()]
        orig_loss = np.array(net_fit_adam.history[:, 'train_loss'])
        del net_fit_adam

        new_net = net_cls(
            module_cls, optimizer=torch.optim.Adam).initialize()
        new_net.load_params(f_params=p, f_optimizer=o, f_history=h)

        new_steps = [v['step'] for v in
                     new_net.optimizer_.state_dict()['state'].values()]
        new_loss = np.array(new_net.history[:, 'train_loss'])

        assert np.allclose(orig_loss, new_loss)
        assert orig_steps == new_steps

    @pytest.mark.parametrize("explicit_init", [True, False])
    def test_save_and_load_from_checkpoint(
            self, net_cls, module_cls, data, checkpoint_cls, tmpdir,
            explicit_init):

        skorch_dir = tmpdir.mkdir('skorch')
        f_params = skorch_dir.join('params.pt')
        f_optimizer = skorch_dir.join('optimizer.pt')
        f_criterion = skorch_dir.join('criterion.pt')
        f_history = skorch_dir.join('history.json')

        cp = checkpoint_cls(
            monitor=None,
            f_params=str(f_params),
            f_optimizer=str(f_optimizer),
            f_criterion=str(f_criterion),
            f_history=str(f_history))
        net = net_cls(
            module_cls, max_epochs=4, lr=0.1,
            optimizer=torch.optim.Adam, callbacks=[cp])
        net.fit(*data)
        del net

        assert f_params.exists()
        assert f_optimizer.exists()
        assert f_criterion.exists()
        assert f_history.exists()

        new_net = net_cls(
            module_cls, max_epochs=4, lr=0.1,
            optimizer=torch.optim.Adam, callbacks=[cp])
        if explicit_init:
            new_net.initialize()
        new_net.load_params(checkpoint=cp)

        assert len(new_net.history) == 4

        new_net.partial_fit(*data)

        # fit ran twice for a total of 8 epochs
        assert len(new_net.history) == 8

    def test_checkpoint_with_prefix_and_dirname(
            self, net_cls, module_cls, data, checkpoint_cls, tmpdir):
        exp_dir = tmpdir.mkdir('skorch')
        exp_basedir = exp_dir.join('exp1')

        cp = checkpoint_cls(
            monitor=None, fn_prefix='unet_', dirname=str(exp_basedir))
        net = net_cls(
            module_cls, max_epochs=4, lr=0.1,
            optimizer=torch.optim.Adam, callbacks=[cp])
        net.fit(*data)

        assert exp_basedir.join('unet_params.pt').exists()
        assert exp_basedir.join('unet_optimizer.pt').exists()
        assert exp_basedir.join('unet_history.json').exists()

    def test_save_and_load_from_checkpoint_formatting(
            self, net_cls, module_cls, data, checkpoint_cls, tmpdir):

        def epoch_3_scorer(net, *_):
            return 1 if net.history[-1, 'epoch'] == 3 else 0

        from skorch.callbacks import EpochScoring
        scoring = EpochScoring(
            scoring=epoch_3_scorer, on_train=True)

        skorch_dir = tmpdir.mkdir('skorch')
        f_params = skorch_dir.join(
            'model_epoch_{last_epoch[epoch]}.pt')
        f_optimizer = skorch_dir.join(
            'optimizer_epoch_{last_epoch[epoch]}.pt')
        f_criterion = skorch_dir.join(
            'criterion_epoch_{last_epoch[epoch]}.pt')
        f_history = skorch_dir.join(
            'history.json')

        cp = checkpoint_cls(
            monitor='epoch_3_scorer',
            f_params=str(f_params),
            f_optimizer=str(f_optimizer),
            f_criterion=str(f_criterion),
            f_history=str(f_history))

        net = net_cls(
            module_cls, max_epochs=5, lr=0.1,
            optimizer=torch.optim.Adam, callbacks=[
                ('my_score', scoring), cp
            ])
        net.fit(*data)
        del net

        assert skorch_dir.join('model_epoch_3.pt').exists()
        assert skorch_dir.join('optimizer_epoch_3.pt').exists()
        assert skorch_dir.join('criterion_epoch_3.pt').exists()
        assert skorch_dir.join('history.json').exists()

        new_net = net_cls(
            module_cls, max_epochs=5, lr=0.1,
            optimizer=torch.optim.Adam, callbacks=[
                ('my_score', scoring), cp
            ])
        new_net.load_params(checkpoint=cp)

        # original run saved checkpoint at epoch 3
        assert len(new_net.history) == 3

        new_net.partial_fit(*data)

        # training continued from the best epoch of the first run,
        # the best epoch in the first run happened at epoch 3,
        # the second ran for 5 epochs, so the final history of the new
        # net is 3+5 = 7
        assert len(new_net.history) == 8
        assert new_net.history[:, 'event_cp'] == [
            False, False, True, False, False, False, False, False]

    def test_save_params_not_init_optimizer(
            self, net_cls, module_cls, tmpdir):
        from skorch.exceptions import NotInitializedError

        net = net_cls(module_cls)._initialize_module()
        skorch_tmpdir = tmpdir.mkdir('skorch')
        p = skorch_tmpdir.join('testmodel.pkl')
        o = skorch_tmpdir.join('optimizer.pkl')

        with pytest.raises(NotInitializedError) as exc:
            net.save_params(f_params=str(p), f_optimizer=o)
        expected = ("Cannot save state of an un-initialized model. "
                    "Please initialize first by calling .initialize() "
                    "or by fitting the model with .fit(...).")
        assert exc.value.args[0] == expected

    def test_load_params_not_init_optimizer(
            self, net_cls, module_cls, tmpdir):
        from skorch.exceptions import NotInitializedError

        net = net_cls(module_cls).initialize()
        skorch_tmpdir = tmpdir.mkdir('skorch')
        p = skorch_tmpdir.join('testmodel.pkl')
        net.save_params(f_params=str(p))

        net = net_cls(module_cls)  # not initialized
        o = skorch_tmpdir.join('optimizer.pkl')
        with pytest.raises(NotInitializedError) as exc:
            net.load_params(f_optimizer=str(o))
        expected = ("Cannot load state of an un-initialized model. "
                    "Please initialize first by calling .initialize() "
                    "or by fitting the model with .fit(...).")
        assert exc.value.args[0] == expected

    def test_save_state_dict_not_init(
            self, net_cls, module_cls, tmpdir):
        from skorch.exceptions import NotInitializedError

        net = net_cls(module_cls)
        p = tmpdir.mkdir('skorch').join('testmodel.pkl')

        with pytest.raises(NotInitializedError) as exc:
            net.save_params(f_params=str(p))
        expected = ("Cannot save state of an un-initialized model. "
                    "Please initialize first by calling .initialize() "
                    "or by fitting the model with .fit(...).")
        assert exc.value.args[0] == expected

    def test_load_state_dict_not_init(
            self, net_cls, module_cls, tmpdir):
        from skorch.exceptions import NotInitializedError

        net = net_cls(module_cls)
        p = tmpdir.mkdir('skorch').join('testmodel.pkl')

        with pytest.raises(NotInitializedError) as exc:
            net.load_params(f_params=str(p))
        expected = ("Cannot load state of an un-initialized model. "
                    "Please initialize first by calling .initialize() "
                    "or by fitting the model with .fit(...).")
        assert exc.value.args[0] == expected

    @pytest.mark.skipif(not torch.cuda.is_available(), reason="no cuda device")
    def test_save_load_state_cuda_intercompatibility(
            self, net_cls, module_cls, tmpdir):
        from skorch.exceptions import DeviceWarning
        net = net_cls(module_cls, device='cuda').initialize()

        p = tmpdir.mkdir('skorch').join('testmodel.pkl')
        net.save_params(f_params=str(p))

        with patch('torch.cuda.is_available', lambda *_: False):
            with pytest.warns(DeviceWarning) as w:
                net.load_params(f_params=str(p))

        assert w.list[0].message.args[0] == (
            'Requested to load data to CUDA but no CUDA devices '
            'are available. Loading on device "cpu" instead.')

    @pytest.mark.skipif(not torch.cuda.is_available(), reason="no cuda device")
    def test_save_params_cuda_load_params_cpu_when_cuda_available(
            self, net_cls, module_cls, data, tmpdir):
        # Test that if we have a cuda device, we can save cuda
        # parameters and then load them to cpu
        X, y = data
        net = net_cls(module_cls, device='cuda', max_epochs=1).fit(X, y)
        p = tmpdir.mkdir('skorch').join('testmodel.pkl')
        net.save_params(f_params=str(p))

        net2 = net_cls(module_cls, device='cpu').initialize()
        net2.load_params(f_params=str(p))
        net2.predict(X)  # does not raise

    @pytest.mark.skipif(not torch.cuda.is_available(), reason="no cuda device")
    @pytest.mark.parametrize('parameter,name', [
        ('f_params', 'net_cuda.pt'),
        ('f_optimizer', 'optimizer_cuda.pt'),
    ])
    def test_load_cuda_params_to_cuda(
            self, parameter, name, net_cls, module_cls, data):
        net = net_cls(module_cls, device='cuda').initialize()
        # object was trained with CUDA
        kwargs = {parameter: os.path.join('skorch', 'tests', name)}
        net.load_params(**kwargs)
        net.predict(data[0])  # does not raise

    @pytest.mark.parametrize('parameter,name', [
        ('f_params', 'net_cuda.pt'),
        ('f_optimizer', 'optimizer_cuda.pt'),
    ])
    def test_load_cuda_params_to_cpu(
            self, parameter, name, net_cls, module_cls, data):
        # Note: This test will pass trivially when CUDA is available
        # but triggered a bug when CUDA is not available.
        net = net_cls(module_cls).initialize()
        # object was trained with CUDA
        kwargs = {parameter: os.path.join('skorch', 'tests', name)}
        net.load_params(**kwargs)
        net.predict(data[0])  # does not raise

    def test_save_params_with_history_file_obj(
            self, net_cls, module_cls, net_fit, tmpdir):
        net = net_cls(module_cls).initialize()

        history_before = net_fit.history

        p = tmpdir.mkdir('skorch').join('history.json')
        with open(str(p), 'w') as f:
            net_fit.save_params(f_history=f)
        del net_fit
        with open(str(p), 'r') as f:
            net.load_params(f_history=f)

        assert net.history == history_before

    @pytest.mark.parametrize('converter', [str, Path])
    def test_save_params_with_history_file_path(
            self, net_cls, module_cls, net_fit, tmpdir, converter):
        # Test loading/saving with different kinds of path representations.

        net = net_cls(module_cls).initialize()
        history_before = net_fit.history

        p = tmpdir.mkdir('skorch').join('history.json')
        net_fit.save_params(f_history=converter(p))
        del net_fit
        net.load_params(f_history=converter(p))

        assert net.history == history_before

    @pytest.mark.parametrize('method, call_count', [
        ('on_train_begin', 1),
        ('on_train_end', 1),
        ('on_epoch_begin', 10),
        ('on_epoch_end', 10),
        # by default: 80/20 train/valid split
        ('on_batch_begin', (800 // 128 + 1) * 10 + (200 // 128 + 1) * 10),
        ('on_batch_end', (800 // 128 + 1) * 10 + (200 // 128 + 1) * 10),
    ])
    def test_callback_is_called(self, net_fit, method, call_count):
        # callback -2 is the mocked callback
        method = getattr(net_fit.callbacks_[-2][1], method)
        assert method.call_count == call_count
        assert method.call_args_list[0][0][0] is net_fit

    def test_history_correct_shape(self, net_fit):
        assert len(net_fit.history) == net_fit.max_epochs

    def test_history_default_keys(self, net_fit):
        expected_keys = {
            'train_loss', 'valid_loss', 'epoch', 'dur', 'batches', 'valid_acc'}
        for row in net_fit.history:
            assert expected_keys.issubset(row)

    def test_history_is_filled(self, net_fit):
        assert len(net_fit.history) == net_fit.max_epochs

    def test_set_params_works(self, net, data):
        X, y = data
        net.fit(X, y)

        assert net.module_.sequential[0].out_features == 10
        assert isinstance(net.module_.sequential[1], nn.ReLU)
        assert net.module_.sequential[3].in_features == 10
        assert np.isclose(net.lr, 0.1)

        net.set_params(
            module__hidden_units=20,
            module__nonlin=nn.Tanh(),
            lr=0.2,
        )
        net.fit(X, y)

        assert net.module_.sequential[0].out_features == 20
        assert isinstance(net.module_.sequential[1], nn.Tanh)
        assert net.module_.sequential[3].in_features == 20
        assert np.isclose(net.lr, 0.2)

    def test_set_params_then_initialize_remembers_param(
            self, net_cls, module_cls):
        net = net_cls(module_cls)

        # net does not 'forget' that params were set
        assert net.verbose != 123
        net.set_params(verbose=123)
        assert net.verbose == 123
        net.initialize()
        assert net.verbose == 123

    def test_set_params_on_callback_then_initialize_remembers_param(
            self, net_cls, module_cls):
        net = net_cls(module_cls).initialize()

        # net does not 'forget' that params were set
        assert dict(net.callbacks_)['print_log'].sink is print
        net.set_params(callbacks__print_log__sink=123)
        assert dict(net.callbacks_)['print_log'].sink == 123
        net.initialize()
        assert dict(net.callbacks_)['print_log'].sink == 123

    def test_changing_model_reinitializes_optimizer(self, net, data):
        # The idea is that we change the model using `set_params` to
        # add parameters. Since the optimizer depends on the model
        # parameters it needs to be reinitialized.
        X, y = data

        net.set_params(module__nonlin=nn.ReLU())
        net.fit(X, y)

        net.set_params(module__nonlin=nn.PReLU())
        assert isinstance(net.module_.nonlin, nn.PReLU)
        d1 = net.module_.nonlin.weight.data.clone().cpu().numpy()

        # make sure that we do not initialize again by making sure that
        # the network is initialized and by using partial_fit.
        assert net.initialized_
        net.partial_fit(X, y)
        d2 = net.module_.nonlin.weight.data.clone().cpu().numpy()

        # all newly introduced parameters should have been trained (changed)
        # by the optimizer after 10 epochs.
        assert (abs(d2 - d1) > 1e-05).all()

    def test_setting_optimizer_needs_model(self, net_cls, module_cls):
        net = net_cls(module_cls)
        assert not hasattr(net, 'module_')
        # should not break
        net.set_params(optimizer=torch.optim.SGD)

    def test_setting_lr_after_init_reflected_in_optimizer(
            self, net_cls, module_cls):
        # Fixes a bug that occurred when using set_params(lr=new_lr)
        # after initialization: The new lr was not reflected in the
        # optimizer.
        net = net_cls(module_cls).initialize()
        net.set_params(lr=10)
        assert net.lr == 10

        pg_lrs = [pg['lr'] for pg in net.optimizer_.param_groups]
        for pg_lr in pg_lrs:
            assert pg_lr == 10

    @pytest.mark.parametrize('kwargs,expected', [
        ({}, ""),
        (
            # virtual params should prevent re-initialization
            {'optimizer__lr': 0.12, 'optimizer__momentum': 0.34},
            ("")
        ),
        (
            {'module__input_units': 12, 'module__hidden_units': 34},
            ("Re-initializing module because the following "
             "parameters were re-set: module__hidden_units, module__input_units.\n"
             "Re-initializing criterion.\n"
             "Re-initializing optimizer.")
        ),
        (
            {'criterion__reduce': False, 'criterion__size_average': True},
            ("Re-initializing criterion because the following "
             "parameters were re-set: criterion__reduce, criterion__size_average.\n"
             "Re-initializing optimizer.")
        ),
        (
            {'module__input_units': 12, 'criterion__reduce': True,
             'optimizer__momentum': 0.56},
            ("Re-initializing module because the following "
             "parameters were re-set: module__input_units.\n"
             "Re-initializing criterion.\n"
             "Re-initializing optimizer.")
        ),
    ])
    def test_reinitializing_module_optimizer_message(
            self, net_cls, module_cls, kwargs, expected, capsys):
        # When net is initialized, if module, criterion, or optimizer need to be
        # re-initialized, alert the user to the fact what parameters were
        # responsible for re-initialization. Note that when the module/criterion
        # parameters but not optimizer parameters were changed, the optimizer is
        # re-initialized but not because the optimizer parameters changed.
        net = net_cls(module_cls).initialize()
        net.set_params(**kwargs)
        msg = capsys.readouterr()[0].strip()
        assert msg == expected

    @pytest.mark.parametrize('kwargs', [
        {},
        {'module__input_units': 12, 'module__hidden_units': 34},
        {'lr': 0.12},
        {'optimizer__lr': 0.12},
        {'module__input_units': 12, 'lr': 0.56},
    ])
    def test_reinitializing_module_optimizer_not_initialized_no_message(
            self, net_cls, module_cls, kwargs, capsys):
        # When net is *not* initialized, set_params on module or
        # optimizer should not trigger a message.
        net = net_cls(module_cls)
        net.set_params(**kwargs)
        msg = capsys.readouterr()[0].strip()
        assert msg == ""

    @pytest.mark.parametrize('kwargs, expected', [
        ({}, ""),  # no param, no message
        ({'lr': 0.12}, ""),  # virtual param
        ({'optimizer__lr': 0.12}, ""),  # virtual param
        ({'module__input_units': 12}, "Re-initializing optimizer."),
        ({'module__input_units': 12, 'lr': 0.56}, "Re-initializing optimizer."),
    ])
    def test_reinitializing_module_optimizer_when_initialized_message(
            self, net_cls, module_cls, kwargs, expected, capsys):
        # When the not *is* initialized, set_params on module should trigger a
        # message
        net = net_cls(module_cls).initialize()
        net.set_params(**kwargs)
        msg = capsys.readouterr()[0].strip()
        # don't check the whole message since it may contain other bits not
        # tested here
        assert expected in msg

    def test_set_params_on_uninitialized_net_doesnt_initialize(self, net_cls, module_cls):
        # It used to be the case that setting a parameter on, say, the module
        # would always (re-)initialize the module, even if the whole net was not
        # initialized yet. This is unnecessary at best and can break things at
        # worst.
        net = net_cls(module_cls)
        net.set_params(module__input_units=12)
        assert not net.initialized_
        assert not hasattr(net, 'module_')

    def test_optimizer_param_groups(self, net_cls, module_cls):
        net = net_cls(
            module_cls,
            optimizer__param_groups=[
                ('sequential.0.*', {'lr': 0.1}),
                ('sequential.3.*', {'lr': 0.5}),
            ],
        )
        net.initialize()

        # two custom (1st linear, 2nd linear), one default with the
        # rest of the parameters (output).
        assert len(net.optimizer_.param_groups) == 3
        assert net.optimizer_.param_groups[0]['lr'] == 0.1
        assert net.optimizer_.param_groups[1]['lr'] == 0.5
        assert net.optimizer_.param_groups[2]['lr'] == net.lr

    def test_module_params_in_init(self, net_cls, module_cls, data):
        X, y = data

        net = net_cls(
            module=module_cls,
            module__hidden_units=20,
            module__nonlin=nn.Tanh(),
        )
        net.fit(X, y)

        assert net.module_.sequential[0].out_features == 20
        assert net.module_.sequential[3].in_features == 20
        assert isinstance(net.module_.sequential[1], nn.Tanh)

    def test_module_initialized_with_partial_module(self, net_cls, module_cls):
        net = net_cls(partial(module_cls, hidden_units=123))
        net.initialize()
        assert net.module_.sequential[0].out_features == 123

    def test_criterion_init_with_params(self, net_cls, module_cls):
        call_count = 0
        class MyCriterion(nn.Module):
            def __init__(self, spam=None):
                nonlocal call_count
                super().__init__()
                self.spam = spam
                call_count += 1

        net = net_cls(module_cls, criterion=MyCriterion, criterion__spam='eggs')
        net.initialize()
        assert call_count == 1
        assert net.criterion_.spam == 'eggs'

    def test_criterion_set_params(self, net_cls, module_cls):
        call_count = 0
        class MyCriterion(nn.Module):
            def __init__(self, spam=None):
                nonlocal call_count
                super().__init__()
                self.spam = spam
                call_count += 1

        net = net_cls(module_cls, criterion=MyCriterion)
        net.initialize()
        net.set_params(criterion__spam='eggs')
        assert call_count == 2
        assert net.criterion_.spam == 'eggs'

    def test_criterion_non_module(self, net_cls, module_cls, data):
        # test non-nn.Module classes passed as criterion
        class SimpleCriterion:
            def __call__(self, y_pred, y_true):
                return y_pred.mean()

        net = net_cls(module_cls, criterion=SimpleCriterion)
        net.initialize()
        net.fit(*data)

    @pytest.mark.skipif(not torch.cuda.is_available(), reason="no cuda device")
    @pytest.mark.parametrize('device', ['cpu', 'cuda'])
    def test_criterion_params_on_device(self, net_cls, module_cls, device):
        # attributes like criterion.weight should be automatically moved
        # to the Net's device.
        criterion = torch.nn.NLLLoss
        weight = torch.ones(2)
        net = net_cls(
            module_cls,
            criterion=criterion,
            criterion__weight=weight,
            device=device,
        )

        assert weight.device.type == 'cpu'
        net.initialize()
        assert net.criterion_.weight.device.type == device

    def test_callback_with_name_init_with_params(self, net_cls, module_cls):
        mock = Mock()
        net = net_cls(
            module_cls,
            criterion=Mock(),
            callbacks=[('cb0', mock)],
            callbacks__cb0__spam='eggs',
        )
        net.initialize()
        assert mock.initialize.call_count == 1
        assert mock.set_params.call_args_list[0][1]['spam'] == 'eggs'

    def test_callback_set_params(self, net_cls, module_cls):
        mock = Mock()
        net = net_cls(
            module_cls,
            criterion=Mock(),
            callbacks=[('cb0', mock)],
        )
        net.initialize()
        net.set_params(callbacks__cb0__spam='eggs')
        assert mock.initialize.call_count == 2  # callbacks are re-initialized
        assert mock.set_params.call_args_list[-1][1]['spam'] == 'eggs'

    def test_callback_name_collides_with_default(self, net_cls, module_cls):
        net = net_cls(module_cls, callbacks=[('train_loss', Mock())])
        with pytest.raises(ValueError) as exc:
            net.initialize()
        expected = ("Found duplicate user-set callback name 'train_loss'. "
                    "Use unique names to correct this.")
        assert str(exc.value) == expected

    def test_callback_same_inferred_name_twice(self, net_cls, module_cls):
        cb0 = Mock()
        cb1 = Mock()
        cb0.__class__.__name__ = 'some-name'
        cb1.__class__.__name__ = 'some-name'
        net = net_cls(module_cls, callbacks=[cb0, cb1])

        net.initialize()

        cbs = dict(net.callbacks_)
        assert 'some-name_1' in cbs
        assert 'some-name_2' in cbs
        assert cbs['some-name_1'] is cb0
        assert cbs['some-name_2'] is cb1

    def test_callback_keeps_order(self, net_cls, module_cls):
        cb0 = Mock()
        cb1 = Mock()
        cb0.__class__.__name__ = 'B-some-name'
        cb1.__class__.__name__ = 'A-some-name'
        net = net_cls(module_cls, callbacks=[cb0, cb1])

        net.initialize()

        cbs_names = [name for name, _ in net.callbacks_]
        expected_names = ['epoch_timer', 'train_loss', 'valid_loss',
                          'valid_acc', 'B-some-name', 'A-some-name',
                          'print_log']
        assert expected_names == cbs_names

    def test_callback_custom_name_is_untouched(self, net_cls, module_cls):
        callbacks = [('cb0', Mock()),
                     ('cb0', Mock())]
        net = net_cls(module_cls, callbacks=callbacks)

        with pytest.raises(ValueError) as exc:
            net.initialize()
        expected = ("Found duplicate user-set callback name 'cb0'. "
                    "Use unique names to correct this.")
        assert str(exc.value) == expected

    def test_callback_unique_naming_avoids_conflicts(
            self, net_cls, module_cls):
        # pylint: disable=invalid-name
        from skorch.callbacks import Callback

        class cb0(Callback):
            pass

        class cb0_1(Callback):
            pass

        callbacks = [cb0(), cb0(), cb0_1()]
        net = net_cls(module_cls, callbacks=callbacks)
        with pytest.raises(ValueError) as exc:
            net.initialize()
        expected = ("Assigning new callback name failed "
                    "since new name 'cb0_1' exists already.")

        assert str(exc.value) == expected

    def test_in_sklearn_pipeline(self, pipe, data):
        X, y = data
        pipe.fit(X, y)
        pipe.predict(X)
        pipe.predict_proba(X)
        pipe.set_params(net__module__hidden_units=20)

    def test_grid_search_works(self, net_cls, module_cls, data):
        net = net_cls(module_cls)
        X, y = data
        params = {
            'lr': [0.01, 0.02],
            'max_epochs': [10, 20],
            'module__hidden_units': [10, 20],
        }
        gs = GridSearchCV(net, params, refit=True, cv=3, scoring='accuracy')
        gs.fit(X[:100], y[:100])  # for speed
        print(gs.best_score_, gs.best_params_)

    def test_change_get_loss(self, net_cls, module_cls, data):
        from skorch.utils import to_tensor

        class MyNet(net_cls):
            # pylint: disable=unused-argument
            def get_loss(self, y_pred, y_true, X=None, training=False):
                y_true = to_tensor(y_true, device='cpu')
                loss_a = torch.abs(y_true.float() - y_pred[:, 1]).mean()
                loss_b = ((y_true.float() - y_pred[:, 1]) ** 2).mean()
                if training:
                    self.history.record_batch('loss_a', to_numpy(loss_a))
                    self.history.record_batch('loss_b', to_numpy(loss_b))
                return loss_a + loss_b

        X, y = data
        net = MyNet(module_cls, max_epochs=1)
        net.fit(X, y)

        diffs = []
        all_losses = net.history[
            -1, 'batches', :, ('train_loss', 'loss_a', 'loss_b')]
        diffs = [total - a - b for total, a, b in all_losses]
        assert np.allclose(diffs, 0, atol=1e-7)

    def test_net_no_valid(self, net_cls, module_cls, data):
        net = net_cls(
            module_cls,
            max_epochs=10,
            lr=0.1,
            train_split=None,
        )
        X, y = data
        net.fit(X, y)
        assert net.history[:, 'train_loss']
        with pytest.raises(KeyError):
            # pylint: disable=pointless-statement
            net.history[:, 'valid_loss']

    @pytest.mark.skipif(not torch.cuda.is_available(), reason="no cuda device")
    def test_use_cuda_on_model(self, net_cls, module_cls):
        net_cuda = net_cls(module_cls, device='cuda')
        net_cuda.initialize()
        net_cpu = net_cls(module_cls, device='cpu')
        net_cpu.initialize()

        cpu_tensor = net_cpu.module_.sequential[0].weight.data
        assert isinstance(cpu_tensor, torch.FloatTensor)

        gpu_tensor = net_cuda.module_.sequential[0].weight.data
        assert isinstance(gpu_tensor, torch.cuda.FloatTensor)

    def test_get_params_works(self, net_cls, module_cls):
        from skorch.callbacks import EpochScoring

        net = net_cls(
            module_cls, callbacks=[('myscore', EpochScoring('myscore'))])

        params = net.get_params(deep=True)
        # test a couple of expected parameters
        assert 'verbose' in params
        assert 'module' in params
        assert 'callbacks' in params
        assert 'callbacks__print_log__sink' in params
        # not yet initialized
        assert 'callbacks__myscore__scoring' not in params

        net.initialize()
        params = net.get_params(deep=True)
        # now initialized
        assert 'callbacks__myscore__scoring' in params

    def test_get_params_no_unwanted_params(self, net, net_fit):
        # #781
        # make sure certain keys are not returned
        keys_unwanted = {'_modules', '_criteria', '_optimizers'}
        for net_ in (net, net_fit):
            keys_found = set(net_.get_params())
            overlap = keys_found & keys_unwanted
            assert not overlap

    def test_get_params_with_uninit_callbacks(self, net_cls, module_cls):
        from skorch.callbacks import EpochTimer

        net = net_cls(
            module_cls,
            callbacks=[EpochTimer, ('other_timer', EpochTimer)],
        )
        # none of this raises an exception
        net = clone(net)
        net.get_params()
        net.initialize()
        net.get_params()

    def test_get_params_no_learned_params(self, net_fit):
        params = net_fit.get_params()
        params_learned = set(filter(lambda x: x.endswith('_'), params))
        assert not params_learned

    def test_clone_results_in_uninitialized_net(
            self, net_fit, data):
        X, y = data
        accuracy = accuracy_score(net_fit.predict(X), y)
        assert accuracy > ACCURACY_EXPECTED  # make sure net has learned

        net_cloned = clone(net_fit).set_params(max_epochs=0)
        net_cloned.callbacks_ = []
        net_cloned.partial_fit(X, y)
        accuracy_cloned = accuracy_score(net_cloned.predict(X), y)
        assert accuracy_cloned < ACCURACY_EXPECTED

        assert not net_cloned.history

    def test_clone_copies_parameters(self, net_cls, module_cls):
        kwargs = dict(
            module__hidden_units=20,
            lr=0.2,
            iterator_train__batch_size=123,
        )
        net = net_cls(module_cls, **kwargs)
        net_cloned = clone(net)
        params = net_cloned.get_params()
        for key, val in kwargs.items():
            assert params[key] == val

    def test_with_initialized_module(self, net_cls, module_cls, data):
        X, y = data
        net = net_cls(module_cls(), max_epochs=1)
        net.fit(X, y)

    def test_with_initialized_module_other_params(self, net_cls, module_cls, data):
        X, y = data
        net = net_cls(module_cls(), max_epochs=1, module__hidden_units=123)
        net.fit(X, y)
        weight = net.module_.sequential[0].weight.data
        assert weight.shape[0] == 123

    def test_with_initialized_module_non_default(
            self, net_cls, module_cls, data, capsys):
        X, y = data
        net = net_cls(module_cls(hidden_units=123), max_epochs=1)
        net.fit(X, y)
        weight = net.module_.sequential[0].weight.data
        assert weight.shape[0] == 123

        stdout = capsys.readouterr()[0]
        assert "Re-initializing module!" not in stdout

    def test_no_callbacks(self, net_cls, module_cls):
        net = net_cls(module_cls, callbacks="disable")
        net.initialize()
        assert net.callbacks_ == []

    def test_message_fit_with_initialized_net(
            self, net_cls, module_cls, data, capsys):
        net = net_cls(module_cls).initialize()
        net.fit(*data)
        stdout = capsys.readouterr()[0]

        msg_module = "Re-initializing module"
        assert msg_module in stdout

        msg_optimizer = "Re-initializing optimizer"
        assert msg_optimizer in stdout

        # bug: https://github.com/skorch-dev/skorch/issues/436
        not_expected = 'because the following parameters were re-set'
        assert not_expected not in stdout

    def test_with_initialized_module_partial_fit(
            self, net_cls, module_cls, data, capsys):
        X, y = data
        module = module_cls(hidden_units=123)
        net = net_cls(module, max_epochs=0)
        net.partial_fit(X, y)

        for p0, p1 in zip(module.parameters(), net.module_.parameters()):
            assert p0.data.shape == p1.data.shape
            assert (p0 == p1).data.all()

        stdout = capsys.readouterr()[0]
        assert "Re-initializing module!" not in stdout

    def test_with_initialized_module_warm_start(
            self, net_cls, module_cls, data, capsys):
        X, y = data
        module = module_cls(hidden_units=123)
        net = net_cls(module, max_epochs=0, warm_start=True)
        net.partial_fit(X, y)

        for p0, p1 in zip(module.parameters(), net.module_.parameters()):
            assert p0.data.shape == p1.data.shape
            assert (p0 == p1).data.all()

        stdout = capsys.readouterr()[0]
        assert "Re-initializing module!" not in stdout

    def test_with_initialized_sequential(self, net_cls, data, capsys):
        X, y = data
        module = nn.Sequential(
            nn.Linear(X.shape[1], 10),
            nn.ReLU(),
            nn.Linear(10, 2),
            nn.Softmax(dim=-1),
        )
        net = net_cls(module, max_epochs=1)
        net.fit(X, y)

        stdout = capsys.readouterr()[0]
        assert "Re-initializing module!" not in stdout

    def test_call_fit_twice_retrains(self, net_cls, module_cls, data):
        # test that after second fit call, even without entering the
        # fit loop, parameters have changed (because the module was
        # re-initialized)
        X, y = data[0][:100], data[1][:100]
        net = net_cls(module_cls, warm_start=False).fit(X, y)
        params_before = net.module_.parameters()

        net.max_epochs = 0
        net.fit(X, y)
        params_after = net.module_.parameters()

        assert not net.history
        for p0, p1 in zip(params_before, params_after):
            assert (p0 != p1).data.any()

    def test_call_fit_twice_warmstart(self, net_cls, module_cls, data):
        X, y = data[0][:100], data[1][:100]
        net = net_cls(module_cls, warm_start=True).fit(X, y)
        params_before = net.module_.parameters()

        net.max_epochs = 0
        net.fit(X, y)
        params_after = net.module_.parameters()

        assert len(net.history) == 10
        for p0, p1 in zip(params_before, params_after):
            assert (p0 == p1).data.all()

    def test_partial_fit_first_call(self, net_cls, module_cls, data):
        # It should be possible to partial_fit without calling fit first.
        X, y = data[0][:100], data[1][:100]
        # does not raise
        net_cls(module_cls, warm_start=True).partial_fit(X, y)

    def test_call_partial_fit_after_fit(self, net_cls, module_cls, data):
        X, y = data[0][:100], data[1][:100]
        net = net_cls(module_cls, warm_start=False).fit(X, y)
        params_before = net.module_.parameters()

        net.max_epochs = 0
        net.partial_fit(X, y)
        params_after = net.module_.parameters()

        assert len(net.history) == 10
        for p0, p1 in zip(params_before, params_after):
            assert (p0 == p1).data.all()

    @pytest.mark.skipif(not torch.cuda.is_available(), reason="no cuda device")
    def test_binary_classification_with_cuda(self, net_cls, module_cls, data):
        X, y = data
        assert y.ndim == 1
        assert set(y) == {0, 1}

        net = net_cls(module_cls, max_epochs=1, device='cuda')
        # does not raise
        net.fit(X, y)

    def test_net_initialized_with_custom_dataset_args(
            self, net_cls, module_cls, data, dataset_cls):
        side_effect = []

        class MyDataset(dataset_cls):
            def __init__(self, *args, foo, **kwargs):
                super().__init__(*args, **kwargs)
                side_effect.append(foo)

        net = net_cls(
            module_cls,
            dataset=MyDataset,
            dataset__foo=123,
            max_epochs=1,
        )
        net.fit(*data)
        assert side_effect == [123]

    @pytest.mark.xfail(raises=ValueError)
    def test_net_initialized_with_initalized_dataset(
            self, net_cls, module_cls, data, dataset_cls):
        net = net_cls(
            module_cls,
            dataset=dataset_cls(*data),
            max_epochs=1,

            # Disable caching to highlight the issue with this
            # test case (mismatching size between y values)
            callbacks__valid_acc__use_caching=False,
        )
        # FIXME: When dataset is initialized, X and y do not matter
        # anymore
        net.fit(*data)  # should not raise

    def test_net_initialized_with_partialed_dataset(
            self, net_cls, module_cls, data, dataset_cls):
        X, y = data
        net = net_cls(
            module_cls,
            dataset=partial(dataset_cls, length=len(y)),
            train_split=None,
            max_epochs=1,
        )
        net.fit(X, y)  # does not raise

    def test_net_initialized_with_initalized_dataset_and_kwargs_raises(
            self, net_cls, module_cls, data, dataset_cls):
        net = net_cls(
            module_cls,
            dataset=dataset_cls(*data),
            dataset__foo=123,
            max_epochs=1,
        )
        with pytest.raises(TypeError) as exc:
            net.fit(*data)

        expected = ("Trying to pass an initialized Dataset while passing "
                    "Dataset arguments ({'foo': 123}) is not allowed.")
        assert exc.value.args[0] == expected

    def test_repr_uninitialized_works(self, net_cls, module_cls):
        net = net_cls(
            module_cls,
            module__hidden_units=55,
        )
        result = net.__repr__()
        expected = """<class 'skorch.classifier.NeuralNetClassifier'>[uninitialized](
  module={},
  module__hidden_units=55,
)""".format(module_cls)
        assert result == expected

    def test_repr_initialized_works(self, net_cls, module_cls):
        net = net_cls(
            module_cls,
            module__hidden_units=42,
        )
        net.initialize()
        result = net.__repr__()
        expected = """<class 'skorch.classifier.NeuralNetClassifier'>[initialized](
  module_=MLPModule(
    (nonlin): ReLU()
    (output_nonlin): Softmax()
    (sequential): Sequential(
      (0): Linear(in_features=20, out_features=42, bias=True)
      (1): ReLU()
      (2): Dropout(p=0.5)
      (3): Linear(in_features=42, out_features=42, bias=True)
      (4): ReLU()
      (5): Dropout(p=0.5)
      (6): Linear(in_features=42, out_features=2, bias=True)
      (7): Softmax()
    )
  ),
)"""
        expected = expected.replace("Softmax()", "Softmax(dim=-1)")
        expected = expected.replace("Dropout(p=0.5)",
                                    "Dropout(p=0.5, inplace=False)")
        assert result == expected

    def test_repr_fitted_works(self, net_cls, module_cls, data):
        X, y = data
        net = net_cls(
            module_cls,
            module__hidden_units=11,
            module__nonlin=nn.PReLU(),
        )
        net.fit(X[:50], y[:50])
        result = net.__repr__()
        expected = """<class 'skorch.classifier.NeuralNetClassifier'>[initialized](
  module_=MLPModule(
    (nonlin): PReLU(num_parameters=1)
    (output_nonlin): Softmax(dim=-1)
    (sequential): Sequential(
      (0): Linear(in_features=20, out_features=11, bias=True)
      (1): PReLU(num_parameters=1)
      (2): Dropout(p=0.5, inplace=False)
      (3): Linear(in_features=11, out_features=11, bias=True)
      (4): PReLU(num_parameters=1)
      (5): Dropout(p=0.5, inplace=False)
      (6): Linear(in_features=11, out_features=2, bias=True)
      (7): Softmax(dim=-1)
    )
  ),
)"""
        assert result == expected

    def test_fit_params_passed_to_module(self, net_cls, data):
        from skorch.toy import MLPModule

        X, y = data
        side_effect = []

        class FPModule(MLPModule):
            # pylint: disable=arguments-differ
            def forward(self, X, **fit_params):
                side_effect.append(fit_params)
                return super().forward(X)

        net = net_cls(FPModule, max_epochs=1, batch_size=50, train_split=None)
        # remove callbacks to have better control over side_effect
        net.initialize()
        net.callbacks_ = []
        net.fit(X[:100], y[:100], foo=1, bar=2)
        net.fit(X[:100], y[:100], bar=3, baz=4)

        assert len(side_effect) == 4  # 2 epochs à 2 batches
        assert side_effect[0] == dict(foo=1, bar=2)
        assert side_effect[1] == dict(foo=1, bar=2)
        assert side_effect[2] == dict(bar=3, baz=4)
        assert side_effect[3] == dict(bar=3, baz=4)

    def test_fit_params_passed_to_module_in_pipeline(self, net_cls, data):
        from skorch.toy import MLPModule

        X, y = data
        side_effect = []

        class FPModule(MLPModule):
            # pylint: disable=arguments-differ
            def forward(self, X, **fit_params):
                side_effect.append(fit_params)
                return super().forward(X)

        net = net_cls(FPModule, max_epochs=1, batch_size=50, train_split=None)
        net.initialize()
        net.callbacks_ = []
        pipe = Pipeline([
            ('net', net),
        ])
        pipe.fit(X[:100], y[:100], net__foo=1, net__bar=2)
        pipe.fit(X[:100], y[:100], net__bar=3, net__baz=4)

        assert len(side_effect) == 4  # 2 epochs à 2 batches
        assert side_effect[0] == dict(foo=1, bar=2)
        assert side_effect[1] == dict(foo=1, bar=2)
        assert side_effect[2] == dict(bar=3, baz=4)
        assert side_effect[3] == dict(bar=3, baz=4)

    def test_fit_params_passed_to_train_split(self, net_cls, data):
        from skorch.toy import MLPModule

        X, y = data
        side_effect = []

        # pylint: disable=unused-argument
        def fp_train_split(dataset, y=None, **fit_params):
            side_effect.append(fit_params)
            return dataset, dataset

        class FPModule(MLPModule):
            # pylint: disable=unused-argument,arguments-differ
            def forward(self, X, **fit_params):
                return super().forward(X)

        net = net_cls(
            FPModule,
            max_epochs=1,
            batch_size=50,
            train_split=fp_train_split,
        )
        net.initialize()
        net.callbacks_ = []
        net.fit(X[:100], y[:100], foo=1, bar=2)
        net.fit(X[:100], y[:100], bar=3, baz=4)

        assert len(side_effect) == 2  # 2 epochs
        assert side_effect[0] == dict(foo=1, bar=2)
        assert side_effect[1] == dict(bar=3, baz=4)

    def test_data_dict_and_fit_params(self, net_cls, data):
        from skorch.toy import MLPModule

        X, y = data

        class FPModule(MLPModule):
            # pylint: disable=unused-argument,arguments-differ
            def forward(self, X0, X1, **fit_params):
                assert fit_params.get('foo') == 3
                return super().forward(X0)

        net = net_cls(FPModule, max_epochs=1, batch_size=50, train_split=None)
        # does not raise
        net.fit({'X0': X, 'X1': X}, y, foo=3)

    def test_data_dict_and_fit_params_conflicting_names_raises(
            self, net_cls, data):
        from skorch.toy import MLPModule

        X, y = data

        class FPModule(MLPModule):
            # pylint: disable=unused-argument,arguments-differ
            def forward(self, X0, X1, **fit_params):
                return super().forward(X0)

        net = net_cls(FPModule, max_epochs=1, batch_size=50, train_split=None)

        with pytest.raises(ValueError) as exc:
            net.fit({'X0': X, 'X1': X}, y, X1=3)

        expected = "X and fit_params contain duplicate keys: X1"
        assert exc.value.args[0] == expected

    def test_fit_with_dataset(self, net_cls, module_cls, data, dataset_cls):
        ds = dataset_cls(*data)
        net = net_cls(module_cls, max_epochs=1)
        net.fit(ds, data[1])
        for key in ('train_loss', 'valid_loss', 'valid_acc'):
            assert key in net.history[-1]

    def test_predict_with_dataset(self, net_cls, module_cls, data, dataset_cls):
        ds = dataset_cls(*data)
        net = net_cls(module_cls).initialize()
        y_pred = net.predict(ds)
        y_proba = net.predict_proba(ds)

        assert y_pred.shape[0] == len(ds)
        assert y_proba.shape[0] == len(ds)

    def test_fit_with_dataset_X_y_inaccessible_does_not_raise(
            self, net_cls, module_cls, data):
        class MyDataset(torch.utils.data.Dataset):
            """Dataset with inaccessible X and y"""
            def __init__(self, X, y):
                self.xx = X  # incorrect attribute name
                self.yy = y  # incorrect attribute name

            def __len__(self):
                return len(self.xx)

            def __getitem__(self, i):
                return self.xx[i], self.yy[i]

        ds = MyDataset(*data)
        net = net_cls(module_cls, max_epochs=1)
        net.fit(ds, data[1])  # does not raise

    def test_fit_with_dataset_without_explicit_y(
            self, net_cls, module_cls, dataset_cls, data):
        from skorch.dataset import ValidSplit

        net = net_cls(
            module_cls,
            max_epochs=1,
            train_split=ValidSplit(stratified=False),
        )
        ds = dataset_cls(*data)
        net.fit(ds, None)  # does not raise
        for key in ('train_loss', 'valid_loss', 'valid_acc'):
            assert key in net.history[-1]

    def test_fit_with_dataset_stratified_without_explicit_y_raises(
            self, net_cls, module_cls, dataset_cls, data):
        from skorch.dataset import ValidSplit

        net = net_cls(
            module_cls,
            train_split=ValidSplit(stratified=True),
        )
        ds = dataset_cls(*data)
        with pytest.raises(ValueError) as exc:
            net.fit(ds, None)

        msg = "Stratified CV requires explicitly passing a suitable y."
        assert exc.value.args[0] == msg

    @pytest.fixture
    def dataset_1_item(self):
        class Dataset(torch.utils.data.Dataset):
            def __len__(self):
                return 100

            def __getitem__(self, i):
                return 0.0
        return Dataset

    def test_fit_with_dataset_one_item_error(
            self, net_cls, module_cls, dataset_1_item):
        net = net_cls(module_cls, train_split=None)
        with pytest.raises(ValueError) as exc:
            net.fit(dataset_1_item(), None)

        msg = ("You are using a non-skorch dataset that returns 1 value. "
               "Remember that for skorch, Dataset.__getitem__ must return "
               "exactly 2 values, X and y (more info: "
               "https://skorch.readthedocs.io/en/stable/user/dataset.html).")
        assert exc.value.args[0] == msg

    def test_predict_with_dataset_one_item_error(
            self, net_cls, module_cls, dataset_1_item):
        net = net_cls(module_cls, train_split=None).initialize()
        with pytest.raises(ValueError) as exc:
            net.predict(dataset_1_item())

        msg = ("You are using a non-skorch dataset that returns 1 value. "
               "Remember that for skorch, Dataset.__getitem__ must return "
               "exactly 2 values, X and y (more info: "
               "https://skorch.readthedocs.io/en/stable/user/dataset.html).")
        assert exc.value.args[0] == msg

    @pytest.fixture
    def dataset_3_items(self):
        class Dataset(torch.utils.data.Dataset):
            def __len__(self):
                return 100

            def __getitem__(self, i):
                return 0.0, 0.0, 0.0
        return Dataset

    def test_fit_with_dataset_three_items_error(
            self, net_cls, module_cls, dataset_3_items):
        net = net_cls(module_cls, train_split=None)
        with pytest.raises(ValueError) as exc:
            net.fit(dataset_3_items(), None)

        msg = ("You are using a non-skorch dataset that returns 3 values. "
               "Remember that for skorch, Dataset.__getitem__ must return "
               "exactly 2 values, X and y (more info: "
               "https://skorch.readthedocs.io/en/stable/user/dataset.html).")
        assert exc.value.args[0] == msg

    def test_predict_with_dataset_three_items_error(
            self, net_cls, module_cls, dataset_3_items):
        net = net_cls(module_cls, train_split=None).initialize()
        with pytest.raises(ValueError) as exc:
            net.predict(dataset_3_items())

        msg = ("You are using a non-skorch dataset that returns 3 values. "
               "Remember that for skorch, Dataset.__getitem__ must return "
               "exactly 2 values, X and y (more info: "
               "https://skorch.readthedocs.io/en/stable/user/dataset.html).")
        assert exc.value.args[0] == msg

    @pytest.fixture
    def multiouput_net(self, net_cls, multiouput_module):
        return net_cls(multiouput_module).initialize()

    def test_multioutput_forward_iter(self, multiouput_net, data):
        X = data[0]
        y_infer = next(multiouput_net.forward_iter(X))

        assert isinstance(y_infer, tuple)
        assert len(y_infer) == 3
        assert y_infer[0].shape[0] == min(len(X), multiouput_net.batch_size)

    def test_multioutput_forward(self, multiouput_net, data):
        X = data[0]
        n = len(X)
        y_infer = multiouput_net.forward(X)

        assert isinstance(y_infer, tuple)
        assert len(y_infer) == 3
        for arr in y_infer:
            assert is_torch_data_type(arr)

        # Expecting full output: (number of samples, number of output units)
        assert y_infer[0].shape == (n, 2)
        # Expecting only column 0: (number of samples,)
        assert y_infer[1].shape == (n,)
        # Expecting only every other row: (number of samples/2, number
        # of output units)
        assert y_infer[2].shape == (n // 2, 2)

    @pytest.mark.skipif(not torch.cuda.is_available(), reason="no cuda device")
    def test_multioutput_forward_device_gpu(self, multiouput_net, data):
        X = data[0]
        y_infer = multiouput_net.forward(X, device='cuda:0')

        assert isinstance(y_infer, tuple)
        assert len(y_infer) == 3
        for arr in y_infer:
            assert arr.is_cuda

    def test_multioutput_predict(self, multiouput_net, data):
        X = data[0]
        n = len(X)

        # does not raise
        y_pred = multiouput_net.predict(X)

        # Expecting only 1 column containing predict class:
        # (number of samples,)
        assert y_pred.shape == (n,)
        assert set(y_pred) == {0, 1}

    def test_multiouput_predict_proba(self, multiouput_net, data):
        X = data[0]
        n = len(X)

        # does not raise
        y_proba = multiouput_net.predict_proba(X)

        # Expecting full output: (number of samples, number of output units)
        assert y_proba.shape == (n, 2)
        # Probabilities, hence these limits
        assert y_proba.min() >= 0
        assert y_proba.max() <= 1

    def test_setting_callback_possible(self, net_cls, module_cls):
        from skorch.callbacks import EpochTimer, PrintLog

        net = net_cls(module_cls, callbacks=[('mycb', PrintLog())])
        net.initialize()

        assert isinstance(dict(net.callbacks_)['mycb'], PrintLog)

        net.set_params(callbacks__mycb=EpochTimer())
        assert isinstance(dict(net.callbacks_)['mycb'], EpochTimer)

    def test_setting_callback_default_possible(self, net_cls, module_cls):
        from skorch.callbacks import EpochTimer, PrintLog

        net = net_cls(module_cls)
        net.initialize()

        assert isinstance(dict(net.callbacks_)['print_log'], PrintLog)

        net.set_params(callbacks__print_log=EpochTimer())
        assert isinstance(dict(net.callbacks_)['print_log'], EpochTimer)

    def test_setting_callback_to_none_possible(self, net_cls, module_cls, data):
        from skorch.callbacks import Callback

        X, y = data[0][:30], data[1][:30]  # accelerate test
        side_effects = []

        class DummyCallback(Callback):
            def __init__(self, i):
                self.i = i

            # pylint: disable=unused-argument, arguments-differ
            def on_epoch_end(self, *args, **kwargs):
                side_effects.append(self.i)

        net = net_cls(
            module_cls,
            max_epochs=2,
            callbacks=[
                ('cb0', DummyCallback(0)),
                ('cb1', DummyCallback(1)),
                ('cb2', DummyCallback(2)),
            ],
        )
        net.fit(X, y)

        # all 3 callbacks write to output twice
        assert side_effects == [0, 1, 2, 0, 1, 2]

        # deactivate cb1
        side_effects.clear()
        net.set_params(callbacks__cb1=None)
        net.fit(X, y)

        assert side_effects == [0, 2, 0, 2]

    def test_setting_callback_to_none_and_more_params_during_init_raises(
            self, net_cls, module_cls):
        # if a callback is set to None, setting more params for it
        # should not work
        net = net_cls(
            module_cls, callbacks__print_log=None, callbacks__print_log__sink=1)

        with pytest.raises(ValueError) as exc:
            net.initialize()

        msg = ("Trying to set a parameter for callback print_log "
               "which does not exist.")
        assert exc.value.args[0] == msg

    def test_setting_callback_to_none_and_more_params_later_raises(
            self, net_cls, module_cls):
        # this should work
        net = net_cls(module_cls)
        net.set_params(callbacks__print_log__sink=123)
        net.set_params(callbacks__print_log=None)

        net = net_cls(module_cls)
        net.set_params(callbacks__print_log=None)
        with pytest.raises(ValueError) as exc:
            net.set_params(callbacks__print_log__sink=123)

        msg = ("Trying to set a parameter for callback print_log "
               "which does not exist.")
        assert exc.value.args[0] == msg

    def test_set_params_on_init_net_normal_param_works(self, net_cls, module_cls):
        # setting "normal" arguments like max_epoch works on an initialized net
        net = net_cls(module_cls).initialize()
        net.set_params(max_epochs=3, callbacks=[])  # does not raise
        net.initialize()

    def test_set_params_with_unknown_key_raises(self, net):
        with pytest.raises(ValueError) as exc:
            net.set_params(foo=123)

        msg = exc.value.args[0]
        # message contains "'" around variable name starting from sklearn 1.1
        assert (
            msg.startswith("Invalid parameter foo for")
            or msg.startswith("Invalid parameter 'foo' for")
        )

    @pytest.fixture()
    def sequence_module_cls(self):
        """Simple sequence model with variable size dim 1."""
        class Mod(torch.nn.Module):
            def __init__(self):
                super().__init__()
                self.l = torch.nn.Linear(1, 1)
            # pylint: disable=arguments-differ
            def forward(self, x):
                n = np.random.randint(1, 4)
                y = self.l(x.float())
                return torch.randn(1, n, 2) + 0 * y
        return Mod

    def test_net_variable_prediction_lengths(
            self, net_cls, sequence_module_cls):
        # neural net should work fine with fixed y_true but varying y_pred
        # sequences.
        X = np.array([1, 5, 3, 6, 2])
        y = np.array([[0, 0, 1], [1, 0, 1], [0, 1, 1], [1, 1, 0], [0, 1, 0]])
        X, y = X[:, np.newaxis], y[:, :, np.newaxis]
        X, y = X.astype('float32'), y.astype('float32')

        net = net_cls(
            sequence_module_cls,
            batch_size=1,
            max_epochs=2,
            train_split=None,
        )

        # Mock loss function
        # pylint: disable=unused-argument
        def loss_fn(y_pred, y_true, **kwargs):
            return y_pred[:, 0, 0]
        net.get_loss = loss_fn

        net.fit(X, y)

    def test_net_variable_label_lengths(self, net_cls, sequence_module_cls):
        # neural net should work fine with variable length y_true sequences.
        X = np.array([1, 5, 3, 6, 2])
        y = np.array([[1], [1, 0, 1], [1, 1], [1, 1, 0], [1, 0]], dtype=object)
        X = X[:, np.newaxis].astype('float32')
        y = np.array(
            [np.array(n, dtype='float32')[:, np.newaxis] for n in y], dtype=object
        )

        net = net_cls(
            sequence_module_cls,
            batch_size=1,
            max_epochs=2,
            train_split=None,
        )

        # Mock loss function
        # pylint: disable=unused-argument
        def loss_fn(y_pred, y_true, **kwargs):
            return y_pred[:, 0, 0]
        net.get_loss = loss_fn

        # check_data complains about y.shape = (n,) but
        # we know that it is actually (n, m) with m in [1;3].
        net.check_data = lambda *_, **kw: None
        net.fit(X, y)

    def test_no_grad_during_validation(self, net_cls, module_cls, data):
        """Test that gradient is only calculated during training step,
        not validation step."""

        # pylint: disable=unused-argument
        def check_grad(*args, loss, training, **kwargs):
            if training:
                assert loss.requires_grad
            else:
                assert not loss.requires_grad

        mock_cb = Mock(on_batch_end=check_grad)
        net = net_cls(module_cls, max_epochs=1, callbacks=[mock_cb])
        net.fit(*data)

    def test_callback_on_grad_computed(self, net_cls, module_cls, data):
        module = module_cls()
        expected_names = set(name for name, _ in module.named_parameters())

        def on_grad_computed(*args, named_parameters, **kwargs):
            names = set(name for name, _ in named_parameters)
            assert expected_names == names

        mock_cb = Mock(on_grad_computed=on_grad_computed)
        net = net_cls(module, max_epochs=1, callbacks=[mock_cb])
        net.fit(*data)

    @pytest.mark.parametrize('training', [True, False])
    def test_no_grad_during_evaluation_unless_training(
            self, net_cls, module_cls, data, training):
        """Test that gradient is only calculated in training mode
        during evaluation step."""
        from skorch.utils import to_tensor

        net = net_cls(module_cls).initialize()
        Xi = to_tensor(data[0][:3], device='cpu')
        batch = Xi, None
        y_eval = net.evaluation_step(batch, training=training)

        assert y_eval.requires_grad is training

    @pytest.mark.parametrize(
        'net_kwargs,expected_train_batch_size,expected_valid_batch_size',
        [
            ({'batch_size': -1}, 800, 200),
            ({'iterator_train__batch_size': -1}, 800, 128),
            ({'iterator_valid__batch_size': -1}, 128, 200),
        ]
    )
    def test_batch_size_neg_1_uses_whole_dataset(
            self, net_cls, module_cls, data, net_kwargs,
            expected_train_batch_size, expected_valid_batch_size):

        train_loader_mock = Mock(side_effect=torch.utils.data.DataLoader)
        valid_loader_mock = Mock(side_effect=torch.utils.data.DataLoader)

        net = net_cls(module_cls, max_epochs=1,
                      iterator_train=train_loader_mock,
                      iterator_valid=valid_loader_mock,
                      **net_kwargs)
        net.fit(*data)

        train_batch_size = net.history[:, 'batches', :, 'train_batch_size'][0][0]
        valid_batch_size = net.history[:, 'batches', :, 'valid_batch_size'][0][0]

        assert train_batch_size == expected_train_batch_size
        assert valid_batch_size == expected_valid_batch_size

        # pylint: disable=unsubscriptable-object
        train_kwargs = train_loader_mock.call_args[1]
        valid_kwargs = valid_loader_mock.call_args[1]
        assert train_kwargs['batch_size'] == expected_train_batch_size
        assert valid_kwargs['batch_size'] == expected_valid_batch_size

    @pytest.mark.parametrize('batch_size', [40, 100])
    def test_batch_count(self, net_cls, module_cls, data, batch_size):

        net = net_cls(module_cls, max_epochs=1, batch_size=batch_size)
        X, y = data
        net.fit(X, y)

        train_batch_count = int(0.8 * len(X)) / batch_size
        valid_batch_count = int(0.2 * len(X)) / batch_size

        assert net.history[:, "train_batch_count"] == [train_batch_count]
        assert net.history[:, "valid_batch_count"] == [valid_batch_count]

    @flaky(max_runs=5)
    def test_fit_lbfgs_optimizer(self, net_cls, module_cls, data):
        # need to randomize the seed, otherwise flaky always runs with
        # the exact same seed
        torch.manual_seed(int(time.time()))
        X, y = data
        net = net_cls(
            module_cls,
            optimizer=torch.optim.LBFGS,
            lr=1.0,
            batch_size=-1,
        )
        net.fit(X, y)

        last_epoch = net.history[-1]
        assert last_epoch['train_loss'] < 1.0
        assert last_epoch['valid_loss'] < 1.0
        assert last_epoch['valid_acc'] > 0.75

    def test_accumulator_that_returns_last_value(
            self, net_cls, module_cls, data):
        # We define an optimizer that calls the step function 3 times
        # and an accumulator that returns the last of those calls. We
        # then test that the correct values were stored.
        from skorch.utils import FirstStepAccumulator

        side_effect = []

        class SGD3Calls(torch.optim.SGD):
            def step(self, closure=None):
                for _ in range(3):
                    loss = super().step(closure)
                    side_effect.append(float(loss))

        class MyAccumulator(FirstStepAccumulator):
            """Accumulate all steps and return the last."""
            def store_step(self, step):
                if self.step is None:
                    self.step = [step]
                else:
                    self.step.append(step)

            def get_step(self):
                # Losses should only ever be retrieved after storing 3
                # times.
                assert len(self.step) == 3
                return self.step[-1]

        X, y = data
        max_epochs = 2
        batch_size = 100
        net = net_cls(
            module_cls,
            optimizer=SGD3Calls,
            max_epochs=max_epochs,
            batch_size=batch_size,
            train_split=None,
        )
        net.get_train_step_accumulator = MyAccumulator
        net.fit(X, y)

        # Number of loss calculations is total number of batches x 3.
        num_batches_per_epoch = int(np.ceil(len(y) / batch_size))
        expected_calls = 3 * num_batches_per_epoch * max_epochs
        assert len(side_effect) == expected_calls

        # Every 3rd loss calculation (i.e. the last per call) should
        # be stored in the history.
        expected_losses = list(
            flatten(net.history[:, 'batches', :, 'train_loss']))
        assert np.allclose(side_effect[2::3], expected_losses)

    @pytest.fixture
    def predefined_split(self):
        from skorch.helper import predefined_split
        return predefined_split

    def test_predefined_split(
            self, net_cls, module_cls, data, predefined_split, dataset_cls):
        train_loader_mock = Mock(side_effect=torch.utils.data.DataLoader)
        valid_loader_mock = Mock(side_effect=torch.utils.data.DataLoader)

        train_ds = dataset_cls(*data)
        valid_ds = dataset_cls(*data)

        net = net_cls(
            module_cls, max_epochs=1,
            iterator_train=train_loader_mock,
            iterator_valid=valid_loader_mock,
            train_split=predefined_split(valid_ds)
        )

        net.fit(train_ds, None)

        # pylint: disable=unsubscriptable-object
        train_loader_ds = train_loader_mock.call_args[0][0]
        valid_loader_ds = valid_loader_mock.call_args[0][0]

        assert train_loader_ds == train_ds
        assert valid_loader_ds == valid_ds

    def test_predefined_split_with_y(
            self, net_cls, module_cls, data, predefined_split, dataset_cls):
        # A change in the signature of utils._make_split in #646 led
        # to a bug reported in #681, namely `TypeError: _make_split()
        # got multiple values for argument 'valid_ds'`. This is a test
        # for the bug.
        X, y = data
        X_train, y_train, X_valid, y_valid = X[:800], y[:800], X[800:], y[800:]
        valid_ds = dataset_cls(X_valid, y_valid)
        net = net_cls(
            module_cls,
            max_epochs=1,
            train_split=predefined_split(valid_ds),
        )
        net.fit(X_train, y_train)

    def test_set_lr_at_runtime_doesnt_reinitialize(self, net_fit):
        with patch('skorch.NeuralNet.initialize_optimizer') as f:
            net_fit.set_params(lr=0.9)
        assert not f.called

    def test_set_lr_at_runtime_sets_lr(self, net_fit):
        new_lr = net_fit.lr + 1
        net_fit.set_params(lr=new_lr)

        assert net_fit.lr == new_lr
        assert net_fit.optimizer_.param_groups[0]['lr'] == new_lr

    def test_set_lr_at_runtime_sets_lr_via_pgroup_0(self, net_fit):
        new_lr = net_fit.lr + 1
        net_fit.set_params(optimizer__param_groups__0__lr=new_lr)

        # note that setting group does not set global lr
        assert net_fit.lr != new_lr
        assert net_fit.optimizer_.param_groups[0]['lr'] == new_lr

    def test_set_lr_at_runtime_sets_lr_pgroups(self, net_cls, module_cls, data):
        lr_pgroup_0 = 0.1
        lr_pgroup_1 = 0.2
        lr_pgroup_0_new = 0.3
        lr_pgroup_1_new = 0.4

        net = net_cls(
            module_cls,
            lr=lr_pgroup_1,
            max_epochs=1,
            optimizer__param_groups=[
                ('sequential.0.*', {'lr': lr_pgroup_0}),
            ])
        net.fit(*data)

        # optimizer__param_groups=[g1] will create
        # - param group 0 matching the definition of g1
        # - param group 1 matching all other parameters
        assert net.optimizer_.param_groups[0]['lr'] == lr_pgroup_0
        assert net.optimizer_.param_groups[1]['lr'] == lr_pgroup_1

        net.set_params(optimizer__param_groups__0__lr=lr_pgroup_0_new)
        net.set_params(optimizer__param_groups__1__lr=lr_pgroup_1_new)

        assert net.optimizer_.param_groups[0]['lr'] == lr_pgroup_0_new
        assert net.optimizer_.param_groups[1]['lr'] == lr_pgroup_1_new

    def test_criterion_training_set_correctly(self, net_cls, module_cls, data):
        # check that criterion's training attribute is set correctly

        X, y = data[0][:50], data[1][:50]  # don't need all the data
        side_effect = []

        class MyCriterion(nn.NLLLoss):
            """Criterion that records its training attribute"""
            def forward(self, *args, **kwargs):
                side_effect.append(self.training)
                return super().forward(*args, **kwargs)

        net = net_cls(module_cls, criterion=MyCriterion, max_epochs=1)
        net.fit(X, y)

        # called once with training=True for train step, once with
        # training=False for validation step
        assert side_effect == [True, False]

        net.partial_fit(X, y)
        # same logic as before
        assert side_effect == [True, False, True, False]

    def test_criterion_is_not_a_torch_module(self, net_cls, module_cls, data):
        X, y = data[0][:50], data[1][:50]  # don't need all the data

        def my_criterion():
            return torch.nn.functional.nll_loss

        net = net_cls(module_cls, criterion=my_criterion, max_epochs=1)
        net.fit(X, y)  # does not raise

    @pytest.mark.parametrize('acc_steps', [1, 2, 3, 5, 10])
    def test_gradient_accumulation(self, net_cls, module_cls, data, acc_steps):
        # Test if gradient accumulation technique is possible,
        # i.e. performing a weight update only every couple of
        # batches.
        mock_optimizer = Mock()

        class GradAccNet(net_cls):
            """Net that accumulates gradients"""
            def __init__(self, *args, acc_steps=acc_steps, **kwargs):
                super().__init__(*args, **kwargs)
                self.acc_steps = acc_steps

            def initialize_optimizer(self):
                # This is not necessary for gradient accumulation but
                # only for testing purposes
                super().initialize_optimizer()
                # pylint: disable=access-member-before-definition
                self.true_optimizer_ = self.optimizer_
                mock_optimizer.step.side_effect = self.true_optimizer_.step
                mock_optimizer.zero_grad.side_effect = self.true_optimizer_.zero_grad
                self.optimizer_ = mock_optimizer
                return self

            def get_loss(self, *args, **kwargs):
                loss = super().get_loss(*args, **kwargs)
                # because only every nth step is optimized
                return loss / self.acc_steps

            def train_step(self, batch, **fit_params):
                """Perform gradient accumulation

                Only optimize every 2nd batch.

                """
                # note that n_train_batches starts at 1 for each epoch
                n_train_batches = len(self.history[-1, 'batches'])
                step = self.train_step_single(batch, **fit_params)

                if n_train_batches % self.acc_steps == 0:
                    self.optimizer_.step()
                    self.optimizer_.zero_grad()
                return step

        max_epochs = 5
        net = GradAccNet(module_cls, max_epochs=max_epochs)
        X, y = data
        net.fit(X, y)

        n = len(X) * 0.8  # number of training samples
        b = np.ceil(n / net.batch_size)  # batches per epoch
        s = b // acc_steps  # number of acc steps per epoch
        calls_total = s * max_epochs
        calls_step = mock_optimizer.step.call_count
        calls_zero_grad = mock_optimizer.zero_grad.call_count
        assert calls_total == calls_step == calls_zero_grad

    def test_setattr_custom_module(self, net_cls, module_cls):
        # creating a custom module should result in its regiestration
        net = net_cls(module_cls).initialize()
        assert 'mymodule' not in net.prefixes_
        assert 'mymodule_' not in net.cuda_dependent_attributes_
        assert 'mymodule' not in net._modules

        class MyNet(net_cls):
            def initialize_module(self):
                super().initialize_module()
                self.mymodule_ = module_cls()
                return self

        net = MyNet(module_cls).initialize()
        assert 'mymodule' in net.prefixes_
        assert 'mymodule_' in net.cuda_dependent_attributes_
        assert 'mymodule' in net._modules

        del net.mymodule_
        assert 'mymodule' not in net.prefixes_
        assert 'mymodule_' not in net.cuda_dependent_attributes_
        assert 'mymodule' not in net._modules

    def test_setattr_custom_criterion(self, net_cls, module_cls):
        # creating a custom criterion should result in its regiestration
        net = net_cls(module_cls).initialize()
        assert 'mycriterion' not in net.prefixes_
        assert 'mycriterion_' not in net.cuda_dependent_attributes_
        assert 'mycriterion' not in net._criteria

        class MyNet(net_cls):
            def initialize_criterion(self):
                super().initialize_criterion()
                self.mycriterion_ = module_cls()
                return self

        net = MyNet(module_cls).initialize()
        assert 'mycriterion' in net.prefixes_
        assert 'mycriterion_' in net.cuda_dependent_attributes_
        assert 'mycriterion' in net._criteria

        del net.mycriterion_
        assert 'mycriterion' not in net.prefixes_
        assert 'mycriterion_' not in net.cuda_dependent_attributes_
        assert 'mycriterion' not in net._criteria

    def test_setattr_custom_optimizer(self, net_cls, module_cls):
        # creating a custom optimizer should result in its regiestration
        net = net_cls(module_cls).initialize()
        assert 'myoptimizer' not in net.prefixes_
        assert 'myoptimizer_' not in net.cuda_dependent_attributes_
        assert 'myoptimizer' not in net.prefixes_

        class MyNet(net_cls):
            def initialize_optimizer(self):
                super().initialize_optimizer()
                self.myoptimizer_ = torch.optim.SGD(self.module_.parameters(), lr=1)
                return self

        net = MyNet(module_cls).initialize()
        assert 'myoptimizer' in net.prefixes_
        assert 'myoptimizer_' in net.cuda_dependent_attributes_
        assert 'myoptimizer' in net.prefixes_

        del net.myoptimizer_
        assert 'myoptimizer' not in net.prefixes_
        assert 'myoptimizer_' not in net.cuda_dependent_attributes_
        assert 'myoptimizer' not in net.prefixes_

    def test_custom_optimizer_virtual_params(self, net_cls, module_cls):
        # creating a custom optimizer should lead to its parameters being
        # virtual
        side_effects = []

        class MyNet(net_cls):
            def initialize_module(self):
                side_effects.append(True)
                return super().initialize_module()

            def initialize_optimizer(self):
                super().initialize_optimizer()
                self.myoptimizer_ = torch.optim.SGD(self.module_.parameters(), lr=1)
                return self

        net = MyNet(module_cls).initialize()

        # module initialized once
        assert len(side_effects) == 1

        net.set_params(optimizer__lr=123)
        # module is not re-initialized, since virtual parameter
        assert len(side_effects) == 1

        net.set_params(myoptimizer__lr=123)
        # module is not re-initialized, since virtual parameter
        assert len(side_effects) == 1

    def test_module_referencing_another_module_no_duplicate_params(
            self, net_cls, module_cls
    ):
        # When a module references another module, it will yield that modules'
        # parameters. Therefore, if we collect all paramters, we have to make
        # sure that there are no duplicate parameters.
        class MyCriterion(torch.nn.NLLLoss):
            """Criterion that references net.module_"""
            def __init__(self, *args, themodule, **kwargs):
                super().__init__(*args, **kwargs)
                self.themodule = themodule

        class MyNet(net_cls):
            def initialize_criterion(self):
                kwargs = self.get_params_for('criterion')
                kwargs['themodule'] = self.module_
                self.criterion_ = self.criterion(**kwargs)
                return self

        net = MyNet(module_cls, criterion=MyCriterion).initialize()
        params = [p for _, p in net.get_all_learnable_params()]
        assert len(params) == len(set(params))

    def test_custom_optimizer_lr_is_associated_with_optimizer(
            self, net_cls, module_cls,
    ):
        # the 'lr' parameter belongs to the default optimizer, not any custom
        # optimizer
        class MyNet(net_cls):
            def initialize_optimizer(self):
                super().initialize_optimizer()
                self.myoptimizer_ = torch.optim.SGD(self.module_.parameters(), lr=1)
                return self

        net = MyNet(module_cls, lr=123).initialize()
        assert net.optimizer_.state_dict()['param_groups'][0]['lr'] == 123
        assert net.myoptimizer_.state_dict()['param_groups'][0]['lr'] == 1

        net.set_params(lr=456)
        assert net.optimizer_.state_dict()['param_groups'][0]['lr'] == 456
        assert net.myoptimizer_.state_dict()['param_groups'][0]['lr'] == 1

    def test_custom_non_default_module_with_check_is_fitted(
            self, net_cls, module_cls
    ):
<<<<<<< HEAD
        # This is a regression test for a bug fixed in #912. In check_is_fitted
=======
        # This is a regression test for a bug fixed in #927. In check_is_fitted
>>>>>>> 5c3e5532
        # we made the assumption that there is a 'module_' attribute, but we
        # should not assume that. Here we test that even if such an attribute
        # doesn't exist, a properly initialized net will not raise an error when
        # check_is_fitted is called.
        class MyNet(net_cls):
            """Net without a 'module_' attribute"""
            def initialize_module(self):
                kwargs = self.get_params_for('module')
                module = self.initialized_instance(self.module, kwargs)
                # pylint: disable=attribute-defined-outside-init
                self.mymodule_ = module
                return self

        net = MyNet(module_cls).initialize()
        # does not raise
        net.check_is_fitted()

    def test_setattr_custom_module_no_duplicates(self, net_cls, module_cls):
        # the 'module' attribute is set twice but that shouldn't lead
        # to duplicates in prefixes_ or cuda_dependent_attributes_
        class MyNet(net_cls):
            def initialize_module(self):
                super().initialize_module()
                self.module_ = module_cls()  # same attribute name
                return self

        net = MyNet(module_cls).initialize()
        assert net.prefixes_.count('module') == 1
        assert net.cuda_dependent_attributes_.count('module_') == 1

    def test_setattr_in_initialize_non_torch_attribute(self, net_cls, module_cls):
        # attributes that are not torch modules or optimizers should
        # not be registered
        class MyNet(net_cls):
            def initialize_module(self):
                super().initialize_module()
                self.num = 123
                self.num_ = 123
                return self

        net = MyNet(module_cls)
        assert 'num' not in net.prefixes_
        assert 'num_' not in net.cuda_dependent_attributes_

    def test_setattr_does_not_modify_class_attribute(self, net_cls, module_cls):
        net = net_cls(module_cls)
        assert 'mymodule' not in net.prefixes_
        assert 'mymodule' not in net.cuda_dependent_attributes_

        class MyNet(net_cls):
            def initialize_module(self):
                super().initialize_module()
                self.mymodule_ = module_cls()
                return self

        net = MyNet(module_cls).initialize()
        assert 'mymodule' in net.prefixes_
        assert 'mymodule_' in net.cuda_dependent_attributes_

        assert 'mymodule' not in net_cls.prefixes_
        assert 'mymodule_' not in net_cls.cuda_dependent_attributes_

    @pytest.fixture
    def net_custom_module_cls(self, net_cls, module_cls):
        class MyNet(net_cls):
            """Net with custom attribute mymodule"""
            def __init__(self, *args, custom=module_cls, **kwargs):
                self.custom = custom
                super().__init__(*args, **kwargs)

            def initialize_module(self, *args, **kwargs):
                super().initialize_module(*args, **kwargs)

                params = self.get_params_for('custom')
                # pylint: disable=attribute-defined-outside-init
                self.custom_ = self.custom(**params)

                return self

        return MyNet

    def test_set_params_on_custom_module(self, net_custom_module_cls, module_cls):
        # set_params requires the prefixes_ attribute to be correctly
        # set, which is what is tested here
        net = net_custom_module_cls(module_cls, custom__hidden_units=77).initialize()
        hidden_units = net.custom_.state_dict()['sequential.3.weight'].shape[1]
        assert hidden_units == 77

        net.set_params(custom__hidden_units=99)
        hidden_units = net.custom_.state_dict()['sequential.3.weight'].shape[1]
        assert hidden_units == 99

    def test_save_load_state_dict_custom_module(
            self, net_custom_module_cls, module_cls, tmpdir):
        # test that we can store and load an arbitrary attribute like 'custom'
        net = net_custom_module_cls(module_cls).initialize()
        weights_before = net.custom_.state_dict()['sequential.3.weight']
        tmpdir_custom = str(tmpdir.mkdir('skorch').join('custom.pkl'))
        net.save_params(f_custom=tmpdir_custom)
        del net

        # initialize a new net, weights should differ
        net_new = net_custom_module_cls(module_cls).initialize()
        weights_new = net_new.custom_.state_dict()['sequential.3.weight']
        assert not (weights_before == weights_new).all()

        # after loading, weights should be the same again
        net_new.load_params(f_custom=tmpdir_custom)
        weights_loaded = net_new.custom_.state_dict()['sequential.3.weight']
        assert (weights_before == weights_loaded).all()

    def test_custom_module_params_passed_to_optimizer(
            self, net_custom_module_cls, module_cls):
        # custom module parameters should automatically be passed to the optimizer
        net = net_custom_module_cls(module_cls).initialize()
        optimizer = net.optimizer_

        module0 = net.module_
        module1 = net.custom_
        num_params_optimizer = len(optimizer.param_groups[0]['params'])
        num_params_expected = len(module0.state_dict()) + len(module1.state_dict())
        assert num_params_optimizer == num_params_expected

    def test_criterion_params_passed_to_optimizer_if_any(self, net_fit_criterion):
        # the parameters of the criterion should be passed to the optimizer if
        # there are any
        optimizer = net_fit_criterion.optimizer_

        num_params_module = len(net_fit_criterion.module_.state_dict())
        num_params_criterion = len(net_fit_criterion.criterion_.state_dict())
        num_params_optimizer = len(optimizer.param_groups[0]['params'])

        assert num_params_criterion > 0
        assert num_params_optimizer == num_params_module + num_params_criterion

    def test_set_params_on_custom_module_triggers_reinit_of_criterion_and_optimizer(
            self, net_custom_module_cls, module_cls,
    ):
        # When a custom module is re-initialized because of set_params, the
        # criterion and optimizer should also be re-initialized, as with a
        # normal module.
        init_side_effects = []  # record initialize calls

        class MyNet(net_custom_module_cls):
            """Records initialize_* calls"""
            def initialize_module(self):
                super().initialize_module()
                init_side_effects.append('module')
                return self

            def initialize_criterion(self):
                super().initialize_criterion()
                init_side_effects.append('criterion')
                return self

            def initialize_optimizer(self):
                super().initialize_optimizer()
                init_side_effects.append('optimizer')
                return self

        net = MyNet(module_cls).initialize()

        # just normal initialization behavior
        assert init_side_effects == ['module', 'criterion', 'optimizer']

        # still just normal behavior
        net.set_params(module__hidden_units=123)
        assert init_side_effects == ['module', 'criterion', 'optimizer'] * 2

        # setting custom module should also re-initialize
        net.set_params(custom__num_hidden=3)
        assert init_side_effects == ['module', 'criterion', 'optimizer'] * 3

        # setting normal and custom module should re-initialize, but only once
        net.set_params(module__num_hidden=1, custom__dropout=0.7)
        assert init_side_effects == ['module', 'criterion', 'optimizer'] * 4

    def test_set_params_on_custom_criterion_triggers_reinit_of_optimizer(
            self, net_cls, module_cls,
    ):
        # When a custom criterion is re-initialized because of set_params, the
        # optimizer should also be re-initialized, as with a normal criterion.
        init_side_effects = []  # record initialize calls

        class MyNet(net_cls):
            """Records initialize_* calls"""
            def __init__(self, *args, mycriterion, **kwargs):
                self.mycriterion = mycriterion
                super().__init__(*args, **kwargs)

            def initialize_module(self):
                super().initialize_module()
                init_side_effects.append('module')
                return self

            def initialize_criterion(self):
                super().initialize_criterion()
                params = self.get_params_for('mycriterion')
                self.mycriterion_ = self.mycriterion(**params)
                init_side_effects.append('criterion')
                return self

            def initialize_optimizer(self):
                super().initialize_optimizer()
                init_side_effects.append('optimizer')
                return self

        net = MyNet(module_cls, mycriterion=nn.NLLLoss).initialize()

        # just normal initialization behavior
        assert init_side_effects == ['module'] + ['criterion', 'optimizer']

        # still just normal behavior
        net.set_params(criterion__ignore_index=123)
        assert init_side_effects == ['module'] + ['criterion', 'optimizer'] * 2

        # setting custom module should also re-initialize
        net.set_params(mycriterion__ignore_index=456)
        assert init_side_effects == ['module'] + ['criterion', 'optimizer'] * 3

        # setting normal and custom module should re-initialize, but only once
        net.set_params(criterion__size_average=True, mycriterion__reduce=False)
        assert init_side_effects == ['module'] + ['criterion', 'optimizer'] * 4

    def test_set_params_on_custom_module_with_default_module_params_msg(
            self, net_cls, module_cls, capsys,
    ):
        # say we have module and module2, with module having some non-default
        # params, e.g. module__num_hidden=3; when setting params on module2,
        # that non-default value should not be given as a reason for
        # re-initialization.
        class MyNet(net_cls):
            def initialize_module(self):
                super().initialize_module()
                self.module2_ = module_cls()
                return self

        net = MyNet(module_cls, module__hidden_units=7).initialize()
        net.set_params(module2__num_hidden=3)

        msg = capsys.readouterr()[0]
        # msg should not be about hidden_units, since that wasn't changed, but
        # about num_hidden
        expected = ("Re-initializing module because the following parameters "
                    "were re-set: module2__num_hidden.")
        assert msg.startswith(expected)

    def test_set_params_on_custom_criterion_with_default_criterion_params_msg(
            self, net_cls, module_cls, capsys,
    ):
        # say we have criterion and criterion2, with criterion having some non-default
        # params, e.g. criterion__num_hidden=3; when setting params on criterion2,
        # that non-default value should not be given as a reason for
        # re-initialization.
        class MyNet(net_cls):
            def initialize_criterion(self):
                super().initialize_criterion()
                self.criterion2_ = module_cls()
                return self

        net = MyNet(module_cls, criterion__reduce=False).initialize()
        net.set_params(criterion2__num_hidden=3)

        msg = capsys.readouterr()[0]
        # msg should not be about hidden_units, since that wasn't changed, but
        # about num_hidden
        expected = ("Re-initializing criterion because the following parameters "
                    "were re-set: criterion2__num_hidden.")
        assert msg.startswith(expected)

    def test_modules_reinit_when_both_initialized_but_custom_module_changed(
            self, net_cls, module_cls,
    ):
        # When the default module and the custom module are already initialized,
        # initialize() should just leave them. However, when we change a
        # parameter on the custom module, both should be re-initialized.
        class MyNet(net_cls):
            def __init__(self, *args, module2, **kwargs):
                self.module2 = module2
                super().__init__(*args, **kwargs)

            def initialize_module(self):
                super().initialize_module()
                params = self.get_params_for('module2')
                is_init = isinstance(self.module2, nn.Module)

                if is_init and not params:
                    # no need to initialize
                    self.module2_ = self.module2
                    return

                if is_init:
                    module2 = type(self.module2)
                else:
                    module2 = self.module2
                self.module2_ = module2(**params)
                return self

        module = module_cls()
        module2 = module_cls()

        # all default params, hence no re-initilization
        net = MyNet(module=module, module2=module2).initialize()
        assert net.module_ is module
        assert net.module2_ is module2

        # module2 non default param, hence re-initilization
        net = MyNet(module=module, module2=module2, module2__num_hidden=3).initialize()
        assert net.module_ is module
        assert net.module2_ is not module2

    def test_criteria_reinit_when_both_initialized_but_custom_criterion_changed(
            self, net_cls, module_cls,
    ):
        # When the default criterion and the custom criterion are already initialized,
        # initialize() should just leave them. However, when we change a
        # parameter on the custom criterion, both should be re-initialized.
        class MyNet(net_cls):
            def __init__(self, *args, criterion2, **kwargs):
                self.criterion2 = criterion2
                super().__init__(*args, **kwargs)

            def initialize_criterion(self):
                super().initialize_criterion()
                params = self.get_params_for('criterion2')
                is_init = isinstance(self.criterion2, nn.Module)

                if is_init and not params:
                    # no need to initialize
                    self.criterion2_ = self.criterion2
                    return

                if is_init:
                    criterion2 = type(self.criterion2)
                else:
                    criterion2 = self.criterion2
                self.criterion2_ = criterion2(**params)
                return self

        criterion = module_cls()
        criterion2 = module_cls()

        # all default params, hence no re-initilization
        net = MyNet(module_cls, criterion=criterion, criterion2=criterion2).initialize()
        assert net.criterion_ is criterion
        assert net.criterion2_ is criterion2

        # criterion2 non default param, hence re-initilization
        net = MyNet(
            module_cls,
            criterion=criterion,
            criterion2=criterion2,
            criterion2__num_hidden=3,
        ).initialize()
        assert net.criterion_ is criterion
        assert net.criterion2_ is not criterion2

    def test_custom_criterion_attribute_name_predict_works(
            self, net_cls, module_cls, data
    ):
<<<<<<< HEAD
        # This is a regression test for bugfix in #912. We should not assume
=======
        # This is a regression test for bugfix in #927. We should not assume
>>>>>>> 5c3e5532
        # that there is always an attribute called 'criterion_' when trying to
        # infer the predict nonlinearity.
        from skorch.utils import to_tensor

        class MyNet(net_cls):
            def initialize_criterion(self):
                kwargs = self.get_params_for('criterion')
                criterion = self.initialized_instance(self.criterion, kwargs)
                # pylint: disable=attribute-defined-outside-init
                self.mycriterion_ = criterion  # non-default name

            def get_loss(self, y_pred, y_true, *args, **kwargs):
                y_true = to_tensor(y_true, device=self.device)
                return self.mycriterion_(y_pred, y_true)

        net = MyNet(module_cls).initialize()
        X, y = data[0][:10], data[1][:10]
        net.fit(X, y)
        net.predict(X)

    def test_custom_module_is_init_when_default_module_already_is(
            self, net_cls, module_cls,
    ):
        # Assume that the module is already initialized, which is something we
        # allow, but the custom module isn't. After calling initialize(), the
        # custom module should be initialized and not skipped just because the
        # default module already was initialized.
        class MyNet(net_cls):
            def initialize_module(self):
                super().initialize_module()
                self.module2_ = module_cls()
                return self

        module = module_cls()
        net = MyNet(module=module).initialize()  # module already initialized

        assert net.module_ is module  # normal module_ not changed
        assert hasattr(net, 'module2_')  # there is a module2_

    def test_custom_criterion_is_init_when_default_criterion_already_is(
            self, net_cls, module_cls,
    ):
        # Assume that the criterion is already initialized, which is something we
        # allow, but the custom criterion isn't. After calling initialize(), the
        # custom criterion should be initialized and not skipped just because the
        # default criterion already was initialized.
        class MyNet(net_cls):
            def initialize_criterion(self):
                super().initialize_criterion()
                self.criterion2_ = module_cls()
                return self

        criterion = module_cls()
        # criterion already initialized
        net = MyNet(module_cls, criterion=criterion).initialize()

        assert net.criterion_ is criterion  # normal criterion_ not changed
        assert hasattr(net, 'criterion2_')  # there is a criterion2_

    def test_setting_custom_module_outside_initialize_raises(self, net_cls, module_cls):
        from skorch.exceptions import SkorchAttributeError

        # all modules should be set within an initialize method
        class MyNet(net_cls):
            def __init__(self, *args, **kwargs):
                super().__init__(*args, **kwargs)
                self.foo_ = module_cls()

        msg = ("Trying to set torch compoment 'foo_' outside of an initialize method. "
               "Consider defining it inside 'initialize_module'")
        with pytest.raises(SkorchAttributeError, match=msg):
            MyNet(module_cls)

    def test_setting_custom_optimizer_outside_initialize_raises(
            self, net_cls, module_cls
    ):
        from skorch.exceptions import SkorchAttributeError

        # all optimzers should be set within an initialize method
        class MyNet(net_cls):
            def initialize(self):
                super().initialize()
                self.opti = torch.optim.Adam(self.module_.parameters())
                return self

        msg = ("Trying to set torch compoment 'opti' outside of an initialize method. "
               "Consider defining it inside 'initialize_optimizer'")
        with pytest.raises(SkorchAttributeError, match=msg):
            MyNet(module_cls).initialize()

    def test_setting_custom_module_without_trailing_underscore_raises(
            self, net_cls, module_cls,
    ):
        from skorch.exceptions import SkorchAttributeError

        # all initialized modules should end on an underscore
        class MyNet(net_cls):
            def initialize_module(self):
                super().initialize_module()
                self.mymodule = module_cls()
                return self

        msg = ("Names of initialized modules or optimizers should end "
               "with an underscore (e.g. 'mymodule_')")
        with pytest.raises(SkorchAttributeError, match=re.escape(msg)):
            MyNet(module_cls).initialize()

    def test_moving_custom_modules_to_device(self, net_cls):
        # testing that custom modules and criteria are moved to the indicated
        # device, not just the normal module/criterion; we override .to(device)
        # here to be able to test this even without GPU

        device_side_effects = []  # record module name and device

        class MyModule(nn.Module):
            """Custom module that records .to calls"""
            def __init__(self, name):
                super().__init__()
                self.name = name
                self.lin = nn.Linear(5, 5)  # module needs parameters

            def to(self, device):
                device_side_effects.append((self.name, device))
                return self

        class MyNet(net_cls):
            """Net with custom mymodule and mycriterion"""
            def __init__(self, *args, mymodule, mycriterion, **kwargs):
                self.mymodule = mymodule
                self.mycriterion = mycriterion
                super().__init__(*args, **kwargs)

            def initialize_module(self):
                super().initialize_module()
                params = self.get_params_for('mymodule')
                self.mymodule_ = MyModule(**params)
                return self

            def initialize_criterion(self):
                super().initialize_criterion()
                params = self.get_params_for('mycriterion')
                self.mycriterion_ = MyModule(**params)
                return self

        MyNet(
            module=MyModule,
            module__name='module-normal',
            mymodule=MyModule,
            mymodule__name='module-custom',

            criterion=MyModule,
            criterion__name='criterion-normal',
            mycriterion=MyModule,
            mycriterion__name='criterion-custom',

            device='foo',
        ).initialize()

        expected = [('module-normal', 'foo'), ('module-custom', 'foo'),
                    ('criterion-normal', 'foo'), ('criterion-custom', 'foo')]
        assert device_side_effects == expected

    def test_set_params_on_custom_module_preserves_its_device(self, net_cls):
        # when a custom module or criterion is re-created because of set_params,
        # it should be moved to the indicated device
        class MyNet(net_cls):
            """Net with custom module and criterion"""
            def __init__(self, *args, mymodule, mycriterion, **kwargs):
                self.mymodule = mymodule
                self.mycriterion = mycriterion
                super().__init__(*args, **kwargs)

            def initialize_module(self):
                super().initialize_module()
                params = self.get_params_for('mymodule')
                self.mymodule_ = self.mymodule(**params)
                return self

            def initialize_criterion(self):
                super().initialize_criterion()
                params = self.get_params_for('mycriterion')
                self.mycriterion_ = self.mycriterion(**params)
                return self

        class MyModule(nn.Module):
            """Custom module to test device even without GPU"""
            def __init__(self, x=1):
                super().__init__()
                self.lin = nn.Linear(x, 1)  # modules need parameters
                self.device = 'cpu'

            def to(self, device):
                self.device = device
                return self

        # first normal CPU
        net = MyNet(
            module=MyModule,
            mymodule=MyModule,
            criterion=MyModule,
            mycriterion=MyModule,
        ).initialize()
        assert net.mymodule_.device == 'cpu'
        assert net.mycriterion_.device == 'cpu'

        # now try other device
        net = MyNet(
            module=MyModule,
            mymodule=MyModule,
            device='foo',
            criterion=MyModule,
            mycriterion=MyModule,
        ).initialize()
        assert net.mymodule_.device == 'foo'
        assert net.mycriterion_.device == 'foo'

        net.set_params(mymodule__x=3)
        assert net.mymodule_.device == 'foo'
        assert net.mycriterion_.device == 'foo'

    def test_custom_modules_and_criteria_training_mode_set_correctly(
            self, net_cls, module_cls, data,
    ):
        # custom modules and criteria should be set to training/eval mode
        # correctly depending on the stage of training/validation/inference
        from skorch.callbacks import Callback

        class MyNet(net_cls):
            """Net with custom mymodule and mycriterion"""
            def initialize_module(self):
                super().initialize_module()
                self.mymodule_ = module_cls()
                return self

            def initialize_criterion(self):
                super().initialize_criterion()
                self.mycriterion_ = module_cls()
                return self

            def evaluation_step(self, batch, training=False):
                y_pred = super().evaluation_step(batch, training=training)
                assert_net_training_mode(self, training=training)
                return y_pred

            def on_batch_end(self, net, batch, training, **kwargs):
                assert_net_training_mode(net, training=training)

        def assert_net_training_mode(net, training=True):
            if training:
                check = lambda module: module.training is True
            else:
                check = lambda module: module.training is False
            assert check(net.module_)
            assert check(net.mymodule_)
            assert check(net.criterion_)
            assert check(net.mycriterion_)

        X, y = data
        net = MyNet(module_cls, max_epochs=1)
        net.fit(X, y)
        net.predict(X)

    def test_custom_optimizer_performs_updates(self, net_cls, module_cls, data):
        # make sure that updates are actually performed by a custom optimizer
        from skorch.utils import to_tensor

        # custom optimizers should actually perform updates
        # pylint: disable=attribute-defined-outside-init
        class MyNet(net_cls):
            """A net with 2 modules with their respective optimizers"""
            def initialize_module(self):
                super().initialize_module()
                self.module2_ = module_cls()
                return self

            def initialize_optimizer(self):
                self.optimizer_ = self.optimizer(self.module_.parameters(), self.lr)
                self.optimizer2_ = self.optimizer(self.module2_.parameters(), self.lr)
                return self

            def infer(self, x, **fit_params):
                # prediction is just mean of the two modules
                x = to_tensor(x, device=self.device)
                return 0.5 * (self.module_(x) + self.module2_(x))

        net = MyNet(module_cls, max_epochs=1, lr=0.5).initialize()
        params1_before = copy.deepcopy(list(net.module_.parameters()))
        params2_before = copy.deepcopy(list(net.module2_.parameters()))

        net.partial_fit(*data)
        params1_after = list(net.module_.parameters())
        params2_after = list(net.module2_.parameters())

        assert not any(
            (p_b == p_a).all() for p_b, p_a in zip(params1_before, params1_after))
        assert not any(
            (p_b == p_a).all() for p_b, p_a in zip(params2_before, params2_after))

    def test_optimizer_initialized_after_module_moved_to_device(self, net_cls):
        # it is recommended to initialize the optimizer with the module params
        # _after_ the module has been moved to its device, see:
        # https://discuss.pytorch.org/t/effect-of-calling-model-cuda-after-constructing-an-optimizer/15165/6

        side_effects = []  # record module name and device

        class MyModule(nn.Module):
            """Custom module that records .to calls"""
            def __init__(self, x=1):
                super().__init__()
                self.lin = nn.Linear(x, 1)  # module needs parameters

            def to(self, device):
                side_effects.append('moved-to-device')
                return self

        class MyOptimizer(torch.optim.SGD):
            def __init__(self, *args, **kwargs):
                super().__init__(*args, **kwargs)
                side_effects.append('optimizer-init')

        net = net_cls(
            module=MyModule,
            criterion=MyModule,
            optimizer=MyOptimizer,
        ).initialize()

        # first move module and criterion to device, then initialize optimizer
        expected = ['moved-to-device', 'moved-to-device', 'optimizer-init']
        assert side_effects == expected

        net.set_params(module__x=2)
        # after set_params on module, re-initialization and moving of device
        # should happen again, with the same order as before
        expected = ['moved-to-device', 'moved-to-device', 'optimizer-init'] * 2
        assert side_effects == expected

    @pytest.mark.parametrize("needs_y, train_split, raises", [
        (False, None, ExitStack()),  # ExitStack = does not raise
        (True, None, ExitStack()),
        (False, "default", ExitStack()),  # Default parameters for NeuralNet
        (True, "default", ExitStack()),  # Default parameters for NeuralNet
        (False, lambda x: (x, x), ExitStack()),  # Earlier this was not allowed
        (True, lambda x, y: (x, x), ExitStack()),  # Works for custom split
        (True, lambda x: (x, x), pytest.raises(TypeError)),  # Raises an error
    ])
    def test_passes_y_to_train_split_when_not_none(
            self, needs_y, train_split, raises):
        from skorch.net import NeuralNet
        from skorch.toy import MLPModule

        # By default, `train_split=ValidSplit(5)` in the `NeuralNet` definition
        kwargs = {} if train_split == 'default' else {
            'train_split': train_split}

        # Dummy loss that ignores y_true
        class UnsupervisedLoss(torch.nn.NLLLoss):
            def forward(self, y_pred, _):
                return y_pred.mean()

        # Generate the dummy dataset
        n_samples, n_features = 128, 10
        X = np.random.rand(n_samples, n_features).astype(np.float32)
        y = np.random.binomial(n=1, p=0.5, size=n_samples) if needs_y else None

        # The `NeuralNetClassifier` or `NeuralNetRegressor` always require `y`
        # Only `NeuralNet` can transfer `y=None` to `train_split` method.
        net = NeuralNet(
            MLPModule,  # Any model, it's not important here
            module__input_units=n_features,
            max_epochs=2,  # Run train loop twice to detect possible errors
            criterion=UnsupervisedLoss,
            **kwargs,
        )

        # Check if the code should fail or not
        with raises:
            net.fit(X, y)

    def test_predict_nonlinearity_called_with_predict(
            self, net_cls, module_cls, data):
        side_effect = []
        def nonlin(X):
            side_effect.append(X)
            return np.zeros_like(X)

        X, y = data[0][:200], data[1][:200]
        net = net_cls(
            module_cls, max_epochs=1, predict_nonlinearity=nonlin).initialize()

        # don't want callbacks to trigger side effects
        net.callbacks_ = []
        net.partial_fit(X, y)
        assert not side_effect

        # 2 calls, since batch size == 128 and n == 200
        y_proba = net.predict(X)
        assert len(side_effect) == 2
        assert side_effect[0].shape == (128, 2)
        assert side_effect[1].shape == (72, 2)
        assert (y_proba == 0).all()

        net.predict(X)
        assert len(side_effect) == 4

    def test_predict_nonlinearity_called_with_predict_proba(
            self, net_cls, module_cls, data):
        side_effect = []
        def nonlin(X):
            side_effect.append(X)
            return np.zeros_like(X)

        X, y = data[0][:200], data[1][:200]
        net = net_cls(
            module_cls, max_epochs=1, predict_nonlinearity=nonlin).initialize()

        net.callbacks_ = []
        # don't want callbacks to trigger side effects
        net.partial_fit(X, y)
        assert not side_effect

        # 2 calls, since batch size == 128 and n == 200
        y_proba = net.predict_proba(X)
        assert len(side_effect) == 2
        assert side_effect[0].shape == (128, 2)
        assert side_effect[1].shape == (72, 2)
        assert np.allclose(y_proba, 0)

        net.predict_proba(X)
        assert len(side_effect) == 4

    def test_predict_nonlinearity_none(
            self, net_cls, module_cls, data):
        # even though we have CrossEntropyLoss, we don't want the
        # output from predict_proba to be modified, thus we set
        # predict_nonlinearity to None
        X = data[0][:200]
        net = net_cls(
            module_cls,
            max_epochs=1,
            criterion=nn.CrossEntropyLoss,
            predict_nonlinearity=None,
        ).initialize()

        rv = np.random.random((20, 5))
        net.forward_iter = (
            lambda *args, **kwargs: (torch.as_tensor(rv) for _ in range(2)))

        # 2 batches, mock return value has shape 20,5 thus y_proba has
        # shape 40,5
        y_proba = net.predict_proba(X)
        assert y_proba.shape == (40, 5)
        assert np.allclose(y_proba[:20], rv)
        assert np.allclose(y_proba[20:], rv)

    def test_predict_nonlinearity_type_error(self, net_cls, module_cls):
        # if predict_nonlinearity is not callable, raise a TypeError
        net = net_cls(module_cls, predict_nonlinearity=123).initialize()

        msg = "predict_nonlinearity has to be a callable, 'auto' or None"
        with pytest.raises(TypeError, match=msg):
            net.predict(np.zeros((3, 3)))

        with pytest.raises(TypeError, match=msg):
            net.predict_proba(np.zeros((3, 3)))

    def test_predict_nonlinearity_is_identity_with_multiple_criteria(
            self, net_cls, module_cls, data
    ):
        # Regression test for bugfix so we don't assume that there is always
        # just a single criterion when trying to infer the predict nonlinearity
<<<<<<< HEAD
        # (#912). Instead, if there are multiple criteria, don't apply any
=======
        # (#927). Instead, if there are multiple criteria, don't apply any
>>>>>>> 5c3e5532
        # predict nonlinearity. In this test, criterion_ is CrossEntropyLoss, so
        # normally we would apply softmax, but since there is a second criterion
        # here, we shouldn't. To test that the identity function is used, we
        # check that predict_proba and forward return the same values.
        from skorch.utils import to_numpy, to_tensor

        class MyNet(net_cls):
            def initialize_criterion(self):
                # pylint: disable=attribute-defined-outside-init
                kwargs = self.get_params_for('criterion')
                criterion = self.initialized_instance(nn.CrossEntropyLoss, kwargs)
                self.criterion_ = criterion  # non-default name

                kwargs = self.get_params_for('criterion2')
                criterion2 = self.initialized_instance(nn.NLLLoss, kwargs)
                self.criterion2_ = criterion2

            def get_loss(self, y_pred, y_true, *args, **kwargs):
                y_true = to_tensor(y_true, device=self.device)
                loss = self.criterion_(y_pred, y_true)
                loss2 = self.criterion2_(y_pred, y_true)
                return loss + loss2

        net = MyNet(module_cls).initialize()
        X, y = data[0][:10], data[1][:10]
        net.fit(X, y)

        # test that predict_proba and forward return the same values, hence no
        # nonlinearity was applied
        y_proba = net.predict_proba(X)
        y_forward = to_numpy(net.forward(X))
        assert np.allclose(y_proba, y_forward)

    def test_customize_net_with_custom_dataset_that_returns_3_values(self, data):
        # Test if it's possible to easily customize NeuralNet to work
        # with Datasets that don't return 2 values. This way, a user
        # can more easily customize the net and use his or her own
        # datasets.
        from skorch import NeuralNet
        from skorch.utils import to_tensor

        class MyDataset(torch.utils.data.Dataset):
            """Returns 3 elements instead of 2"""
            def __init__(self, X, y):
                self.X = X
                self.y = y

            def __getitem__(self, i):
                x = self.X[i]
                if self.y is None:
                    return x[:5], x[5:]
                y = self.y[i]
                return x[:5], x[5:], y

            def __len__(self):
                return len(self.X)

        class MyModule(nn.Module):
            """Module that takes 2 inputs"""
            def __init__(self):
                super().__init__()
                self.lin = nn.Linear(20, 2)

            def forward(self, x0, x1):
                x = torch.cat((x0, x1), axis=1)
                return self.lin(x)

        class MyNet(NeuralNet):
            """Override train_step_single and validation_step"""
            def train_step_single(self, batch, **fit_params):
                self.module_.train()
                x0, x1, yi = batch
                x0, x1, yi = to_tensor((x0, x1, yi), device=self.device)
                y_pred = self.module_(x0, x1)
                loss = self.criterion_(y_pred, yi)
                loss.backward()
                return {'loss': loss, 'y_pred': y_pred}

            def validation_step(self, batch, **fit_params):
                self.module_.eval()
                x0, x1, yi = batch
                x0, x1, yi = to_tensor((x0, x1, yi), device=self.device)
                y_pred = self.module_(x0, x1)
                loss = self.criterion_(y_pred, yi)
                return {'loss': loss, 'y_pred': y_pred}

            def evaluation_step(self, batch, training=False):
                self.check_is_fitted()
                x0, x1 = batch
                x0, x1 = to_tensor((x0, x1), device=self.device)
                with torch.set_grad_enabled(training):
                    self.module_.train(training)
                    return self.module_(x0, x1)

        net = MyNet(
            MyModule,
            lr=0.1,
            dataset=MyDataset,
            criterion=nn.CrossEntropyLoss,
        )
        X, y = data[0][:100], data[1][:100]
        net.fit(X, y)

        # net learns
        assert net.history[-1, 'train_loss'] < 0.75 * net.history[0, 'train_loss']

        y_pred = net.predict(X)
        assert y_pred.shape == (100, 2)

    # TODO: remove in skorch v0.13
    def test_net_with_custom_run_single_epoch(self, net_cls, module_cls, data):
        # See #835. We changed the API to initialize the DataLoader only once
        # per epoch. This test is to make sure that code that overrides
        # run_single_epoch still works for the time being.
        from skorch.dataset import get_len

        class MyNet(net_cls):
            def run_single_epoch(self, dataset, training, prefix, step_fn, **fit_params):
                # code as in skorch<=0.11
                # first argument should now be an iterator, not a dataset
                if dataset is None:
                    return

                # make sure that the "dataset" (really the DataLoader) can still
                # access the Dataset if needed
                assert hasattr(dataset, 'dataset')

                batch_count = 0
                for batch in self.get_iterator(dataset, training=training):
                    self.notify("on_batch_begin", batch=batch, training=training)
                    step = step_fn(batch, **fit_params)
                    self.history.record_batch(prefix + "_loss", step["loss"].item())
                    batch_size = (get_len(batch[0]) if isinstance(batch, (tuple, list))
                                  else get_len(batch))
                    self.history.record_batch(prefix + "_batch_size", batch_size)
                    self.notify("on_batch_end", batch=batch, training=training, **step)
                    batch_count += 1

                self.history.record(prefix + "_batch_count", batch_count)

        net = MyNet(module_cls, max_epochs=2)
        X, y = data
        with pytest.deprecated_call():
            net.fit(X, y)
        # does not raise
        net.predict(X)


class TestNetSparseInput:
    @pytest.fixture(scope='module')
    def net_cls(self):
        from skorch import NeuralNetClassifier
        return NeuralNetClassifier

    @pytest.fixture(scope='module')
    def module_cls(self, classifier_module):
        return classifier_module

    @pytest.fixture
    def net(self, net_cls, module_cls):
        return net_cls(module_cls, lr=0.02, max_epochs=20)

    @pytest.fixture
    def model(self, net):
        return Pipeline([
            # TfidfVectorizer returns a scipy sparse CSR matrix
            ('tfidf', TfidfVectorizer(max_features=20, dtype=np.float32)),
            ('net', net),
        ])

    @pytest.fixture(scope='module')
    def X(self):
        with open(__file__, 'r') as f:
            lines = f.readlines()
        return np.asarray(lines)

    @pytest.fixture(scope='module')
    def y(self, X):
        return np.array(
            [1 if (' def ' in x) or (' assert ' in x) else 0 for x in X])

    def test_fit_sparse_csr_learns(self, model, X, y):
        model.fit(X, y)
        net = model.steps[-1][1]
        score_start = net.history[0]['train_loss']
        score_end = net.history[-1]['train_loss']

        assert score_start > 1.25 * score_end

    @pytest.mark.skipif(not torch.cuda.is_available(), reason="no cuda device")
    def test_fit_sparse_csr_learns_cuda(self, model, X, y):
        model.set_params(net__device='cuda')
        model.fit(X, y)
        net = model.steps[-1][1]
        score_start = net.history[0]['train_loss']
        score_end = net.history[-1]['train_loss']

        assert score_start > 1.25 * score_end


class TestTrimForPrediction:
    @pytest.fixture
    def net_untrained(self, classifier_module):
        """A net with a custom 'module2_' criterion and a progress bar callback"""
        from skorch import NeuralNetClassifier
        from skorch.callbacks import ProgressBar

        net = NeuralNetClassifier(
            classifier_module,
            max_epochs=2,
            callbacks=[ProgressBar()],
        )
        return net

    @pytest.fixture
    def net(self, net_untrained, classifier_data):
        X, y = classifier_data
        return net_untrained.fit(X[:100], y[:100])

    @pytest.fixture
    def net_2_criteria(self, classifier_module, classifier_data):
        """A net with a custom 'module2_' criterion and disabled callbacks"""
        # Check that not only the standard components are trimmed and that
        # callbacks don't need to be lists.

        from skorch import NeuralNetClassifier

        class MyNet(NeuralNetClassifier):
            def initialize_criterion(self):
                super().initialize_criterion()
                # pylint: disable=attribute-defined-outside-init
                self.criterion2_ = classifier_module()
                return self

        X, y = classifier_data
        net = MyNet(classifier_module,  max_epochs=2, callbacks='disable')
        net.fit(X, y)
        return net

    def test_trimmed_net_less_memory(self, net):
        # very rough way of checking for smaller memory footprint
        size_before = len(pickle.dumps(net))
        net.trim_for_prediction()
        size_after = len(pickle.dumps(net))
        # check if there is at least 10% size gain
        assert 0.9 * size_before > size_after

    def test_trim_untrained_net_raises(self, net_untrained):
        from skorch.exceptions import NotInitializedError

        with pytest.raises(NotInitializedError):
            net_untrained.trim_for_prediction()

    def test_try_fitting_trimmed_net_raises(self, net, classifier_data):
        from skorch.exceptions import SkorchTrainingImpossibleError

        X, y = classifier_data
        msg = (
            "The net's attributes were trimmed for prediction, thus it cannot "
            "be used for training anymore")

        net.trim_for_prediction()
        with pytest.raises(SkorchTrainingImpossibleError, match=msg):
            net.fit(X, y)

    def test_try_trimmed_net_partial_fit_raises(
            self, net, classifier_data
    ):
        from skorch.exceptions import SkorchTrainingImpossibleError

        X, y = classifier_data
        msg = (
            "The net's attributes were trimmed for prediction, thus it cannot "
            "be used for training anymore"
        )

        net.trim_for_prediction()
        with pytest.raises(SkorchTrainingImpossibleError, match=msg):
            net.partial_fit(X, y)

    def test_inference_works(self, net, classifier_data):
        # does not raise
        net.trim_for_prediction()
        X, _ = classifier_data
        net.predict(X)
        net.predict_proba(X)
        net.forward(X)

    def test_trim_twice_works(self, net):
        # does not raise
        net.trim_for_prediction()
        net.trim_for_prediction()

    def test_callbacks_trimmed(self, net):
        net.trim_for_prediction()
        assert not net.callbacks
        assert not net.callbacks_

    def test_optimizer_trimmed(self, net):
        net.trim_for_prediction()
        assert net.optimizer is None
        assert net.optimizer_ is None

    def test_criteria_trimmed(self, net_2_criteria):
        net_2_criteria.trim_for_prediction()
        assert net_2_criteria.criterion is None
        assert net_2_criteria.criterion_ is None
        assert net_2_criteria.criterion2_ is None

    def test_history_trimmed(self, net):
        net.trim_for_prediction()
        assert not net.history

    def test_train_iterator_trimmed(self, net):
        net.trim_for_prediction()
        assert net.iterator_train is None

    def test_module_training(self, net):
        # pylint: disable=protected-access
        net._set_training(True)
        net.trim_for_prediction()
        assert net.module_.training is False

    def test_can_be_pickled(self, net):
        pickle.dumps(net)
        net.trim_for_prediction()
        pickle.dumps(net)

    def test_can_be_copied(self, net):
        copy.deepcopy(net)
        net.trim_for_prediction()
        copy.deepcopy(net)

    def test_can_be_cloned(self, net):
        clone(net)
        net.trim_for_prediction()
        clone(net)<|MERGE_RESOLUTION|>--- conflicted
+++ resolved
@@ -2801,11 +2801,7 @@
     def test_custom_non_default_module_with_check_is_fitted(
             self, net_cls, module_cls
     ):
-<<<<<<< HEAD
-        # This is a regression test for a bug fixed in #912. In check_is_fitted
-=======
         # This is a regression test for a bug fixed in #927. In check_is_fitted
->>>>>>> 5c3e5532
         # we made the assumption that there is a 'module_' attribute, but we
         # should not assume that. Here we test that even if such an attribute
         # doesn't exist, a properly initialized net will not raise an error when
@@ -3166,11 +3162,7 @@
     def test_custom_criterion_attribute_name_predict_works(
             self, net_cls, module_cls, data
     ):
-<<<<<<< HEAD
-        # This is a regression test for bugfix in #912. We should not assume
-=======
         # This is a regression test for bugfix in #927. We should not assume
->>>>>>> 5c3e5532
         # that there is always an attribute called 'criterion_' when trying to
         # infer the predict nonlinearity.
         from skorch.utils import to_tensor
@@ -3641,11 +3633,7 @@
     ):
         # Regression test for bugfix so we don't assume that there is always
         # just a single criterion when trying to infer the predict nonlinearity
-<<<<<<< HEAD
-        # (#912). Instead, if there are multiple criteria, don't apply any
-=======
         # (#927). Instead, if there are multiple criteria, don't apply any
->>>>>>> 5c3e5532
         # predict nonlinearity. In this test, criterion_ is CrossEntropyLoss, so
         # normally we would apply softmax, but since there is a second criterion
         # here, we shouldn't. To test that the identity function is used, we
