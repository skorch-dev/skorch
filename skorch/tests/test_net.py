--- conflicted
+++ resolved
@@ -854,6 +854,15 @@
         # anymore
         net.fit(*data)  # should not raise
 
+    def test_net_initialized_with_partialed_dataset(
+            self, net_cls, module_cls, data, dataset_cls):
+        net = net_cls(
+            module_cls,
+            dataset=partial(dataset_cls, device='cpu'),
+            max_epochs=1,
+        )
+        net.fit(*data)  # does not raise
+
     def test_net_initialized_with_initalized_dataset_and_kwargs_raises(
             self, net_cls, module_cls, data, dataset_cls):
         net = net_cls(
@@ -1349,13 +1358,6 @@
             assert not (y_out < 0).all()
             assert torch.isclose(torch.ones(len(y_out)), y_out.sum(1)).all()
 
-<<<<<<< HEAD
-    def test_fit_lbfgs_optimizer(self, net, data):
-        X, y = data
-        net.set_params(optimizer=torch.optim.LBFGS)
-        net.set_params(batch_size=len(X))
-        net.fit(X, y)
-=======
     def test_no_grad_during_validation(self, net_cls, module_cls, data):
         """Test that gradient is only calculated during training step,
         not validation step."""
@@ -1415,7 +1417,12 @@
         valid_kwargs = valid_loader_mock.call_args[1]
         assert train_kwargs['batch_size'] == expected_train_batch_size
         assert valid_kwargs['batch_size'] == expected_valid_batch_size
->>>>>>> 88ed9a79
+
+    def test_fit_lbfgs_optimizer(self, net, data):
+        X, y = data
+        net.set_params(optimizer=torch.optim.LBFGS)
+        net.set_params(batch_size=len(X))
+        net.fit(X, y)
 
 
 class MyRegressor(nn.Module):
@@ -1505,6 +1512,4 @@
 
         y_proba = net_fit.predict_proba(X)
         # predict and predict_proba should be identical for regression
-        assert np.allclose(y_pred, y_proba, atol=1e-6)
-
-
+        assert np.allclose(y_pred, y_proba, atol=1e-6)