""" Callbacks for printing, logging and log information."""

import sys
import time
from contextlib import suppress
from numbers import Number
from itertools import cycle

import numpy as np
import tqdm
from tabulate import tabulate

from skorch.utils import Ansi
from skorch.dataset import get_len
from skorch.callbacks import Callback

__all__ = ['EpochTimer', 'NeptuneLogger', 'PrintLog', 'ProgressBar', 'TensorBoard']


def filter_log_keys(keys, keys_ignored=None):
    """Filter out keys that are generally to be ignored.

    This is used by several callbacks to filter out keys from history
    that should not be logged.

    Parameters
    ----------
    keys : iterable of str
      All keys.

    keys_ignored : iterable of str or None (default=None)
      If not None, collection of extra keys to be ignored.

    """
    keys_ignored = keys_ignored or ()
    for key in keys:
        if not (
                key == 'epoch' or
                (key in keys_ignored) or
                key.endswith('_best') or
                key.endswith('_batch_count') or
                key.startswith('event_')
        ):
            yield key


class EpochTimer(Callback):
    """Measures the duration of each epoch and writes it to the
    history with the name ``dur``.

    """
    def __init__(self, **kwargs):
        super(EpochTimer, self).__init__(**kwargs)

        self.epoch_start_time_ = None

    def on_epoch_begin(self, net, **kwargs):
        self.epoch_start_time_ = time.time()

    def on_epoch_end(self, net, **kwargs):
        net.history.record('dur', time.time() - self.epoch_start_time_)


class NeptuneLogger(Callback):
    """Logs results from history to Neptune

    Neptune is a lightweight experiment tracking tool.
    You can read more about it here: https://neptune.ai

    Use this callback to automatically log all interesting values from
    your net's history to Neptune.

    The best way to log additional information is to log directly to the
    experiment object or subclass the ``on_*`` methods.

    To monitor resource consumption install psutil

    >>> pip install psutil

    You can view example experiment logs here:
    https://ui.neptune.ai/o/shared/org/skorch-integration/e/SKOR-4/logs

    Examples
    --------
    >>> # Install neptune
    >>> pip install neptune-client
    >>> # To monitor resource consumption install psutil (optional)
    >>> pip install psutil
    >>> # Create a neptune experiment object
<<<<<<< HEAD
    >>> import neptune
    ...
    >>> neptune.init('neptune-ai/skorch-integration')
=======
    ... # We are using api token for an anonymous user.
    ... # For your projects use the token associated with your neptune.ai account
    >>> neptune.init(api_token='eyJhcGlfYWRkcmVzcyI6Imh0dHBzOi8vdWkubmVwdHVuZS5tbCIsImFwaV9rZXkiOiJiNzA2YmM4Zi03NmY5LTRjMmUtOTM5ZC00YmEwMzZmOTMyZTQifQ==',
    ...              project_qualified_name='shared/skorch-integration')
    ...
>>>>>>> 58df2754
    ... experiment = neptune.create_experiment(
    ...                        name='skorch-basic-example',
    ...                        params={'max_epochs': 20,
    ...                                'lr': 0.01},
    ...                        upload_source_files=['skorch_example.py'])

    >>> # Create a neptune_logger callback
    >>> neptune_logger = NeptuneLogger(experiment, close_after_train=False)

    >>> # Pass a logger to net callbacks argument
    >>> net = NeuralNetClassifier(
    ...           ClassifierModule,
    ...           max_epochs=20,
    ...           lr=0.01,
    ...           callbacks=[neptune_logger])

    >>> # Log additional metrics after training has finished
    >>> from sklearn.metrics import roc_auc_score
    ... y_pred = net.predict_proba(X)
    ... auc = roc_auc_score(y, y_pred[:, 1])
    ...
    ... neptune_logger.experiment.log_metric('roc_auc_score', auc)

    >>> # log charts like ROC curve
    ... from scikitplot.metrics import plot_roc
    ... import matplotlib.pyplot as plt
    ...
    ... fig, ax = plt.subplots(figsize=(16, 12))
    ... plot_roc(y, y_pred, ax=ax)
    ... neptune_logger.experiment.log_image('roc_curve', fig)

    >>> # log net object after training
    ... net.save_params(f_params='basic_model.pkl')
    ... neptune_logger.experiment.log_artifact('basic_model.pkl')

    >>> # close experiment
    ... neptune_logger.experiment.stop()

    Parameters
    ----------
    experiment : neptune.experiments.Experiment
      Instantiated ``Experiment`` class.

    log_on_batch_end : bool (default=False)
      Whether to log loss and other metrics on batch level.

    close_after_train : bool (default=True)
      Whether to close the ``Experiment`` object once training
      finishes. Set this parameter to False if you want to continue
      logging to the same Experiment or if you use it as a context
      manager.

    keys_ignored : str or list of str (default=None)
      Key or list of keys that should not be logged to
      Neptune. Note that in addition to the keys provided by the
      user, keys such as those starting with 'event_' or ending on
      '_best' are ignored by default.

    """
    def __init__(
            self,
            experiment,
            log_on_batch_end=False,
            close_after_train=True,
            keys_ignored=None,
    ):
        self.experiment = experiment
        self.log_on_batch_end = log_on_batch_end
        self.close_after_train = close_after_train
        self.keys_ignored = keys_ignored

    def initialize(self):
        self.first_batch_ = True

        keys_ignored = self.keys_ignored
        if isinstance(keys_ignored, str):
            keys_ignored = [keys_ignored]
        self.keys_ignored_ = set(keys_ignored or [])
        self.keys_ignored_.add('batches')
        return self

    def on_batch_end(self, net, **kwargs):
        if self.log_on_batch_end:
            batch_logs = net.history[-1]['batches'][-1]

            for key in filter_log_keys(batch_logs.keys(), self.keys_ignored_):
                self.experiment.log_metric(key, batch_logs[key])

    def on_epoch_end(self, net, **kwargs):
        """Automatically log values from the last history step."""
        history = net.history
        epoch_logs = history[-1]
        epoch = epoch_logs['epoch']

        for key in filter_log_keys(epoch_logs.keys(), self.keys_ignored_):
            self.experiment.log_metric(key, x=epoch, y=epoch_logs[key])

    def on_train_end(self, net, **kwargs):
        if self.close_after_train:
            self.experiment.stop()


class PrintLog(Callback):
    """Print useful information from the model's history as a table.

    By default, ``PrintLog`` prints everything from the history except
    for ``'batches'``.

    To determine the best loss, ``PrintLog`` looks for keys that end on
    ``'_best'`` and associates them with the corresponding loss. E.g.,
    ``'train_loss_best'`` will be matched with ``'train_loss'``. The
    ``Scoring`` callback takes care of creating those entries, which is
    why ``PrintLog`` works best in conjunction with that callback.

    ``PrintLog`` treats keys with the ``'event_'`` prefix in a special
    way. They are assumed to contain information about occasionally
    occuring events. The ``False`` or ``None`` entries (indicating
    that an event did not occur) are not printed, resulting in empty
    cells in the table, and ``True`` entries are printed with ``+``
    symbol. ``PrintLog`` groups all event columns together and pushes
    them to the right, just before the ``'dur'`` column.

    *Note*: ``PrintLog`` will not result in good outputs if the number
    of columns varies between epochs, e.g. if the valid loss is only
    present on every other epoch.

    Parameters
    ----------
    keys_ignored : str or list of str (default=None)
      Key or list of keys that should not be part of the printed
      table. Note that in addition to the keys provided by the user,
      keys such as those starting with 'event_' or ending on '_best'
      are ignored by default.

    sink : callable (default=print)
      The target that the output string is sent to. By default, the
      output is printed to stdout, but the sink could also be a
      logger, etc.

    tablefmt : str (default='simple')
      The format of the table. See the documentation of the ``tabulate``
      package for more detail. Can be 'plain', 'grid', 'pipe', 'html',
      'latex', among others.

    floatfmt : str (default='.4f')
      The number formatting. See the documentation of the ``tabulate``
      package for more details.

    stralign : str (default='right')
      The alignment of columns with strings. Can be 'left', 'center',
      'right', or ``None`` (disable alignment). Default is 'right' (to
      be consistent with numerical columns).

    """
    def __init__(
            self,
            keys_ignored=None,
            sink=print,
            tablefmt='simple',
            floatfmt='.4f',
            stralign='right',
    ):
        self.keys_ignored = keys_ignored
        self.sink = sink
        self.tablefmt = tablefmt
        self.floatfmt = floatfmt
        self.stralign = stralign

    def initialize(self):
        self.first_iteration_ = True

        keys_ignored = self.keys_ignored
        if isinstance(keys_ignored, str):
            keys_ignored = [keys_ignored]
        self.keys_ignored_ = set(keys_ignored or [])
        self.keys_ignored_.add('batches')
        return self

    def format_row(self, row, key, color):
        """For a given row from the table, format it (i.e. floating
        points and color if applicable).

        """
        value = row[key]

        if isinstance(value, bool) or value is None:
            return '+' if value else ''

        if not isinstance(value, Number):
            return value

        # determine if integer value
        is_integer = float(value).is_integer()
        template = '{}' if is_integer else '{:' + self.floatfmt + '}'

        # if numeric, there could be a 'best' key
        key_best = key + '_best'
        if (key_best in row) and row[key_best]:
            template = color + template + Ansi.ENDC.value
        return template.format(value)

    def _sorted_keys(self, keys):
        """Sort keys, dropping the ones that should be ignored.

        The keys that are in ``self.ignored_keys`` or that end on
        '_best' are dropped. Among the remaining keys:
          * 'epoch' is put first;
          * 'dur' is put last;
          * keys that start with 'event_' are put just before 'dur';
          * all remaining keys are sorted alphabetically.
        """
        sorted_keys = []

        # make sure 'epoch' comes first
        if ('epoch' in keys) and ('epoch' not in self.keys_ignored_):
            sorted_keys.append('epoch')

        # ignore keys like *_best or event_*
        for key in filter_log_keys(sorted(keys), keys_ignored=self.keys_ignored_):
            if key != 'dur':
                sorted_keys.append(key)

        # add event_* keys
        for key in sorted(keys):
            if key.startswith('event_') and (key not in self.keys_ignored_):
                sorted_keys.append(key)

        # make sure 'dur' comes last
        if ('dur' in keys) and ('dur' not in self.keys_ignored_):
            sorted_keys.append('dur')

        return sorted_keys

    def _yield_keys_formatted(self, row):
        colors = cycle([color.value for color in Ansi if color != color.ENDC])
        for key, color in zip(self._sorted_keys(row.keys()), colors):
            formatted = self.format_row(row, key, color=color)
            if key.startswith('event_'):
                key = key[6:]
            yield key, formatted

    def table(self, row):
        headers = []
        formatted = []
        for key, formatted_row in self._yield_keys_formatted(row):
            headers.append(key)
            formatted.append(formatted_row)

        return tabulate(
            [formatted],
            headers=headers,
            tablefmt=self.tablefmt,
            floatfmt=self.floatfmt,
            stralign=self.stralign,
        )

    def _sink(self, text, verbose):
        if (self.sink is not print) or verbose:
            self.sink(text)

    # pylint: disable=unused-argument
    def on_epoch_end(self, net, **kwargs):
        data = net.history[-1]
        verbose = net.verbose
        tabulated = self.table(data)

        if self.first_iteration_:
            header, lines = tabulated.split('\n', 2)[:2]
            self._sink(header, verbose)
            self._sink(lines, verbose)
            self.first_iteration_ = False

        self._sink(tabulated.rsplit('\n', 1)[-1], verbose)
        if self.sink is print:
            sys.stdout.flush()


class ProgressBar(Callback):
    """Display a progress bar for each epoch.

    The progress bar includes elapsed and estimated remaining time for
    the current epoch, the number of batches processed, and other
    user-defined metrics. The progress bar is erased once the epoch is
    completed.

    ``ProgressBar`` needs to know the total number of batches per
    epoch in order to display a meaningful progress bar. By default,
    this number is determined automatically using the dataset length
    and the batch size. If this heuristic does not work for some
    reason, you may either specify the number of batches explicitly
    or let the ``ProgressBar`` count the actual number of batches in
    the previous epoch.

    For jupyter notebooks a non-ASCII progress bar can be printed
    instead. To use this feature, you need to have `ipywidgets
    <https://ipywidgets.readthedocs.io/en/stable/user_install.html>`_
    installed.

    Parameters
    ----------

    batches_per_epoch : int, str (default='auto')
      Either a concrete number or a string specifying the method used
      to determine the number of batches per epoch automatically.
      ``'auto'`` means that the number is computed from the length of
      the dataset and the batch size. ``'count'`` means that the
      number is determined by counting the batches in the previous
      epoch. Note that this will leave you without a progress bar at
      the first epoch.

    detect_notebook : bool (default=True)
      If enabled, the progress bar determines if its current environment
      is a jupyter notebook and switches to a non-ASCII progress bar.

    postfix_keys : list of str (default=['train_loss', 'valid_loss'])
      You can use this list to specify additional info displayed in the
      progress bar such as metrics and losses. A prerequisite to this is
      that these values are residing in the history on batch level already,
      i.e. they must be accessible via

      >>> net.history[-1, 'batches', -1, key]
    """
    def __init__(
            self,
            batches_per_epoch='auto',
            detect_notebook=True,
            postfix_keys=None
    ):
        self.batches_per_epoch = batches_per_epoch
        self.detect_notebook = detect_notebook
        self.postfix_keys = postfix_keys or ['train_loss', 'valid_loss']

    def in_ipynb(self):
        try:
            return get_ipython().__class__.__name__ == 'ZMQInteractiveShell'
        except NameError:
            return False

    def _use_notebook(self):
        return self.in_ipynb() if self.detect_notebook else False

    def _get_batch_size(self, net, training):
        name = 'iterator_train' if training else 'iterator_valid'
        net_params = net.get_params()
        return net_params.get(name + '__batch_size', net_params['batch_size'])

    def _get_batches_per_epoch_phase(self, net, dataset, training):
        if dataset is None:
            return 0
        batch_size = self._get_batch_size(net, training)
        return int(np.ceil(get_len(dataset) / batch_size))

    def _get_batches_per_epoch(self, net, dataset_train, dataset_valid):
        return (self._get_batches_per_epoch_phase(net, dataset_train, True) +
                self._get_batches_per_epoch_phase(net, dataset_valid, False))

    def _get_postfix_dict(self, net):
        postfix = {}
        for key in self.postfix_keys:
            try:
                postfix[key] = net.history[-1, 'batches', -1, key]
            except KeyError:
                pass
        return postfix

    # pylint: disable=attribute-defined-outside-init
    def on_batch_end(self, net, **kwargs):
        self.pbar.set_postfix(self._get_postfix_dict(net), refresh=False)
        self.pbar.update()

    # pylint: disable=attribute-defined-outside-init, arguments-differ
    def on_epoch_begin(self, net, dataset_train=None, dataset_valid=None, **kwargs):
        # Assume it is a number until proven otherwise.
        batches_per_epoch = self.batches_per_epoch

        if self.batches_per_epoch == 'auto':
            batches_per_epoch = self._get_batches_per_epoch(
                net, dataset_train, dataset_valid
            )
        elif self.batches_per_epoch == 'count':
            if len(net.history) <= 1:
                # No limit is known until the end of the first epoch.
                batches_per_epoch = None
            else:
                batches_per_epoch = len(net.history[-2, 'batches'])

        if self._use_notebook():
            self.pbar = tqdm.tqdm_notebook(total=batches_per_epoch, leave=False)
        else:
            self.pbar = tqdm.tqdm(total=batches_per_epoch, leave=False)

    def on_epoch_end(self, net, **kwargs):
        self.pbar.close()


def rename_tensorboard_key(key):
    """Rename keys from history to keys in TensorBoard

    Specifically, prefixes all names with "Loss/" if they seem to be
    losses.

    """
    if key.startswith('train') or key.startswith('valid'):
        key = 'Loss/' + key
    return key


class TensorBoard(Callback):
    """Logs results from history to TensorBoard

    "TensorBoard provides the visualization and tooling needed for
    machine learning experimentation" (tensorboard_)

    Use this callback to automatically log all interesting values from
    your net's history to tensorboard after each epoch.

    The best way to log additional information is to subclass this
    callback and add your code to one of the ``on_*`` methods.

    Examples
    --------
    >>> # Example to log the bias parameter as a histogram
    >>> def extract_bias(module):
    ...     return module.hidden.bias

    >>> class MyTensorBoard(TensorBoard):
    ...     def on_epoch_end(self, net, **kwargs):
    ...         bias = extract_bias(net.module_)
    ...         epoch = net.history[-1, 'epoch']
    ...         self.writer.add_histogram('bias', bias, global_step=epoch)
    ...         super().on_epoch_end(net, **kwargs)  # call super last

    Parameters
    ----------
    writer : torch.utils.tensorboard.writer.SummaryWriter
      Instantiated ``SummaryWriter`` class.

    close_after_train : bool (default=True)
      Whether to close the ``SummaryWriter`` object once training
      finishes. Set this parameter to False if you want to continue
      logging with the same writer or if you use it as a context
      manager.

    keys_ignored : str or list of str (default=None)
      Key or list of keys that should not be logged to
      tensorboard. Note that in addition to the keys provided by the
      user, keys such as those starting with 'event_' or ending on
      '_best' are ignored by default.

    key_mapper : callable or function (default=rename_tensorboard_key)
      This function maps a key name from the history to a tag in
      tensorboard. This is useful because tensorboard can
      automatically group similar tags if their names start with the
      same prefix, followed by a forward slash. By default, this
      callback will prefix all keys that start with "train" or "valid"
      with the "Loss/" prefix.

    .. _tensorboard: https://www.tensorflow.org/tensorboard/

    """
    def __init__(
            self,
            writer,
            close_after_train=True,
            keys_ignored=None,
            key_mapper=rename_tensorboard_key,
    ):
        self.writer = writer
        self.close_after_train = close_after_train
        self.keys_ignored = keys_ignored
        self.key_mapper = key_mapper

    def initialize(self):
        self.first_batch_ = True

        keys_ignored = self.keys_ignored
        if isinstance(keys_ignored, str):
            keys_ignored = [keys_ignored]
        self.keys_ignored_ = set(keys_ignored or [])
        self.keys_ignored_.add('batches')
        return self

    def on_batch_end(self, net, **kwargs):
        self.first_batch_ = False

    def add_scalar_maybe(self, history, key, tag, global_step=None):
        """Add a scalar value from the history to TensorBoard

        Will catch errors like missing keys or wrong value types.

        Parameters
        ----------
        history : skorch.History
          History object saved as attribute on the neural net.

        key : str
          Key of the desired value in the history.

        tag : str
          Name of the tag used in TensorBoard.

        global_step : int or None
          Global step value to record.

        """
        hist = history[-1]
        val = hist.get(key)
        if val is None:
            return

        global_step = global_step if global_step is not None else hist['epoch']
        with suppress(NotImplementedError):
            # pytorch raises NotImplementedError on wrong types
            self.writer.add_scalar(
                tag=tag,
                scalar_value=val,
                global_step=global_step,
            )

    def on_epoch_end(self, net, **kwargs):
        """Automatically log values from the last history step."""
        history = net.history
        hist = history[-1]
        epoch = hist['epoch']

        for key in filter_log_keys(hist, keys_ignored=self.keys_ignored_):
            tag = self.key_mapper(key)
            self.add_scalar_maybe(history, key=key, tag=tag, global_step=epoch)

    def on_train_end(self, net, **kwargs):
        if self.close_after_train:
            self.writer.close()<|MERGE_RESOLUTION|>--- conflicted
+++ resolved
@@ -84,20 +84,14 @@
     --------
     >>> # Install neptune
     >>> pip install neptune-client
-    >>> # To monitor resource consumption install psutil (optional)
-    >>> pip install psutil
     >>> # Create a neptune experiment object
-<<<<<<< HEAD
     >>> import neptune
     ...
-    >>> neptune.init('neptune-ai/skorch-integration')
-=======
     ... # We are using api token for an anonymous user.
     ... # For your projects use the token associated with your neptune.ai account
     >>> neptune.init(api_token='eyJhcGlfYWRkcmVzcyI6Imh0dHBzOi8vdWkubmVwdHVuZS5tbCIsImFwaV9rZXkiOiJiNzA2YmM4Zi03NmY5LTRjMmUtOTM5ZC00YmEwMzZmOTMyZTQifQ==',
     ...              project_qualified_name='shared/skorch-integration')
     ...
->>>>>>> 58df2754
     ... experiment = neptune.create_experiment(
     ...                        name='skorch-basic-example',
     ...                        params={'max_epochs': 20,
@@ -156,7 +150,10 @@
       user, keys such as those starting with 'event_' or ending on
       '_best' are ignored by default.
 
+    .. _Neptune: https://www.neptune.ai
+
     """
+
     def __init__(
             self,
             experiment,
