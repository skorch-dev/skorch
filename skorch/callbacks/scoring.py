""" Callbacks for calculating scores."""

from contextlib import contextmanager
from contextlib import suppress
from functools import partial
<<<<<<< HEAD
from distutils.version import LooseVersion
=======
import warnings
>>>>>>> d47357a6

import numpy as np
import sklearn
from sklearn.metrics import make_scorer, check_scoring

if LooseVersion(sklearn.__version__) >= '0.22':
    from sklearn.metrics._scorer import _BaseScorer
else:
    from sklearn.metrics.scorer import _BaseScorer

from skorch.utils import data_from_dataset
from skorch.utils import is_skorch_dataset
from skorch.utils import to_numpy
from skorch.callbacks import Callback
from skorch.utils import check_indexing
from skorch.utils import to_device
from skorch.utils import train_loss_score
from skorch.utils import valid_loss_score


__all__ = ['BatchScoring', 'EpochScoring']


@contextmanager
def cache_net_infer(net, use_caching, y_preds):
    """Caching context for ``skorch.NeuralNet`` instance.

    Returns a modified version of the net whose ``infer`` method will
    subsequently return cached predictions. Leaving the context will
    undo the overwrite of the ``infer`` method.

    Deprecated.

    """

    warnings.warn(
        "cache_net_infer is no longer uesd to provide caching for "
        "the scoring callbacks and will hence be removed in a "
        "future release.",
        DeprecationWarning,
    )

    if not use_caching:
        yield net
        return
    y_preds = iter(y_preds)
    net.infer = lambda *a, **kw: next(y_preds)

    try:
        yield net
    finally:
        # By setting net.infer we define an attribute `infer`
        # that precedes the bound method `infer`. By deleting
        # the entry from the attribute dict we undo this.
        del net.__dict__['infer']


@contextmanager
def _cache_net_forward_iter(net, use_caching, y_preds):
    """Caching context for ``skorch.NeuralNet`` instance.

    Returns a modified version of the net whose ``forward_iter``
    method will subsequently return cached predictions. Leaving the
    context will undo the overwrite of the ``forward_iter`` method.

    """
    if not use_caching:
        yield net
        return
    y_preds = iter(y_preds)

    # pylint: disable=unused-argument
    def cached_forward_iter(*args, device=net.device, **kwargs):
        for yp in y_preds:
            yield to_device(yp, device=device)

    net.forward_iter = cached_forward_iter
    try:
        yield net
    finally:
        # By setting net.forward_iter we define an attribute
        # `forward_iter` that precedes the bound method
        # `forward_iter`. By deleting the entry from the attribute
        # dict we undo this.
        del net.__dict__['forward_iter']


def convert_sklearn_metric_function(scoring):
    """If ``scoring`` is a sklearn metric function, convert it to a
    sklearn scorer and return it. Otherwise, return ``scoring`` unchanged."""
    if callable(scoring):
        module = getattr(scoring, '__module__', None)

        # those are scoring objects returned by make_scorer starting
        # from sklearn 0.22
        scorer_names = ('_PredictScorer', '_ProbaScorer', '_ThresholdScorer')
        if (
                hasattr(module, 'startswith') and
                module.startswith('sklearn.metrics.') and
                not module.startswith('sklearn.metrics.scorer') and
                not module.startswith('sklearn.metrics.tests.') and
                not scoring.__class__.__name__ in scorer_names
        ):
            return make_scorer(scoring)
    return scoring


class ScoringBase(Callback):
    """Base class for scoring.

    Subclass and implement an ``on_*`` method before using.
    """
    def __init__(
            self,
            scoring,
            lower_is_better=True,
            on_train=False,
            name=None,
            target_extractor=to_numpy,
            use_caching=True,
    ):
        self.scoring = scoring
        self.lower_is_better = lower_is_better
        self.on_train = on_train
        self.name = name
        self.target_extractor = target_extractor
        self.use_caching = use_caching

    # pylint: disable=protected-access
    def _get_name(self):
        """Find name of scoring function."""
        if self.name is not None:
            return self.name
        if self.scoring_ is None:
            return 'score'
        if isinstance(self.scoring_, str):
            return self.scoring_
        if isinstance(self.scoring_, partial):
            return self.scoring_.func.__name__
        if isinstance(self.scoring_, _BaseScorer):
            if hasattr(self.scoring_._score_func, '__name__'):
                # sklearn < 0.22
                return self.scoring_._score_func.__name__
            else:
                # sklearn >= 0.22
                return self.scoring_._score_func._score_func.__name__
        if isinstance(self.scoring_, dict):
            raise ValueError("Dict not supported as scorer for multi-metric scoring."
                             " Register multiple scoring callbacks instead.")
        return self.scoring_.__name__

    def initialize(self):
        self.best_score_ = np.inf if self.lower_is_better else -np.inf
        self.scoring_ = convert_sklearn_metric_function(self.scoring)
        self.name_ = self._get_name()
        return self

    # pylint: disable=attribute-defined-outside-init,arguments-differ
    def on_train_begin(self, net, X, y, **kwargs):
        self.X_indexing_ = check_indexing(X)
        self.y_indexing_ = check_indexing(y)

        # Looks for the right most index where `*_best` is True
        # That index is used to get the best score in `net.history`
        with suppress(ValueError, IndexError, KeyError):
            best_name_history = net.history[:, '{}_best'.format(self.name_)]
            idx_best_reverse = best_name_history[::-1].index(True)
            idx_best = len(best_name_history) - idx_best_reverse - 1
            self.best_score_ = net.history[idx_best, self.name_]

    def _scoring(self, net, X_test, y_test):
        """Resolve scoring and apply it to data. Use cached prediction
        instead of running inference again, if available."""
        scorer = check_scoring(net, self.scoring_)
        return scorer(net, X_test, y_test)

    def _is_best_score(self, current_score):
        if self.lower_is_better is None:
            return None
        if self.lower_is_better:
            return current_score < self.best_score_
        return current_score > self.best_score_


class BatchScoring(ScoringBase):
    """Callback that performs generic scoring on batches.

    This callback determines the score after each batch and stores it
    in the net's history in the column given by ``name``. At the end
    of the epoch, the average of the scores are determined and also
    stored in the history. Furthermore, it is determined whether this
    average score is the best score yet and that information is also
    stored in the history.

    In contrast to ``EpochScoring``, this callback determines the
    score for each batch and then averages the score at the end of the
    epoch. This can be disadvantageous for some scores if the batch
    size is small -- e.g. area under the ROC will return incorrect
    scores in this case. Therefore, it is recommnded to use
    ``EpochScoring`` unless you really need the scores for each batch.

    If ``y`` is None, the ``scoring`` function with signature (model, X, y)
    must be able to handle ``X`` as a ``Tensor`` and ``y=None``.

    Parameters
    ----------
    scoring : None, str, or callable
      If None, use the ``score`` method of the model. If str, it should
      be a valid sklearn metric (e.g. "f1_score", "accuracy_score"). If
      a callable, it should have the signature (model, X, y), and it
      should return a scalar. This works analogously to the ``scoring``
      parameter in sklearn's ``GridSearchCV`` et al.

    lower_is_better : bool (default=True)
      Whether lower (e.g. log loss) or higher (e.g. accuracy) scores
      are better

    on_train : bool (default=False)
      Whether this should be called during train or validation.

    name : str or None (default=None)
      If not an explicit string, tries to infer the name from the
      ``scoring`` argument.

    target_extractor : callable (default=to_numpy)
      This is called on y before it is passed to scoring.

    use_caching : bool (default=True)
      Re-use the model's prediction for computing the loss to calculate
      the score. Turning this off will result in an additional inference
      step for each batch.
    """
    # pylint: disable=unused-argument,arguments-differ

    def on_batch_end(self, net, X, y, training, **kwargs):
        if training != self.on_train:
            return

        if self.scoring in [train_loss_score, valid_loss_score]:
            return

        y_preds = [kwargs['y_pred']]
        with _cache_net_forward_iter(net, self.use_caching, y_preds) as cached_net:
            # In case of y=None we will not have gathered any samples.
            # We expect the scoring function to deal with y=None.
            y = None if y is None else self.target_extractor(y)
            try:
                score = self._scoring(cached_net, X, y)
                cached_net.history.record_batch(self.name_, score)
            except KeyError:
                pass

    def get_avg_score(self, history):
        if self.on_train:
            bs_key = 'train_batch_size'
        else:
            bs_key = 'valid_batch_size'

        weights, scores = list(zip(
            *history[-1, 'batches', :, [bs_key, self.name_]]))
        score_avg = np.average(scores, weights=weights)
        return score_avg

    # pylint: disable=unused-argument
    def on_epoch_end(self, net, **kwargs):
        history = net.history
        try:
            history[-1, 'batches', :, self.name_]
        except KeyError:
            return

        score_avg = self.get_avg_score(history)
        is_best = self._is_best_score(score_avg)
        if is_best:
            self.best_score_ = score_avg

        history.record(self.name_, score_avg)
        if is_best is not None:
            history.record(self.name_ + '_best', bool(is_best))


class EpochScoring(ScoringBase):
    """Callback that performs generic scoring on predictions.

    At the end of each epoch, this callback makes a prediction on
    train or validation data, determines the score for that prediction
    and whether it is the best yet, and stores the result in the net's
    history.

    In case you already computed a score value for each batch you
    can omit the score computation step by return the value from
    the history. For example:

        >>> def my_score(net, X=None, y=None):
        ...     losses = net.history[-1, 'batches', :, 'my_score']
        ...     batch_sizes = net.history[-1, 'batches', :, 'valid_batch_size']
        ...     return np.average(losses, weights=batch_sizes)
        >>> net = MyNet(callbacks=[
        ...     ('my_score', Scoring(my_score, name='my_score'))

    If you fit with a custom dataset, this callback should work as
    expected as long as ``use_caching=True`` which enables the
    collection of ``y`` values from the dataset. If you decide to
    disable the caching of predictions and ``y`` values, you need
    to write your own scoring function that is able to deal with the
    dataset and returns a scalar, for example:

        >>> def ds_accuracy(net, ds, y=None):
        ...     # assume ds yields (X, y), e.g. torchvision.datasets.MNIST
        ...     y_true = [y for _, y in ds]
        ...     y_pred = net.predict(ds)
        ...     return sklearn.metrics.accuracy_score(y_true, y_pred)
        >>> net = MyNet(callbacks=[
        ...     EpochScoring(ds_accuracy, use_caching=False)])
        >>> ds = torchvision.datasets.MNIST(root=mnist_path)
        >>> net.fit(ds)

    Parameters
    ----------
    scoring : None, str, or callable (default=None)
      If None, use the ``score`` method of the model. If str, it
      should be a valid sklearn scorer (e.g. "f1", "accuracy"). If a
      callable, it should have the signature (model, X, y), and it
      should return a scalar. This works analogously to the
      ``scoring`` parameter in sklearn's ``GridSearchCV`` et al.

    lower_is_better : bool (default=True)
      Whether lower scores should be considered better or worse.

    on_train : bool (default=False)
      Whether this should be called during train or validation data.

    name : str or None (default=None)
      If not an explicit string, tries to infer the name from the
      ``scoring`` argument.

    target_extractor : callable (default=to_numpy)
      This is called on y before it is passed to scoring.

    use_caching : bool (default=True)
      Collect labels and predictions (``y_true`` and ``y_pred``)
      over the course of one epoch and use the cached values for
      computing the score. The cached values are shared between
      all ``EpochScoring`` instances. Disabling this will result
      in an additional inference step for each epoch and an
      inability to use arbitrary datasets as input (since we
      don't know how to extract ``y_true`` from an arbitrary
      dataset).

    """
    def _initialize_cache(self):
        self.y_trues_ = []
        self.y_preds_ = []

    def initialize(self):
        super().initialize()
        self._initialize_cache()
        return self

    # pylint: disable=arguments-differ,unused-argument
    def on_epoch_begin(self, net, dataset_train, dataset_valid, **kwargs):
        self._initialize_cache()

    # pylint: disable=arguments-differ
    def on_batch_end(
            self, net, y, y_pred, training, **kwargs):
        if not self.use_caching or training != self.on_train:
            return

        # We collect references to the prediction and target data
        # emitted by the training process. Since we don't copy the
        # data, all *Scoring callback instances use the same
        # underlying data. This is also the reason why we don't run
        # self.target_extractor(y) here but on epoch end, so that
        # there are no copies of parts of y hanging around during
        # training.
        if y is not None:
            self.y_trues_.append(y)
        self.y_preds_.append(y_pred)

    def get_test_data(self, dataset_train, dataset_valid):
        """Return data needed to perform scoring.

        This is a convenience method that handles picking of
        train/valid, different types of input data, use of cache,
        etc. for you.

        Parameters
        ----------
        dataset_train
          Incoming training data or dataset.

        dataset_valid
          Incoming validation data or dataset.

        Returns
        -------
        X_test
          Input data used for making the prediction.

        y_test
          Target ground truth. If caching was enabled, return cached
          y_test.

        y_pred : list
          The predicted targets. If caching was disabled, the list is
          empty. If caching was enabled, the list contains the batches
          of the predictions. It may thus be necessary to concatenate
          the output before working with it:
          ``y_pred = np.concatenate(y_pred)``

        """
        dataset = dataset_train if self.on_train else dataset_valid

        if self.use_caching:
            X_test = dataset
            y_pred = self.y_preds_
            y_test = [self.target_extractor(y) for y in self.y_trues_]
            # In case of y=None we will not have gathered any samples.
            # We expect the scoring function to deal with y_test=None.
            y_test = np.concatenate(y_test) if y_test else None
            return X_test, y_test, y_pred

        if is_skorch_dataset(dataset):
            X_test, y_test = data_from_dataset(
                dataset,
                X_indexing=self.X_indexing_,
                y_indexing=self.y_indexing_,
            )
        else:
            X_test, y_test = dataset, None

        if y_test is not None:
            # We allow y_test to be None but the scoring function has
            # to be able to deal with it (i.e. called without y_test).
            y_test = self.target_extractor(y_test)
        return X_test, y_test, []

    def _record_score(self, history, current_score):
        """Record the current store and, if applicable, if it's the best score
        yet.

        """
        history.record(self.name_, current_score)

        is_best = self._is_best_score(current_score)
        if is_best is None:
            return

        history.record(self.name_ + '_best', bool(is_best))
        if is_best:
            self.best_score_ = current_score

    # pylint: disable=unused-argument,arguments-differ
    def on_epoch_end(
            self,
            net,
            dataset_train,
            dataset_valid,
            **kwargs):
        X_test, y_test, y_pred = self.get_test_data(dataset_train, dataset_valid)
        if X_test is None:
            return

        with _cache_net_forward_iter(net, self.use_caching, y_pred) as cached_net:
            current_score = self._scoring(cached_net, X_test, y_test)

        self._record_score(net.history, current_score)

    def on_train_end(self, *args, **kwargs):
        self._initialize_cache()<|MERGE_RESOLUTION|>--- conflicted
+++ resolved
@@ -2,12 +2,9 @@
 
 from contextlib import contextmanager
 from contextlib import suppress
+from distutils.version import LooseVersion
 from functools import partial
-<<<<<<< HEAD
-from distutils.version import LooseVersion
-=======
 import warnings
->>>>>>> d47357a6
 
 import numpy as np
 import sklearn
