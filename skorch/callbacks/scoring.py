""" Callbacks for calculating scores."""

from contextlib import contextmanager
from contextlib import suppress
from distutils.version import LooseVersion
from functools import partial
import warnings

import numpy as np
import sklearn
from sklearn.metrics import make_scorer, check_scoring

if LooseVersion(sklearn.__version__) >= '0.22':
    from sklearn.metrics._scorer import _BaseScorer
else:
    from sklearn.metrics.scorer import _BaseScorer

from skorch.callbacks import Callback
from skorch.dataset import unpack_data
from skorch.utils import data_from_dataset
from skorch.utils import is_skorch_dataset
from skorch.utils import to_numpy
from skorch.utils import check_indexing
from skorch.utils import to_device


__all__ = ['BatchScoring', 'EpochScoring', 'PassthroughScoring']


@contextmanager
def cache_net_infer(net, use_caching, y_preds):
    """Caching context for ``skorch.NeuralNet`` instance.

    Returns a modified version of the net whose ``infer`` method will
    subsequently return cached predictions. Leaving the context will
    undo the overwrite of the ``infer`` method.

    Deprecated.

    """

    warnings.warn(
        "cache_net_infer is no longer uesd to provide caching for "
        "the scoring callbacks and will hence be removed in a "
        "future release.",
        DeprecationWarning,
    )

    if not use_caching:
        yield net
        return
    y_preds = iter(y_preds)
    net.infer = lambda *a, **kw: next(y_preds)

    try:
        yield net
    finally:
        # By setting net.infer we define an attribute `infer`
        # that precedes the bound method `infer`. By deleting
        # the entry from the attribute dict we undo this.
        del net.__dict__['infer']


@contextmanager
def _cache_net_forward_iter(net, use_caching, y_preds):
    """Caching context for ``skorch.NeuralNet`` instance.

    Returns a modified version of the net whose ``forward_iter``
    method will subsequently return cached predictions. Leaving the
    context will undo the overwrite of the ``forward_iter`` method.

    """
    if not use_caching:
        yield net
        return
    y_preds = iter(y_preds)

    # pylint: disable=unused-argument
    def cached_forward_iter(*args, device=net.device, **kwargs):
        for yp in y_preds:
            yield to_device(yp, device=device)

    net.forward_iter = cached_forward_iter
    try:
        yield net
    finally:
        # By setting net.forward_iter we define an attribute
        # `forward_iter` that precedes the bound method
        # `forward_iter`. By deleting the entry from the attribute
        # dict we undo this.
        del net.__dict__['forward_iter']


def convert_sklearn_metric_function(scoring):
    """If ``scoring`` is a sklearn metric function, convert it to a
    sklearn scorer and return it. Otherwise, return ``scoring`` unchanged."""
    if callable(scoring):
        module = getattr(scoring, '__module__', None)

        # those are scoring objects returned by make_scorer starting
        # from sklearn 0.22
        scorer_names = ('_PredictScorer', '_ProbaScorer', '_ThresholdScorer')
        if (
                hasattr(module, 'startswith') and
                module.startswith('sklearn.metrics.') and
                not module.startswith('sklearn.metrics.scorer') and
                not module.startswith('sklearn.metrics.tests.') and
                not scoring.__class__.__name__ in scorer_names
        ):
            return make_scorer(scoring)
    return scoring


class ScoringBase(Callback):
    """Base class for scoring.

    Subclass and implement an ``on_*`` method before using.
    """
    def __init__(
            self,
            scoring,
            lower_is_better=True,
            on_train=False,
            name=None,
            target_extractor=to_numpy,
            use_caching=True,
    ):
        self.scoring = scoring
        self.lower_is_better = lower_is_better
        self.on_train = on_train
        self.name = name
        self.target_extractor = target_extractor
        self.use_caching = use_caching

    # pylint: disable=protected-access
    def _get_name(self):
        """Find name of scoring function."""
        if self.name is not None:
            return self.name
        if self.scoring_ is None:
            return 'score'
        if isinstance(self.scoring_, str):
            return self.scoring_
        if isinstance(self.scoring_, partial):
            return self.scoring_.func.__name__
        if isinstance(self.scoring_, _BaseScorer):
            if hasattr(self.scoring_._score_func, '__name__'):
                # sklearn < 0.22
                return self.scoring_._score_func.__name__
            # sklearn >= 0.22
            return self.scoring_._score_func._score_func.__name__
        if isinstance(self.scoring_, dict):
            raise ValueError("Dict not supported as scorer for multi-metric scoring."
                             " Register multiple scoring callbacks instead.")
        return self.scoring_.__name__

    def initialize(self):
        self.best_score_ = np.inf if self.lower_is_better else -np.inf
        self.scoring_ = convert_sklearn_metric_function(self.scoring)
        self.name_ = self._get_name()
        return self

    # pylint: disable=attribute-defined-outside-init,arguments-differ
    def on_train_begin(self, net, X, y, **kwargs):
        self.X_indexing_ = check_indexing(X)
        self.y_indexing_ = check_indexing(y)

        # Looks for the right most index where `*_best` is True
        # That index is used to get the best score in `net.history`
        with suppress(ValueError, IndexError, KeyError):
            best_name_history = net.history[:, '{}_best'.format(self.name_)]
            idx_best_reverse = best_name_history[::-1].index(True)
            idx_best = len(best_name_history) - idx_best_reverse - 1
            self.best_score_ = net.history[idx_best, self.name_]

    def _scoring(self, net, X_test, y_test):
        """Resolve scoring and apply it to data. Use cached prediction
        instead of running inference again, if available."""
        scorer = check_scoring(net, self.scoring_)
        return scorer(net, X_test, y_test)

    def _is_best_score(self, current_score):
        if self.lower_is_better is None:
            return None
        if self.lower_is_better:
            return current_score < self.best_score_
        return current_score > self.best_score_


class BatchScoring(ScoringBase):
    """Callback that performs generic scoring on batches.

    This callback determines the score after each batch and stores it
    in the net's history in the column given by ``name``. At the end
    of the epoch, the average of the scores are determined and also
    stored in the history. Furthermore, it is determined whether this
    average score is the best score yet and that information is also
    stored in the history.

    In contrast to :class:`.EpochScoring`, this callback determines
    the score for each batch and then averages the score at the end of
    the epoch. This can be disadvantageous for some scores if the
    batch size is small -- e.g. area under the ROC will return
    incorrect scores in this case. Therefore, it is recommnded to use
    :class:`.EpochScoring` unless you really need the scores for each
    batch.

    If ``y`` is None, the ``scoring`` function with signature (model, X, y)
    must be able to handle ``X`` as a ``Tensor`` and ``y=None``.

    Parameters
    ----------
    scoring : None, str, or callable
      If None, use the ``score`` method of the model. If str, it should
      be a valid sklearn metric (e.g. "f1_score", "accuracy_score"). If
      a callable, it should have the signature (model, X, y), and it
      should return a scalar. This works analogously to the ``scoring``
      parameter in sklearn's ``GridSearchCV`` et al.

    lower_is_better : bool (default=True)
      Whether lower (e.g. log loss) or higher (e.g. accuracy) scores
      are better.

    on_train : bool (default=False)
      Whether this should be called during train or validation.

    name : str or None (default=None)
      If not an explicit string, tries to infer the name from the
      ``scoring`` argument.

    target_extractor : callable (default=to_numpy)
      This is called on y before it is passed to scoring.

    use_caching : bool (default=True)
      Re-use the model's prediction for computing the loss to calculate
      the score. Turning this off will result in an additional inference
      step for each batch.

    """
    # pylint: disable=unused-argument,arguments-differ

    def on_batch_end(self, net, batch, training, **kwargs):
        if training != self.on_train:
            return

        X, y = unpack_data(batch)
        y_preds = [kwargs['y_pred']]
        with _cache_net_forward_iter(net, self.use_caching, y_preds) as cached_net:
            # In case of y=None we will not have gathered any samples.
            # We expect the scoring function to deal with y=None.
            y = None if y is None else self.target_extractor(y)
            try:
                score = self._scoring(cached_net, X, y)
                cached_net.history.record_batch(self.name_, score)
            except KeyError:
                pass

    def get_avg_score(self, history):
        if self.on_train:
            bs_key = 'train_batch_size'
        else:
            bs_key = 'valid_batch_size'

        weights, scores = list(zip(
            *history[-1, 'batches', :, [bs_key, self.name_]]))
        score_avg = np.average(scores, weights=weights)
        return score_avg

    # pylint: disable=unused-argument
    def on_epoch_end(self, net, **kwargs):
        history = net.history
        try:  # don't raise if there is no valid data
            history[-1, 'batches', :, self.name_]
        except KeyError:
            return

        score_avg = self.get_avg_score(history)
        is_best = self._is_best_score(score_avg)
        if is_best:
            self.best_score_ = score_avg

        history.record(self.name_, score_avg)
        if is_best is not None:
            history.record(self.name_ + '_best', bool(is_best))


class EpochScoring(ScoringBase):
    """Callback that performs generic scoring on predictions.

    At the end of each epoch, this callback makes a prediction on
    train or validation data, determines the score for that prediction
    and whether it is the best yet, and stores the result in the net's
    history.

    In case you already computed a score value for each batch you
    can omit the score computation step by return the value from
    the history. For example:

        >>> def my_score(net, X=None, y=None):
        ...     losses = net.history[-1, 'batches', :, 'my_score']
        ...     batch_sizes = net.history[-1, 'batches', :, 'valid_batch_size']
        ...     return np.average(losses, weights=batch_sizes)
        >>> net = MyNet(callbacks=[
        ...     ('my_score', Scoring(my_score, name='my_score'))

    If you fit with a custom dataset, this callback should work as
    expected as long as ``use_caching=True`` which enables the
    collection of ``y`` values from the dataset. If you decide to
    disable the caching of predictions and ``y`` values, you need
    to write your own scoring function that is able to deal with the
    dataset and returns a scalar, for example:

        >>> def ds_accuracy(net, ds, y=None):
        ...     # assume ds yields (X, y), e.g. torchvision.datasets.MNIST
        ...     y_true = [y for _, y in ds]
        ...     y_pred = net.predict(ds)
        ...     return sklearn.metrics.accuracy_score(y_true, y_pred)
        >>> net = MyNet(callbacks=[
        ...     EpochScoring(ds_accuracy, use_caching=False)])
        >>> ds = torchvision.datasets.MNIST(root=mnist_path)
        >>> net.fit(ds)

    Parameters
    ----------
    scoring : None, str, or callable (default=None)
      If None, use the ``score`` method of the model. If str, it
      should be a valid sklearn scorer (e.g. "f1", "accuracy"). If a
      callable, it should have the signature (model, X, y), and it
      should return a scalar. This works analogously to the
      ``scoring`` parameter in sklearn's ``GridSearchCV`` et al.

    lower_is_better : bool (default=True)
      Whether lower scores should be considered better or worse.

    on_train : bool (default=False)
      Whether this should be called during train or validation data.

    name : str or None (default=None)
      If not an explicit string, tries to infer the name from the
      ``scoring`` argument.

    target_extractor : callable (default=to_numpy)
      This is called on y before it is passed to scoring.

    use_caching : bool (default=True)
      Collect labels and predictions (``y_true`` and ``y_pred``)
      over the course of one epoch and use the cached values for
      computing the score. The cached values are shared between
      all ``EpochScoring`` instances. Disabling this will result
      in an additional inference step for each epoch and an
      inability to use arbitrary datasets as input (since we
      don't know how to extract ``y_true`` from an arbitrary
      dataset).

    """
    def _initialize_cache(self):
        self.y_trues_ = []
        self.y_preds_ = []

    def initialize(self):
        super().initialize()
        self._initialize_cache()
        return self

    # pylint: disable=arguments-differ,unused-argument
    def on_epoch_begin(self, net, dataset_train, dataset_valid, **kwargs):
        self._initialize_cache()

    # pylint: disable=arguments-differ
    def on_batch_end(
            self, net, batch, y_pred, training, **kwargs):
        if not self.use_caching or training != self.on_train:
            return

        # We collect references to the prediction and target data
        # emitted by the training process. Since we don't copy the
        # data, all *Scoring callback instances use the same
        # underlying data. This is also the reason why we don't run
        # self.target_extractor(y) here but on epoch end, so that
        # there are no copies of parts of y hanging around during
        # training.
<<<<<<< HEAD
        y = unpack_data(batch)[1]
=======
        _X, y = unpack_data(batch)
>>>>>>> d4167493
        if y is not None:
            self.y_trues_.append(y)
        self.y_preds_.append(y_pred)

    def get_test_data(self, dataset_train, dataset_valid):
        """Return data needed to perform scoring.

        This is a convenience method that handles picking of
        train/valid, different types of input data, use of cache,
        etc. for you.

        Parameters
        ----------
        dataset_train
          Incoming training data or dataset.

        dataset_valid
          Incoming validation data or dataset.

        Returns
        -------
        X_test
          Input data used for making the prediction.

        y_test
          Target ground truth. If caching was enabled, return cached
          y_test.

        y_pred : list
          The predicted targets. If caching was disabled, the list is
          empty. If caching was enabled, the list contains the batches
          of the predictions. It may thus be necessary to concatenate
          the output before working with it:
          ``y_pred = np.concatenate(y_pred)``

        """
        dataset = dataset_train if self.on_train else dataset_valid

        if self.use_caching:
            X_test = dataset
            y_pred = self.y_preds_
            y_test = [self.target_extractor(y) for y in self.y_trues_]
            # In case of y=None we will not have gathered any samples.
            # We expect the scoring function to deal with y_test=None.
            y_test = np.concatenate(y_test) if y_test else None
            return X_test, y_test, y_pred

        if is_skorch_dataset(dataset):
            X_test, y_test = data_from_dataset(
                dataset,
                X_indexing=self.X_indexing_,
                y_indexing=self.y_indexing_,
            )
        else:
            X_test, y_test = dataset, None

        if y_test is not None:
            # We allow y_test to be None but the scoring function has
            # to be able to deal with it (i.e. called without y_test).
            y_test = self.target_extractor(y_test)
        return X_test, y_test, []

    def _record_score(self, history, current_score):
        """Record the current store and, if applicable, if it's the best score
        yet.

        """
        history.record(self.name_, current_score)

        is_best = self._is_best_score(current_score)
        if is_best is None:
            return

        history.record(self.name_ + '_best', bool(is_best))
        if is_best:
            self.best_score_ = current_score

    # pylint: disable=unused-argument,arguments-differ
    def on_epoch_end(
            self,
            net,
            dataset_train,
            dataset_valid,
            **kwargs):
        X_test, y_test, y_pred = self.get_test_data(dataset_train, dataset_valid)
        if X_test is None:
            return

        with _cache_net_forward_iter(net, self.use_caching, y_pred) as cached_net:
            current_score = self._scoring(cached_net, X_test, y_test)

        self._record_score(net.history, current_score)

    def on_train_end(self, *args, **kwargs):
        self._initialize_cache()


class PassthroughScoring(Callback):
    """Creates scores on epoch level based on batch level scores

    This callback doesn't calculate any new scores but instead passes
    through a score that was created on the batch level. Based on that
    score, an average across the batch is created (honoring the batch
    size) and recorded in the history for the given epoch.

    Use this callback when there already is a score calculated on the
    batch level. If that score has yet to be calculated, use
    :class:`.BatchScoring` instead.

    Parameters
    ----------
    name : str
      Name of the score recorded on a batch level in the history.

    lower_is_better : bool (default=True)
      Whether lower (e.g. log loss) or higher (e.g. accuracy) scores
      are better.

    on_train : bool (default=False)
      Whether this should be called during train or validation.

    """
    def __init__(
            self,
            name,
            lower_is_better=True,
            on_train=False,
    ):
        self.name = name
        self.lower_is_better = lower_is_better
        self.on_train = on_train

    def initialize(self):
        self.best_score_ = np.inf if self.lower_is_better else -np.inf
        return self

    def _is_best_score(self, current_score):
        if self.lower_is_better is None:
            return None
        if self.lower_is_better:
            return current_score < self.best_score_
        return current_score > self.best_score_

    def get_avg_score(self, history):
        if self.on_train:
            bs_key = 'train_batch_size'
        else:
            bs_key = 'valid_batch_size'

        weights, scores = list(zip(
            *history[-1, 'batches', :, [bs_key, self.name]]))
        score_avg = np.average(scores, weights=weights)
        return score_avg

    # pylint: disable=unused-argument,arguments-differ
    def on_epoch_end(self, net, **kwargs):
        history = net.history
        try:  # don't raise if there is no valid data
            history[-1, 'batches', :, self.name]
        except KeyError:
            return

        score_avg = self.get_avg_score(history)
        is_best = self._is_best_score(score_avg)
        if is_best:
            self.best_score_ = score_avg

        history.record(self.name, score_avg)
        if is_best is not None:
            history.record(self.name + '_best', bool(is_best))<|MERGE_RESOLUTION|>--- conflicted
+++ resolved
@@ -379,11 +379,7 @@
         # self.target_extractor(y) here but on epoch end, so that
         # there are no copies of parts of y hanging around during
         # training.
-<<<<<<< HEAD
-        y = unpack_data(batch)[1]
-=======
         _X, y = unpack_data(batch)
->>>>>>> d4167493
         if y is not None:
             self.y_trues_.append(y)
         self.y_preds_.append(y_pred)
