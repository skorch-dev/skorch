"""Neural net classes."""

import fnmatch
from itertools import chain
from collections import OrderedDict
from functools import partial
import re
import tempfile
import warnings

import numpy as np
from sklearn.base import BaseEstimator
import torch
from torch.utils.data import DataLoader

from skorch.callbacks import EpochTimer
from skorch.callbacks import PrintLog
from skorch.callbacks import BatchScoring
from skorch.dataset import Dataset
from skorch.dataset import CVSplit
from skorch.dataset import get_len
from skorch.dataset import uses_placeholder_y
from skorch.exceptions import DeviceWarning
from skorch.exceptions import NotInitializedError
from skorch.history import History
from skorch.utils import FirstStepAccumulator
from skorch.utils import duplicate_items
from skorch.utils import get_map_location
from skorch.utils import is_dataset
from skorch.utils import noop
from skorch.utils import params_for
from skorch.utils import to_numpy
from skorch.utils import to_tensor
from skorch.utils import train_loss_score
from skorch.utils import valid_loss_score


# pylint: disable=too-many-instance-attributes
class NeuralNet(object):
    # pylint: disable=anomalous-backslash-in-string
    """NeuralNet base class.

    The base class covers more generic cases. Depending on your use
    case, you might want to use :class:`.NeuralNetClassifier` or
    :class:`.NeuralNetRegressor`.

    In addition to the parameters listed below, there are parameters
    with specific prefixes that are handled separately. To illustrate
    this, here is an example:

    >>> net = NeuralNet(
    ...    ...,
    ...    optimizer=torch.optimizer.SGD,
    ...    optimizer__momentum=0.95,
    ...)

    This way, when ``optimizer`` is initialized, :class:`.NeuralNet`
    will take care of setting the ``momentum`` parameter to 0.95.

    (Note that the double underscore notation in
    ``optimizer__momentum`` means that the parameter ``momentum``
    should be set on the object ``optimizer``. This is the same
    semantic as used by sklearn.)

    Furthermore, this allows to change those parameters later:

    ``net.set_params(optimizer__momentum=0.99)``

    This can be useful when you want to change certain parameters
    using a callback, when using the net in an sklearn grid search,
    etc.

    By default an :class:`.EpochTimer`, :class:`.BatchScoring` (for
    both training and validation datasets), and :class:`.PrintLog`
    callbacks are installed for the user's convenience.

    Parameters
    ----------
    module : torch module (class or instance)
      A PyTorch :class:`~torch.nn.Module`. In general, the
      uninstantiated class should be passed, although instantiated
      modules will also work.

    criterion : torch criterion (class)
      The uninitialized criterion (loss) used to optimize the
      module.

    optimizer : torch optim (class, default=torch.optim.SGD)
      The uninitialized optimizer (update rule) used to optimize the
      module

    lr : float (default=0.01)
      Learning rate passed to the optimizer. You may use ``lr`` instead
      of using ``optimizer__lr``, which would result in the same outcome.

    max_epochs : int (default=10)
      The number of epochs to train for each ``fit`` call. Note that you
      may keyboard-interrupt training at any time.

    batch_size : int (default=128)
      Mini-batch size. Use this instead of setting
      ``iterator_train__batch_size`` and ``iterator_test__batch_size``,
      which would result in the same outcome. If ``batch_size`` is -1,
      a single batch with all the data will be used during training
      and validation.

    iterator_train : torch DataLoader
      The default PyTorch :class:`~torch.utils.data.DataLoader` used for
      training data.

    iterator_valid : torch DataLoader
      The default PyTorch :class:`~torch.utils.data.DataLoader` used for
      validation and test data, i.e. during inference.

    dataset : torch Dataset (default=skorch.dataset.Dataset)
      The dataset is necessary for the incoming data to work with
      pytorch's ``DataLoader``. It has to implement the ``__len__`` and
      ``__getitem__`` methods. The provided dataset should be capable of
      dealing with a lot of data types out of the box, so only change
      this if your data is not supported. You should generally pass the
      uninitialized ``Dataset`` class and define additional arguments to
      X and y by prefixing them with ``dataset__``. It is also possible
      to pass an initialzed ``Dataset``, in which case no additional
      arguments may be passed.

    train_split : None or callable (default=skorch.dataset.CVSplit(5))
      If None, there is no train/validation split. Else, train_split
      should be a function or callable that is called with X and y
      data and should return the tuple ``dataset_train, dataset_valid``.
      The validation data may be None.

    callbacks : None or list of Callback instances (default=None)
      More callbacks, in addition to those returned by
      ``get_default_callbacks``. Each callback should inherit from
      :class:`.Callback`. If not ``None``, a list of callbacks is
      expected where the callback names are inferred from the class
      name. Name conflicts are resolved by appending a count suffix
      starting with 1, e.g. ``EpochScoring_1``. Alternatively,
      a tuple ``(name, callback)`` can be passed, where ``name``
      should be unique. Callbacks may or may not be instantiated.
      The callback name can be used to set parameters on specific
      callbacks (e.g., for the callback with name ``'print_log'``, use
      ``net.set_params(callbacks__print_log__keys_ignored=['epoch',
      'train_loss'])``).

    warm_start : bool (default=False)
      Whether each fit call should lead to a re-initialization of the
      module (cold start) or whether the module should be trained
      further (warm start).

    verbose : int (default=1)
      Control the verbosity level.

    device : str, torch.device (default='cpu')
      The compute device to be used. If set to 'cuda', data in torch
      tensors will be pushed to cuda tensors before being sent to the
      module.

    Attributes
    ----------
    prefixes_ : list of str
      Contains the prefixes to special parameters. E.g., since there
      is the ``'module'`` prefix, it is possible to set parameters like
      so: ``NeuralNet(..., optimizer__momentum=0.95)``.

    cuda_dependent_attributes_ : list of str
      Contains a list of all attributes whose values depend on a CUDA
      device. If a ``NeuralNet`` trained with a CUDA-enabled device is
      unpickled on a machine without CUDA or with CUDA disabled, the
      listed attributes are mapped to CPU.  Expand this list if you
      want to add other cuda-dependent attributes.

    initialized_ : bool
      Whether the :class:`.NeuralNet` was initialized.

    module_ : torch module (instance)
      The instantiated module.

    criterion_ : torch criterion (instance)
      The instantiated criterion.

    callbacks_ : list of tuples
      The complete (i.e. default and other), initialized callbacks, in
      a tuple with unique names.

    """
    prefixes_ = ['module', 'iterator_train', 'iterator_valid', 'optimizer',
                 'criterion', 'callbacks', 'dataset']

    cuda_dependent_attributes_ = ['module_', 'optimizer_']

    # pylint: disable=too-many-arguments
    def __init__(
            self,
            module,
            criterion,
            optimizer=torch.optim.SGD,
            lr=0.01,
            max_epochs=10,
            batch_size=128,
            iterator_train=DataLoader,
            iterator_valid=DataLoader,
            dataset=Dataset,
            train_split=CVSplit(5),
            callbacks=None,
            warm_start=False,
            verbose=1,
            device='cpu',
            **kwargs
    ):
        self.module = module
        self.criterion = criterion
        self.optimizer = optimizer
        self.lr = lr
        self.max_epochs = max_epochs
        self.batch_size = batch_size
        self.iterator_train = iterator_train
        self.iterator_valid = iterator_valid
        self.dataset = dataset
        self.train_split = train_split
        self.callbacks = callbacks
        self.warm_start = warm_start
        self.verbose = verbose
        self.device = device

        self._check_deprecated_params(**kwargs)
        history = kwargs.pop('history', None)
        initialized = kwargs.pop('initialized_', False)

        # catch arguments that seem to not belong anywhere
        unexpected_kwargs = []
        for key in kwargs:
            if key.endswith('_'):
                continue
            if any(key.startswith(p) for p in self.prefixes_):
                continue
            unexpected_kwargs.append(key)
        if unexpected_kwargs:
            msg = ("__init__() got unexpected argument(s) {}. "
                   "Either you made a typo, or you added new arguments "
                   "in a subclass; if that is the case, the subclass "
                   "should deal with the new arguments explicitely.")
            raise TypeError(msg.format(', '.join(sorted(unexpected_kwargs))))
        vars(self).update(kwargs)

        self.history = history
        self.initialized_ = initialized

    @property
    def _default_callbacks(self):
        return [
            ('epoch_timer', EpochTimer()),
            ('train_loss', BatchScoring(
                train_loss_score,
                name='train_loss',
                on_train=True,
                target_extractor=noop,
            )),
            ('valid_loss', BatchScoring(
                valid_loss_score,
                name='valid_loss',
                target_extractor=noop,
            )),
            ('print_log', PrintLog()),
        ]

    def get_default_callbacks(self):
        return self._default_callbacks

    def notify(self, method_name, **cb_kwargs):
        """Call the callback method specified in ``method_name`` with
        parameters specified in ``cb_kwargs``.

        Method names can be one of:
        * on_train_begin
        * on_train_end
        * on_epoch_begin
        * on_epoch_end
        * on_batch_begin
        * on_batch_end

        """
        getattr(self, method_name)(self, **cb_kwargs)
        for _, cb in self.callbacks_:
            getattr(cb, method_name)(self, **cb_kwargs)

    # pylint: disable=unused-argument
    def on_train_begin(self, net,
                       X=None, y=None, **kwargs):
        pass

    # pylint: disable=unused-argument
    def on_train_end(self, net,
                     X=None, y=None, **kwargs):
        pass

    # pylint: disable=unused-argument
    def on_epoch_begin(self, net,
                       dataset_train=None, dataset_valid=None, **kwargs):
        self.history.new_epoch()
        self.history.record('epoch', len(self.history))

    # pylint: disable=unused-argument
    def on_epoch_end(self, net,
                     dataset_train=None, dataset_valid=None, **kwargs):
        pass

    # pylint: disable=unused-argument
    def on_batch_begin(self, net,
                       Xi=None, yi=None, training=False, **kwargs):
        self.history.new_batch()

    def on_batch_end(self, net,
                     Xi=None, yi=None, training=False, **kwargs):
        pass

    def on_grad_computed(self, net, named_parameters,
                         Xi=None, yi=None,
                         training=False, **kwargs):
        pass

    def _yield_callbacks(self):
        """Yield all callbacks set on this instance including
        a set whether its name was set by the user.

        Handles these cases:
          * default and user callbacks
          * callbacks with and without name
          * initialized and uninitialized callbacks
          * puts PrintLog(s) last

        """
        print_logs = []
        for item in self.get_default_callbacks() + (self.callbacks or []):
            if isinstance(item, (tuple, list)):
                named_by_user = True
                name, cb = item
            else:
                named_by_user = False
                cb = item
                if isinstance(cb, type):  # uninitialized:
                    name = cb.__name__
                else:
                    name = cb.__class__.__name__
            if isinstance(cb, PrintLog) or (cb == PrintLog):
                print_logs.append((name, cb, named_by_user))
            else:
                yield name, cb, named_by_user
        yield from print_logs

    def _callbacks_grouped_by_name(self):
        """Group callbacks by name and collect names set by the user."""
        callbacks, names_set_by_user = OrderedDict(), set()
        for name, cb, named_by_user in self._yield_callbacks():
            if named_by_user:
                names_set_by_user.add(name)
            callbacks[name] = callbacks.get(name, []) + [cb]
        return callbacks, names_set_by_user

    def _uniquely_named_callbacks(self):
        """Make sure that the returned dict of named callbacks is unique
        w.r.t. to the callback name. User-defined names will not be
        renamed on conflict, instead an exception will be raised. The
        same goes for the event where renaming leads to a conflict.
        """
        grouped_cbs, names_set_by_user = self._callbacks_grouped_by_name()
        for name, cbs in grouped_cbs.items():
            if len(cbs) > 1 and name in names_set_by_user:
                raise ValueError("Found duplicate user-set callback name "
                                 "'{}'. Use unique names to correct this."
                                 .format(name))

            for i, cb in enumerate(cbs):
                if len(cbs) > 1:
                    unique_name = '{}_{}'.format(name, i+1)
                    if unique_name in grouped_cbs:
                        raise ValueError("Assigning new callback name failed "
                                         "since new name '{}' exists already."
                                         .format(unique_name))
                else:
                    unique_name = name
                yield unique_name, cb

    def initialize_callbacks(self):
        """Initializes all callbacks and save the result in the
        ``callbacks_`` attribute.

        Both ``default_callbacks`` and ``callbacks`` are used (in that
        order). Callbacks may either be initialized or not, and if
        they don't have a name, the name is inferred from the class
        name. The ``initialize`` method is called on all callbacks.

        The final result will be a list of tuples, where each tuple
        consists of a name and an initialized callback. If names are
        not unique, a ValueError is raised.

        """
        callbacks_ = []

        class Dummy:
            # We cannot use None as dummy value since None is a
            # legitimate value to be set.
            pass

        for name, cb in self._uniquely_named_callbacks():
            # check if callback itself is changed
            param_callback = getattr(self, 'callbacks__' + name, Dummy)
            if param_callback is not Dummy:  # callback itself was set
                cb = param_callback

            # below: check for callback params
            # don't set a parameter for non-existing callback
            params = self._get_params_for('callbacks__{}'.format(name))
            if (cb is None) and params:
                raise ValueError("Trying to set a parameter for callback {} "
                                 "which does not exist.".format(name))
            if cb is None:
                continue

            if isinstance(cb, type):  # uninitialized:
                cb = cb(**params)
            else:
                cb.set_params(**params)
            cb.initialize()
            callbacks_.append((name, cb))

        self.callbacks_ = callbacks_
        return self

    def initialize_criterion(self):
        """Initializes the criterion."""
        criterion_params = self._get_params_for('criterion')
        self.criterion_ = self.criterion(**criterion_params)
        return self

    def _format_reinit_msg(self, name, kwargs=None, triggered_directly=True):
        """Returns a message that informs about re-initializing a compoment.

        Sometimes, the module or optimizer need to be
        re-initialized. Not only should the user receive a message
        about this but also should they be informed about what
        parameters, if any, caused it.

        """
        msg = "Re-initializing {}".format(name)
        if triggered_directly:
            kwargs = kwargs or {}
            msg += (" because the following parameters were re-set: {}."
                    .format(', '.join(sorted(kwargs))))
        else:
            msg += "."
        return msg

    def initialize_module(self):
        """Initializes the module.

        Note that if the module has learned parameters, those will be
        reset.

        """
        kwargs = self._get_params_for('module')
        module = self.module
        is_initialized = isinstance(module, torch.nn.Module)

        if kwargs or not is_initialized:
            if is_initialized:
                module = type(module)

            if (is_initialized or self.initialized_) and self.verbose:
                msg = self._format_reinit_msg("module", kwargs)
                print(msg)

            module = module(**kwargs)

        self.module_ = module.to(self.device)
        return self

<<<<<<< HEAD
    def register_runtime_param(self, param_patterns, fn):
        self.runtime_params_ = getattr(self, 'runtime_params_', {})
        if not isinstance(param_patterns, list):
            param_patterns = [param_patterns]
        for param_name in param_patterns:
            self.runtime_params_[param_name] = fn

    def apply_runtime_params(self, runtime_kwargs):
        if not self.initialized_:
            return []

        for pattern, fn in self.runtime_params_.items():
            pattern = re.compile(pattern)
            for key, val in runtime_kwargs.items():
                match = pattern.fullmatch(key)
                if not match:
                    continue
                fn(val, **match.groupdict())
                yield key

    def _set_lr(self, lr, optimizer_attr, param_group=0):
        pgroup = getattr(self, optimizer_attr).param_groups[int(param_group)]
        pgroup['lr'] = lr

    def initialize_optimizer(self):
=======
    def initialize_optimizer(self, triggered_directly=True):
>>>>>>> 351a789b
        """Initialize the model optimizer. If ``self.optimizer__lr``
        is not set, use ``self.lr`` instead.

        Parameters
        ----------
        triggered_directly : bool (default=True)
          Only relevant when optimizer is re-initialized.
          Initialization of the optimizer can be triggered directly
          (e.g. when lr was changed) or indirectly (e.g. when the
          module was re-initialized). If and only if the former
          happens, the user should receive a message informing them
          about the parameters that caused the re-initialization.

        """
        args, kwargs = self._get_params_for_optimizer(
            'optimizer', self.module_.named_parameters())

        if 'lr' not in kwargs:
            kwargs['lr'] = self.lr

        if self.initialized_ and self.verbose:
            msg = self._format_reinit_msg(
                "optimizer", kwargs, triggered_directly=triggered_directly)
            print(msg)

        self.optimizer_ = self.optimizer(*args, **kwargs)

        self.register_runtime_param(
            ['optimizer__lr', 'lr'],
            partial(self._set_lr, optimizer_attr='optimizer_', param_group=0)
        )

        self.register_runtime_param(
            'optimizer__param_groups__(?P<param_group>[0-9]*)__lr',
            partial(self._set_lr, optimizer_attr='optimizer_')
        )

    def initialize_history(self):
        """Initializes the history."""
        self.history = History()

    def initialize(self):
        """Initializes all components of the :class:`.NeuralNet` and
        returns self.

        """
        self.runtime_params_ = {}
        self.initialize_callbacks()
        self.initialize_criterion()
        self.initialize_module()
        self.initialize_optimizer()
        self.initialize_history()

        self.initialized_ = True
        return self

    def check_data(self, X, y=None):
        pass

    def validation_step(self, Xi, yi, **fit_params):
        """Perform a forward step using batched data and return the
        resulting loss.

        The module is set to be in evaluation mode (e.g. dropout is
        not applied).

        Parameters
        ----------
        Xi : input data
          A batch of the input data.

        yi : target data
          A batch of the target data.

        **fit_params : dict
          Additional parameters passed to the ``forward`` method of
          the module and to the ``self.train_split`` call.

        """
        self.module_.eval()
        with torch.no_grad():
            y_pred = self.infer(Xi, **fit_params)
            loss = self.get_loss(y_pred, yi, X=Xi, training=False)
        return {
            'loss': loss,
            'y_pred': y_pred,
            }

    def train_step_single(self, Xi, yi, **fit_params):
        """Compute y_pred, loss value, and update net's gradients.

        The module is set to be in train mode (e.g. dropout is
        applied).

        Parameters
        ----------
        Xi : input data
          A batch of the input data.

        yi : target data
          A batch of the target data.

        **fit_params : dict
          Additional parameters passed to the ``forward`` method of
          the module and to the ``self.train_split`` call.

        """
        self.module_.train()
        self.optimizer_.zero_grad()
        y_pred = self.infer(Xi, **fit_params)
        loss = self.get_loss(y_pred, yi, X=Xi, training=True)
        loss.backward()

        self.notify(
            'on_grad_computed',
            named_parameters=list(self.module_.named_parameters()),
            X=Xi,
            y=yi
        )

        return {
            'loss': loss,
            'y_pred': y_pred,
            }

    def get_train_step_accumulator(self):
        """Return the train step accumulator.

        By default, the accumulator stores and retrieves the first
        value from the optimizer call. Most optimizers make only one
        call, so first value is at the same time the only value.

        In case of some optimizers, e.g. LBFGS,
        ``train_step_calc_gradient`` is called multiple times, as the
        loss function is evaluated multiple times per optimizer
        call. If you don't want to return the first value in that
        case, override this method to return your custom accumulator.

        """
        return FirstStepAccumulator()

    def train_step(self, Xi, yi, **fit_params):
        """Prepares a loss function callable and pass it to the optimizer,
        hence performing one optimization step.

        Loss function callable as required by some optimizers (and accepted by
        all of them):
        https://pytorch.org/docs/master/optim.html#optimizer-step-closure

        The module is set to be in train mode (e.g. dropout is
        applied).

        Parameters
        ----------
        Xi : input data
          A batch of the input data.

        yi : target data
          A batch of the target data.

        **fit_params : dict
          Additional parameters passed to the ``forward`` method of
          the module and to the train_split call.

        """
        step_accumulator = self.get_train_step_accumulator()
        def step_fn():
            step = self.train_step_single(Xi, yi, **fit_params)
            step_accumulator.store_step(step)
            return step['loss']
        self.optimizer_.step(step_fn)
        return step_accumulator.get_step()

    def evaluation_step(self, Xi, training=False):
        """Perform a forward step to produce the output used for
        prediction and scoring.

        Therefore the module is set to evaluation mode by default
        beforehand which can be overridden to re-enable features
        like dropout by setting ``training=True``.

        """
        with torch.set_grad_enabled(training):
            self.module_.train(training)
            return self.infer(Xi)

    def fit_loop(self, X, y=None, epochs=None, **fit_params):
        """The proper fit loop.

        Contains the logic of what actually happens during the fit
        loop.

        Parameters
        ----------
        X : input data, compatible with skorch.dataset.Dataset
          By default, you should be able to pass:

            * numpy arrays
            * torch tensors
            * pandas DataFrame or Series
            * a dictionary of the former three
            * a list/tuple of the former three
            * a Dataset

          If this doesn't work with your data, you have to pass a
          ``Dataset`` that can deal with the data.

        y : target data, compatible with skorch.dataset.Dataset
          The same data types as for ``X`` are supported. If your X is
          a Dataset that contains the target, ``y`` may be set to
          None.

        epochs : int or None (default=None)
          If int, train for this number of epochs; if None, use
          ``self.max_epochs``.

        **fit_params : dict
          Additional parameters passed to the ``forward`` method of
          the module and to the ``self.train_split`` call.

        """
        self.check_data(X, y)
        epochs = epochs if epochs is not None else self.max_epochs

        dataset_train, dataset_valid = self.get_split_datasets(
            X, y, **fit_params)
        on_epoch_kwargs = {
            'dataset_train': dataset_train,
            'dataset_valid': dataset_valid,
        }

        y_train_is_ph = uses_placeholder_y(dataset_train)
        y_valid_is_ph = uses_placeholder_y(dataset_valid)

        for _ in range(epochs):
            self.notify('on_epoch_begin', **on_epoch_kwargs)

            for Xi, yi in self.get_iterator(dataset_train, training=True):
                yi_res = yi if not y_train_is_ph else None
                self.notify('on_batch_begin', X=Xi, y=yi_res, training=True)
                step = self.train_step(Xi, yi, **fit_params)
                self.history.record_batch('train_loss', step['loss'].item())
                self.history.record_batch('train_batch_size', get_len(Xi))
                self.notify('on_batch_end', X=Xi, y=yi_res, training=True, **step)

            if dataset_valid is None:
                self.notify('on_epoch_end', **on_epoch_kwargs)
                continue

            for Xi, yi in self.get_iterator(dataset_valid, training=False):
                yi_res = yi if not y_valid_is_ph else None
                self.notify('on_batch_begin', X=Xi, y=yi_res, training=False)
                step = self.validation_step(Xi, yi, **fit_params)
                self.history.record_batch('valid_loss', step['loss'].item())
                self.history.record_batch('valid_batch_size', get_len(Xi))
                self.notify('on_batch_end', X=Xi, y=yi_res, training=False, **step)

            self.notify('on_epoch_end', **on_epoch_kwargs)
        return self

    # pylint: disable=unused-argument
    def partial_fit(self, X, y=None, classes=None, **fit_params):
        """Fit the module.

        If the module is initialized, it is not re-initialized, which
        means that this method should be used if you want to continue
        training a model (warm start).

        Parameters
        ----------
        X : input data, compatible with skorch.dataset.Dataset
          By default, you should be able to pass:

            * numpy arrays
            * torch tensors
            * pandas DataFrame or Series
            * a dictionary of the former three
            * a list/tuple of the former three
            * a Dataset

          If this doesn't work with your data, you have to pass a
          ``Dataset`` that can deal with the data.

        y : target data, compatible with skorch.dataset.Dataset
          The same data types as for ``X`` are supported. If your X is
          a Dataset that contains the target, ``y`` may be set to
          None.

        classes : array, sahpe (n_classes,)
          Solely for sklearn compatibility, currently unused.

        **fit_params : dict
          Additional parameters passed to the ``forward`` method of
          the module and to the ``self.train_split`` call.

        """
        if not self.initialized_:
            self.initialize()

        self.notify('on_train_begin', X=X, y=y)
        try:
            self.fit_loop(X, y, **fit_params)
        except KeyboardInterrupt:
            pass
        self.notify('on_train_end', X=X, y=y)
        return self

    def fit(self, X, y=None, **fit_params):
        """Initialize and fit the module.

        If the module was already initialized, by calling fit, the
        module will be re-initialized (unless ``warm_start`` is True).

        Parameters
        ----------
        X : input data, compatible with skorch.dataset.Dataset
          By default, you should be able to pass:

            * numpy arrays
            * torch tensors
            * pandas DataFrame or Series
            * a dictionary of the former three
            * a list/tuple of the former three
            * a Dataset

          If this doesn't work with your data, you have to pass a
          ``Dataset`` that can deal with the data.

        y : target data, compatible with skorch.dataset.Dataset
          The same data types as for ``X`` are supported. If your X is
          a Dataset that contains the target, ``y`` may be set to
          None.

        **fit_params : dict
          Additional parameters passed to the ``forward`` method of
          the module and to the ``self.train_split`` call.

        """
        if not self.warm_start or not self.initialized_:
            self.initialize()

        self.partial_fit(X, y, **fit_params)
        return self

    def forward_iter(self, X, training=False, device='cpu'):
        """Yield outputs of module forward calls on each batch of data.
        The storage device of the yielded tensors is determined
        by the ``device`` parameter.

        Parameters
        ----------
        X : input data, compatible with skorch.dataset.Dataset
          By default, you should be able to pass:

            * numpy arrays
            * torch tensors
            * pandas DataFrame or Series
            * a dictionary of the former three
            * a list/tuple of the former three
            * a Dataset

          If this doesn't work with your data, you have to pass a
          ``Dataset`` that can deal with the data.

        training : bool (default=False)
          Whether to set the module to train mode or not.

        device : string (default='cpu')
          The device to store each inference result on.
          This defaults to CPU memory since there is genereally
          more memory available there. For performance reasons
          this might be changed to a specific CUDA device,
          e.g. 'cuda:0'.

        Yields
        ------
        yp : torch tensor
          Result from a forward call on an individual batch.

        """
        dataset = self.get_dataset(X)
        iterator = self.get_iterator(dataset, training=training)
        for Xi, _ in iterator:
            yp = self.evaluation_step(Xi, training=training)
            if isinstance(yp, tuple):
                yield tuple(n.to(device) for n in yp)
            else:
                yield yp.to(device)

    def forward(self, X, training=False, device='cpu'):
        """Gather and concatenate the output from forward call with
        input data.

        The outputs from ``self.module_.forward`` are gathered on the
        compute device specified by ``device`` and then concatenated
        using PyTorch :func:`~torch.cat`. If multiple outputs are
        returned by ``self.module_.forward``, each one of them must be
        able to be concatenated this way.

        Parameters
        ----------
        X : input data, compatible with skorch.dataset.Dataset
          By default, you should be able to pass:

            * numpy arrays
            * torch tensors
            * pandas DataFrame or Series
            * a dictionary of the former three
            * a list/tuple of the former three
            * a Dataset

          If this doesn't work with your data, you have to pass a
          ``Dataset`` that can deal with the data.

        training : bool (default=False)
          Whether to set the module to train mode or not.

        device : string (default='cpu')
          The device to store each inference result on.
          This defaults to CPU memory since there is genereally
          more memory available there. For performance reasons
          this might be changed to a specific CUDA device,
          e.g. 'cuda:0'.

        Returns
        -------
        y_infer : torch tensor
          The result from the forward step.

        """
        y_infer = list(self.forward_iter(X, training=training, device=device))

        is_multioutput = len(y_infer) > 0 and isinstance(y_infer[0], tuple)
        if is_multioutput:
            return tuple(map(torch.cat, zip(*y_infer)))
        return torch.cat(y_infer)

    def _merge_x_and_fit_params(self, x, fit_params):
        duplicates = duplicate_items(x, fit_params)
        if duplicates:
            msg = "X and fit_params contain duplicate keys: "
            msg += ', '.join(duplicates)
            raise ValueError(msg)

        x_dict = dict(x)  # shallow copy
        x_dict.update(fit_params)
        return x_dict

    def infer(self, x, **fit_params):
        """Perform a single inference step on a batch of data.

        Parameters
        ----------
        x : input data
          A batch of the input data.

        **fit_params : dict
          Additional parameters passed to the ``forward`` method of
          the module and to the ``self.train_split`` call.

        """
        x = to_tensor(x, device=self.device)
        if isinstance(x, dict):
            x_dict = self._merge_x_and_fit_params(x, fit_params)
            return self.module_(**x_dict)
        return self.module_(x, **fit_params)

    def predict_proba(self, X):
        """Return the output of the module's forward method as a numpy
        array.

        If the module's forward method returns multiple outputs as a
        tuple, it is assumed that the first output contains the
        relevant information and the other values are ignored. If all
        values are relevant, consider using
        :func:`~skorch.NeuralNet.forward` instead.

        Parameters
        ----------
        X : input data, compatible with skorch.dataset.Dataset
          By default, you should be able to pass:

            * numpy arrays
            * torch tensors
            * pandas DataFrame or Series
            * a dictionary of the former three
            * a list/tuple of the former three
            * a Dataset

          If this doesn't work with your data, you have to pass a
          ``Dataset`` that can deal with the data.

        Returns
        -------
        y_proba : numpy ndarray

        """
        y_probas = []
        for yp in self.forward_iter(X, training=False):
            yp = yp[0] if isinstance(yp, tuple) else yp
            y_probas.append(to_numpy(yp))
        y_proba = np.concatenate(y_probas, 0)
        return y_proba

    def predict(self, X):
        """Where applicable, return class labels for samples in X.

        If the module's forward method returns multiple outputs as a
        tuple, it is assumed that the first output contains the
        relevant information and the other values are ignored. If all
        values are relevant, consider using
        :func:`~skorch.NeuralNet.forward` instead.

        Parameters
        ----------
        X : input data, compatible with skorch.dataset.Dataset
          By default, you should be able to pass:

            * numpy arrays
            * torch tensors
            * pandas DataFrame or Series
            * a dictionary of the former three
            * a list/tuple of the former three
            * a Dataset

          If this doesn't work with your data, you have to pass a
          ``Dataset`` that can deal with the data.

        Returns
        -------
        y_pred : numpy ndarray

        """
        return self.predict_proba(X)

    # pylint: disable=unused-argument
    def get_loss(self, y_pred, y_true, X=None, training=False):
        """Return the loss for this batch.

        Parameters
        ----------
        y_pred : torch tensor
          Predicted target values

        y_true : torch tensor
          True target values.

        X : input data, compatible with skorch.dataset.Dataset
          By default, you should be able to pass:

            * numpy arrays
            * torch tensors
            * pandas DataFrame or Series
            * a dictionary of the former three
            * a list/tuple of the former three
            * a Dataset

          If this doesn't work with your data, you have to pass a
          ``Dataset`` that can deal with the data.

        training : bool (default=False)
          Whether train mode should be used or not.

        """
        y_true = to_tensor(y_true, device=self.device)
        return self.criterion_(y_pred, y_true)

    def get_dataset(self, X, y=None):
        """Get a dataset that contains the input data and is passed to
        the iterator.

        Override this if you want to initialize your dataset
        differently.

        Parameters
        ----------
        X : input data, compatible with skorch.dataset.Dataset
          By default, you should be able to pass:

            * numpy arrays
            * torch tensors
            * pandas DataFrame or Series
            * a dictionary of the former three
            * a list/tuple of the former three
            * a Dataset

          If this doesn't work with your data, you have to pass a
          ``Dataset`` that can deal with the data.

        y : target data, compatible with skorch.dataset.Dataset
          The same data types as for ``X`` are supported. If your X is
          a Dataset that contains the target, ``y`` may be set to
          None.

        Returns
        -------
        dataset
          The initialized dataset.

        """
        if is_dataset(X):
            return X

        dataset = self.dataset
        is_initialized = not callable(dataset)

        kwargs = self._get_params_for('dataset')
        if kwargs and is_initialized:
            raise TypeError("Trying to pass an initialized Dataset while "
                            "passing Dataset arguments ({}) is not "
                            "allowed.".format(kwargs))

        if is_initialized:
            return dataset

        return dataset(X, y, **kwargs)

    def get_split_datasets(self, X, y=None, **fit_params):
        """Get internal train and validation datasets.

        The validation dataset can be None if ``self.train_split`` is
        set to None; then internal validation will be skipped.

        Override this if you want to change how the net splits
        incoming data into train and validation part.

        Parameters
        ----------
        X : input data, compatible with skorch.dataset.Dataset
          By default, you should be able to pass:

            * numpy arrays
            * torch tensors
            * pandas DataFrame or Series
            * a dictionary of the former three
            * a list/tuple of the former three
            * a Dataset

          If this doesn't work with your data, you have to pass a
          ``Dataset`` that can deal with the data.

        y : target data, compatible with skorch.dataset.Dataset
          The same data types as for ``X`` are supported. If your X is
          a Dataset that contains the target, ``y`` may be set to
          None.

        **fit_params : dict
          Additional parameters passed to the ``self.train_split``
          call.

        Returns
        -------
        dataset_train
          The initialized training dataset.

        dataset_valid
          The initialized validation dataset or None

        """
        dataset = self.get_dataset(X, y)
        if self.train_split:
            dataset_train, dataset_valid = self.train_split(
                dataset, y, **fit_params)
        else:
            dataset_train, dataset_valid = dataset, None
        return dataset_train, dataset_valid

    def get_iterator(self, dataset, training=False):
        """Get an iterator that allows to loop over the batches of the
        given data.

        If ``self.iterator_train__batch_size`` and/or
        ``self.iterator_test__batch_size`` are not set, use
        ``self.batch_size`` instead.

        Parameters
        ----------
        dataset : torch Dataset (default=skorch.dataset.Dataset)
          Usually, ``self.dataset``, initialized with the corresponding
          data, is passed to ``get_iterator``.

        training : bool (default=False)
          Whether to use ``iterator_train`` or ``iterator_test``.

        Returns
        -------
        iterator
          An instantiated iterator that allows to loop over the
          mini-batches.

        """
        if training:
            kwargs = self._get_params_for('iterator_train')
            iterator = self.iterator_train
        else:
            kwargs = self._get_params_for('iterator_valid')
            iterator = self.iterator_valid

        if 'batch_size' not in kwargs:
            kwargs['batch_size'] = self.batch_size

        if kwargs['batch_size'] == -1:
            kwargs['batch_size'] = len(dataset)

        return iterator(dataset, **kwargs)

    def _get_params_for(self, prefix):
        return params_for(prefix, self.__dict__)

    def _get_params_for_optimizer(self, prefix, named_parameters):
        """Parse kwargs configuration for the optimizer identified by
        the given prefix. Supports param group assignment using wildcards:

            optimizer__lr=0.05,
            optimizer__param_groups=[
                ('rnn*.period', {'lr': 0.3, 'momentum': 0}),
                ('rnn0', {'lr': 0.1}),
            ]

        The first positional argument are the param groups.
        """
        kwargs = self._get_params_for(prefix)
        params = list(named_parameters)
        pgroups = []

        for pattern, group in kwargs.pop('param_groups', []):
            matches = [i for i, (name, _) in enumerate(params) if
                       fnmatch.fnmatch(name, pattern)]
            if matches:
                p = [params.pop(i)[1] for i in reversed(matches)]
                pgroups.append({'params': p, **group})

        if params:
            pgroups.append({'params': [p for _, p in params]})

        return [pgroups], kwargs

    def _get_param_names(self):
        return self.__dict__.keys()

    def _get_params_callbacks(self, deep=True):
        """sklearn's .get_params checks for `hasattr(value,
        'get_params')`. This returns False for a list. But our
        callbacks reside within a list. Hence their parameters have to
        be retrieved separately.
        """
        params = {}
        if not deep:
            return params

        callbacks_ = getattr(self, 'callbacks_', [])
        for key, val in chain(callbacks_, self._default_callbacks):
            name = 'callbacks__' + key
            params[name] = val
            if val is None:  # callback deactivated
                continue
            for subkey, subval in val.get_params().items():
                subname = name + '__' + subkey
                params[subname] = subval
        return params

    def get_params(self, deep=True, **kwargs):
        params = BaseEstimator.get_params(self, deep=deep, **kwargs)
        # Callback parameters are not returned by .get_params, needs
        # special treatment.
        params_cb = self._get_params_callbacks(deep=deep)
        params.update(params_cb)
        return params

    def _check_deprecated_params(self, **kwargs):
        pass

    def set_params(self, **kwargs):
        """Set the parameters of this class.

        Valid parameter keys can be listed with ``get_params()``.

        Returns
        -------
        self

        """
        self._check_deprecated_params(**kwargs)
        normal_params, cb_params, special_params = {}, {}, {}

        for key, val in kwargs.items():
            if key.startswith('callbacks'):
                cb_params[key] = val
            elif any(key.startswith(prefix) for prefix in self.prefixes_):
                special_params[key] = val
            else:
                normal_params[key] = val

        BaseEstimator.set_params(self, **normal_params)

        # Keys that were applied as runtime params should not trigger
        # re-initialization by definition, so remove them.
        used_keys = self.apply_runtime_params(kwargs)
        for key in list(used_keys):
            del kwargs[key]

        for key, val in special_params.items():
            if key.endswith('_'):
                raise ValueError(
                    "Something went wrong here. Please open an issue on "
                    "https://github.com/dnouri/skorch/issues detailing what "
                    "caused this error.")
            else:
                setattr(self, key, val)

        # Below: Re-initialize parts of the net if necessary.

        if cb_params:
            # callbacks need special treatmeant since they are list of tuples
            self.initialize_callbacks()
            self._set_params_callback(**cb_params)

        if any(key.startswith('criterion') for key in special_params):
            self.initialize_criterion()

        module_triggers_optimizer_reinit = False
        if any(key.startswith('module') for key in special_params):
            self.initialize_module()
            module_triggers_optimizer_reinit = True

        optimizer_changed = (
            any(key.startswith('optimizer') for key in special_params) or
            'lr' in normal_params
        )
        if module_triggers_optimizer_reinit or optimizer_changed:
            # Model selectors such as GridSearchCV will set the
            # parameters before .initialize() is called, therefore we
            # need to make sure that we have an initialized model here
            # as the optimizer depends on it.
            if not hasattr(self, 'module_'):
                self.initialize_module()

            # If we reached this point but the optimizer was not
            # changed, it means that optimizer initialization was
            # triggered indirectly.
            self.initialize_optimizer(triggered_directly=optimizer_changed)

        vars(self).update(kwargs)

        return self

    def _set_params_callback(self, **params):
        """Special handling for setting params on callbacks."""
        # model after sklearn.utils._BaseCompostion._set_params
        # 1. All steps
        if 'callbacks' in params:
            setattr(self, 'callbacks', params.pop('callbacks'))

        # 2. Step replacement
        names, _ = zip(*getattr(self, 'callbacks_'))
        for key in params.copy():
            name = key[11:]  # drop 'callbacks__'
            if '__' not in name and name in names:
                self._replace_callback(name, params.pop(key))

        # 3. Step parameters and other initilisation arguments
        for key in params.copy():
            name = key[11:]
            part0, part1 = name.split('__')
            kwarg = {part1: params.pop(key)}
            callback = dict(self.callbacks_).get(part0)
            if callback is not None:
                callback.set_params(**kwarg)
            else:
                raise ValueError(
                    "Trying to set a parameter for callback {} "
                    "which does not exist.".format(part0))

        return self

    def _replace_callback(self, name, new_val):
        # assumes `name` is a valid callback name
        callbacks_new = self.callbacks_[:]
        for i, (cb_name, _) in enumerate(callbacks_new):
            if cb_name == name:
                callbacks_new[i] = (name, new_val)
                break
        setattr(self, 'callbacks_', callbacks_new)

    def __getstate__(self):
        state = self.__dict__.copy()
        cuda_attrs = {}
        for key in self.cuda_dependent_attributes_:
            if key in state:
                val = state.pop(key)
                cuda_attrs[key] = val
        with tempfile.SpooledTemporaryFile() as f:
            torch.save(cuda_attrs, f)
            f.seek(0)
            state['cuda_dependent_attributes_'] = f.read()

        return state

    def __setstate__(self, state):
        # get_map_location will automatically choose the
        # right device in cases where CUDA is not available.
        map_location = get_map_location(state['device'])
        load_kwargs = {'map_location': map_location}
        state['device'] = self._check_device(state['device'], map_location)

        with tempfile.SpooledTemporaryFile() as f:
            f.write(state['cuda_dependent_attributes_'])
            f.seek(0)
            cuda_attrs = torch.load(f, **load_kwargs)

        set_cuda_attrs = {}
        state.update(cuda_attrs)
        for key in self.cuda_dependent_attributes_:
            if key not in cuda_attrs:
                continue
            set_cuda_attrs[key] = state.pop(key)
        with tempfile.SpooledTemporaryFile() as f:
            torch.save(cuda_attrs, f)
            f.seek(0)
            cuda_attrs = torch.load(f, **load_kwargs)

        state.update(cuda_attrs)
        self.__dict__.update(state)

    def save_params(
            self, f=None, f_params=None, f_optimizer=None, f_history=None):
        """Saves the module's parameters, history, and optimizer,
        not the whole object.

        To save the whole object, use pickle.

        ``f_params`` and ``f_optimizer`` uses PyTorchs'
        :func:`~torch.save`.

        Parameters
        ----------
        f_params : file-like object, str, None (default=None)
          Path of module parameters. Pass ``None`` to not save

        f_optimizer : file-like object, str, None (default=None)
          Path of optimizer. Pass ``None`` to not save

        f_history : file-like object, str, None (default=None)
          Path to history. Pass ``None`` to not save

        f : deprecated

        Examples
        --------
        >>> before = NeuralNetClassifier(mymodule)
        >>> before.save_params(f_params='model.pkl',
        >>>                    f_optimizer='optimizer.pkl',
        >>>                    f_history='history.json')
        >>> after = NeuralNetClassifier(mymodule).initialize()
        >>> after.load_params(f_params='model.pkl',
        >>>                   f_optimizer='optimizer.pkl',
        >>>                   f_history='history.json')

        """

        # TODO: Remove warning in a future release
        if f is not None:
            warnings.warn(
                "f argument was renamed to f_params and will be removed "
                "in the next release. To make your code future-proof it is "
                "recommended to explicitly specify keyword arguments' names "
                "instead of relying on positional order.",
                DeprecationWarning)
            f_params = f

        if f_params is not None:
            if not hasattr(self, 'module_'):
                raise NotInitializedError(
                    "Cannot save parameters of an un-initialized model. "
                    "Please initialize first by calling .initialize() "
                    "or by fitting the model with .fit(...).")
            torch.save(self.module_.state_dict(), f_params)

        if f_optimizer is not None:
            if not hasattr(self, 'optimizer_'):
                raise NotInitializedError(
                    "Cannot save state of an un-initialized optimizer. "
                    "Please initialize first by calling .initialize() "
                    "or by fitting the model with .fit(...).")
            torch.save(self.optimizer_.state_dict(), f_optimizer)

        if f_history is not None:
            self.history.to_file(f_history)

    def _check_device(self, requested_device, map_device):
        """Compare the requested device with the map device and
        return the map device if it differs from the requested device
        along with a warning.
        """
        type_1 = torch.device(requested_device)
        type_2 = torch.device(map_device)
        if type_1 != type_2:
            warnings.warn(
                'Setting self.device = {} since the requested device ({}) '
                'is not available.'.format(map_device, requested_device),
                DeviceWarning)
            return map_device
        # return requested_device instead of map_device even though we
        # checked for *type* equality as we might have 'cuda:0' vs. 'cuda:1'.
        return requested_device

    def load_params(
            self, f=None, f_params=None, f_optimizer=None, f_history=None,
            checkpoint=None):
        """Loads the the module's parameters, history, and optimizer,
        not the whole object.

        To save and load the whole object, use pickle.

        ``f_params`` and ``f_optimizer`` uses PyTorchs'
        :func:`~torch.save`.

        Parameters
        ----------
        f_params : file-like object, str, None (default=None)
          Path of module parameters. Pass ``None`` to not load.

        f_optimizer : file-like object, str, None (default=None)
          Path of optimizer. Pass ``None`` to not load.

        f_history : file-like object, str, None (default=None)
          Path to history. Pass ``None`` to not load.

        checkpoint : :class:`.Checkpoint`, None (default=None)
          Checkpoint to load params from. If a checkpoint and a ``f_*``
          path is passed in, the ``f_*`` will be loaded. Pass
          ``None`` to not load.

        f : deprecated

        Examples
        --------
        >>> before = NeuralNetClassifier(mymodule)
        >>> before.save_params(f_params='model.pkl',
        >>>                    f_optimizer='optimizer.pkl',
        >>>                    f_history='history.json')
        >>> after = NeuralNetClassifier(mymodule).initialize()
        >>> after.load_params(f_params='model.pkl',
        >>>                   f_optimizer='optimizer.pkl',
        >>>                   f_history='history.json')

        """
        def _get_state_dict(f):
            map_location = get_map_location(self.device)
            self.device = self._check_device(self.device, map_location)
            return torch.load(f, map_location=map_location)

        # TODO: Remove warning in a future release
        if f is not None:
            warnings.warn(
                "f is deprecated in save_params and will be removed in the "
                "next release, please use f_params instead",
                DeprecationWarning)
            f_params = f

        if f_history is not None:
            self.history = History.from_file(f_history)

        if checkpoint is not None:
            if f_history is None and checkpoint.f_history is not None:
                self.history = History.from_file(checkpoint.f_history_)
            formatted_files = checkpoint.get_formatted_files(self)
            f_params = f_params or formatted_files['f_params']
            f_optimizer = f_optimizer or formatted_files['f_optimizer']

        if f_params is not None:
            if not hasattr(self, 'module_'):
                raise NotInitializedError(
                    "Cannot load parameters of an un-initialized model. "
                    "Please initialize first by calling .initialize() "
                    "or by fitting the model with .fit(...).")
            state_dict = _get_state_dict(f_params)
            self.module_.load_state_dict(state_dict)

        if f_optimizer is not None:
            if not hasattr(self, 'optimizer_'):
                raise NotInitializedError(
                    "Cannot load state of an un-initialized optimizer. "
                    "Please initialize first by calling .initialize() "
                    "or by fitting the model with .fit(...).")
            state_dict = _get_state_dict(f_optimizer)
            self.optimizer_.load_state_dict(state_dict)

    def save_history(self, f):
        """Saves the history of ``NeuralNet`` as a json file. In order
        to use this feature, the history must only contain JSON encodable
        Python data structures. Numpy and PyTorch types should not
        be in the history.

        Parameters
        ----------
        f : file-like object or str

        Examples
        --------

        >>> before = NeuralNetClassifier(mymodule)
        >>> before.fit(X, y, epoch=2) # Train for 2 epochs
        >>> before.save_params('path/to/params')
        >>> before.save_history('path/to/history.json')
        >>> after = NeuralNetClassifier(mymodule).initialize()
        >>> after.load_params('path/to/params')
        >>> after.load_history('path/to/history.json')
        >>> after.fit(X, y, epoch=2) # Train for another 2 epochs

        """
        # TODO: Remove warning in a future release
        warnings.warn(
            "save_history is deprecated and will be removed in the next "
            "release, please use save_params with the f_history keyword",
            DeprecationWarning)

        self.history.to_file(f)

    def load_history(self, f):
        """Load the history of a ``NeuralNet`` from a json file. See
        ``save_history`` for examples.

        Parameters
        ----------
        f : file-like object or str

        """
        # TODO: Remove warning in a future release
        warnings.warn(
            "load_history is deprecated and will be removed in the next "
            "release, please use load_params with the f_history keyword",
            DeprecationWarning)

        self.history = History.from_file(f)

    def __repr__(self):
        params = self.get_params(deep=False)

        to_include = ['module']
        to_exclude = []
        parts = [str(self.__class__) + '[uninitialized](']
        if self.initialized_:
            parts = [str(self.__class__) + '[initialized](']
            to_include = ['module_']
            to_exclude = ['module__']

        for key, val in sorted(params.items()):
            if not any(key.startswith(prefix) for prefix in to_include):
                continue
            if any(key.startswith(prefix) for prefix in to_exclude):
                continue

            val = str(val)
            if '\n' in val:
                val = '\n  '.join(val.split('\n'))
            parts.append('  {}={},'.format(key, val))

        parts.append(')')
        return '\n'.join(parts)<|MERGE_RESOLUTION|>--- conflicted
+++ resolved
@@ -475,7 +475,6 @@
         self.module_ = module.to(self.device)
         return self
 
-<<<<<<< HEAD
     def register_runtime_param(self, param_patterns, fn):
         self.runtime_params_ = getattr(self, 'runtime_params_', {})
         if not isinstance(param_patterns, list):
@@ -500,10 +499,7 @@
         pgroup = getattr(self, optimizer_attr).param_groups[int(param_group)]
         pgroup['lr'] = lr
 
-    def initialize_optimizer(self):
-=======
     def initialize_optimizer(self, triggered_directly=True):
->>>>>>> 351a789b
         """Initialize the model optimizer. If ``self.optimizer__lr``
         is not set, use ``self.lr`` instead.
 
