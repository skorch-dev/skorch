--- conflicted
+++ resolved
@@ -236,29 +236,17 @@
       The complete (i.e. default and other), initialized callbacks, in
       a tuple with unique names.
 
-<<<<<<< HEAD
-    modules_ : list of str
-=======
     _modules : list of str
->>>>>>> 812f54d7
       List of names of all modules that are torch modules. This list is
       collected dynamically when the net is initialized. Typically, there is no
       reason for a user to modify this list.
 
-<<<<<<< HEAD
-    criteria_ : list of str
-=======
     _criteria : list of str
->>>>>>> 812f54d7
       List of names of all criteria that are torch modules. This list is
       collected dynamically when the net is initialized. Typically, there is no
       reason for a user to modify this list.
 
-<<<<<<< HEAD
-    optimizers_ : list of str
-=======
     _optimizers : list of str
->>>>>>> 812f54d7
       List of names of all optimizers. This list is collected dynamically when
       the net is initialized. Typically, there is no reason for a user to modify
       this list.
@@ -272,15 +260,9 @@
     # It should not be changed manually.
     init_context_ = None
 
-<<<<<<< HEAD
-    modules_ = []
-    criteria_ = []
-    optimizers_ = []
-=======
     _modules = []
     _criteria = []
     _optimizers = []
->>>>>>> 812f54d7
 
     # pylint: disable=too-many-arguments
     def __init__(
@@ -681,20 +663,12 @@
         # _initialize_criterion and _initialize_module share the same logic
         with self._current_init_context('criterion'):
             kwargs = {}
-<<<<<<< HEAD
-            for criterion_name in self.criteria_:
-=======
             for criterion_name in self._criteria:
->>>>>>> 812f54d7
                 kwargs.update(self.get_params_for(criterion_name))
 
             has_init_criterion = any(
                 isinstance(getattr(self, criterion_name + '_', None), torch.nn.Module)
-<<<<<<< HEAD
-                for criterion_name in self.criteria_)
-=======
                 for criterion_name in self._criteria)
->>>>>>> 812f54d7
 
             # check if a re-init message is required
             if kwargs or reason or has_init_criterion:
@@ -710,11 +684,7 @@
             self.initialize_criterion()
 
             # deal with device
-<<<<<<< HEAD
-            for name in self.criteria_:
-=======
             for name in self._criteria:
->>>>>>> 812f54d7
                 criterion = getattr(self, name + '_')
                 if isinstance(criterion, torch.nn.Module):
                     setattr(self, name + '_', to_device(criterion, self.device))
@@ -725,20 +695,12 @@
         # _initialize_criterion and _initialize_module share the same logic
         with self._current_init_context('module'):
             kwargs = {}
-<<<<<<< HEAD
-            for module_name in self.modules_:
-=======
             for module_name in self._modules:
->>>>>>> 812f54d7
                 kwargs.update(self.get_params_for(module_name))
 
             has_init_module = any(
                 isinstance(getattr(self, module_name + '_', None), torch.nn.Module)
-<<<<<<< HEAD
-                for module_name in self.modules_)
-=======
                 for module_name in self._modules)
->>>>>>> 812f54d7
 
             if kwargs or reason or has_init_module:
                 if self.initialized_ and self.verbose:
@@ -753,11 +715,7 @@
             self.initialize_module()
 
             # deal with device
-<<<<<<< HEAD
-            for name in self.modules_:
-=======
             for name in self._modules:
->>>>>>> 812f54d7
                 module = getattr(self, name + '_')
                 if isinstance(module, torch.nn.Module):
                     setattr(self, name + '_', to_device(module, self.device))
@@ -800,11 +758,7 @@
           pass the named parameters to :meth:`.get_params_for_optimizer`.
 
         """
-<<<<<<< HEAD
-        for name in self.modules_ + self.criteria_:
-=======
         for name in self._modules + self._criteria:
->>>>>>> 812f54d7
             module = getattr(self, name + '_')
             named_parameters = getattr(module, 'named_parameters', None)
             if named_parameters:
@@ -824,11 +778,7 @@
             self.initialize_optimizer()
 
             # register the virtual params for all optimizers
-<<<<<<< HEAD
-            for name in self.optimizers_:
-=======
             for name in self._optimizers:
->>>>>>> 812f54d7
                 param_pattern = [name + '__param_groups__*__*', name + '__*']
                 if name == 'optimizer':  # 'lr' is short for optimizer__lr
                     param_pattern.append('lr')
@@ -873,11 +823,7 @@
           Whether to set to training mode (True) or evaluation mode (False).
 
         """
-<<<<<<< HEAD
-        for module_name in self.modules_ + self.criteria_:
-=======
         for module_name in self._modules + self._criteria:
->>>>>>> 812f54d7
             module = getattr(self, module_name + '_')
             if isinstance(module, torch.nn.Module):
                 module.train(training)
@@ -976,11 +922,7 @@
           https://pytorch.org/docs/stable/optim.html#torch.optim.Optimizer.zero_grad
 
         """
-<<<<<<< HEAD
-        for name in self.optimizers_:
-=======
         for name in self._optimizers:
->>>>>>> 812f54d7
             optimizer = getattr(self, name + '_')
             if set_to_none is None:
                 optimizer.zero_grad()
@@ -1000,11 +942,7 @@
           :meth:`.train_step` method.
 
         """
-<<<<<<< HEAD
-        for name in self.optimizers_:
-=======
         for name in self._optimizers:
->>>>>>> 812f54d7
             optimizer = getattr(self, name + '_')
             if step_fn is None:
                 optimizer.step()
@@ -1999,11 +1937,7 @@
 
         component_names = {key.split('__', 1)[0] for key in special_params}
         for prefix in component_names:
-<<<<<<< HEAD
-            if prefix in self.modules_:
-=======
             if prefix in self._modules:
->>>>>>> 812f54d7
                 reinit_module = True
                 reinit_criterion = True
                 reinit_optimizer = True
@@ -2021,11 +1955,7 @@
                 # re-initialized, no need to check any further
                 break
 
-<<<<<<< HEAD
-            if prefix in self.criteria_:
-=======
             if prefix in self._criteria:
->>>>>>> 812f54d7
                 reinit_criterion = True
                 reinit_optimizer = True
 
@@ -2166,19 +2096,11 @@
                 self.cuda_dependent_attributes_[:] + [name + '_'])
 
         if self.init_context_ == 'module':
-<<<<<<< HEAD
-            self.modules_ = self.modules_[:] + [name]
-        elif self.init_context_ == 'criterion':
-            self.criteria_ = self.criteria_[:] + [name]
-        elif self.init_context_ == 'optimizer':
-            self.optimizers_ = self.optimizers_[:] + [name]
-=======
             self._modules = self._modules[:] + [name]
         elif self.init_context_ == 'criterion':
             self._criteria = self._criteria[:] + [name]
         elif self.init_context_ == 'optimizer':
             self._optimizers = self._optimizers[:] + [name]
->>>>>>> 812f54d7
 
     def _unregister_attribute(
             self,
@@ -2187,11 +2109,7 @@
             cuda_dependent_attributes=True,
     ):
         """Remove attribute name from prefixes_, cuda_dependent_attributes_ and the
-<<<<<<< HEAD
-        modules_/criteria_/optimizers_ list if applicable.
-=======
         _modules/_criteria/_optimizers list if applicable.
->>>>>>> 812f54d7
 
         Use this to remove PyTorch components that are not needed
         anymore. This is mostly a clean up job, so as to not leave
@@ -2221,21 +2139,12 @@
             self.cuda_dependent_attributes_ = [
                 a for a in self.cuda_dependent_attributes_ if a != name + '_']
 
-<<<<<<< HEAD
-        if name in self.modules_:
-            self.modules_ = [p for p in self.modules_ if p != name]
-        if name in self.criteria_:
-            self.criteria_ = [p for p in self.criteria_ if p != name]
-        if name in self.optimizers_:
-            self.optimizers_ = [p for p in self.optimizers_ if p != name]
-=======
         if name in self._modules:
             self._modules = [p for p in self._modules if p != name]
         if name in self._criteria:
             self._criteria = [p for p in self._criteria if p != name]
         if name in self._optimizers:
             self._optimizers = [p for p in self._optimizers if p != name]
->>>>>>> 812f54d7
 
     def _check_settable_attr(self, name, attr):
         """Check whether this attribute is valid for it to be settable.
