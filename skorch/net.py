"""Neural net classes."""

import fnmatch
from itertools import chain
from collections import OrderedDict
import tempfile
import warnings

import numpy as np
from sklearn.base import BaseEstimator
from sklearn.utils import deprecated
import torch
from torch.utils.data import DataLoader

from skorch.callbacks import EpochTimer
from skorch.callbacks import PrintLog
from skorch.callbacks import BatchScoring
from skorch.dataset import Dataset
from skorch.dataset import CVSplit
from skorch.dataset import get_len
from skorch.dataset import uses_placeholder_y
from skorch.exceptions import DeviceWarning
from skorch.exceptions import NotInitializedError
from skorch.history import History
from skorch.utils import FirstStepAccumulator
from skorch.utils import duplicate_items
from skorch.utils import is_dataset
from skorch.utils import noop
from skorch.utils import params_for
from skorch.utils import to_numpy
from skorch.utils import to_tensor
from skorch.utils import train_loss_score
from skorch.utils import valid_loss_score


# TODO: remove next release
@deprecated("Please import like this: 'from skorch import NeuralNetClassifier'.")
def NeuralNetClassifier(*args, **kwargs):
    from skorch.classifier import NeuralNetClassifier as nnc
    return nnc(*args, **kwargs)


# TODO: remove next release
@deprecated("Please import like this: 'from skorch import NeuralNetRegressor'.")
def NeuralNetRegressor(*args, **kwargs):
    from skorch.regressor import NeuralNetRegressor as nnr
    return nnr(*args, **kwargs)


# pylint: disable=too-many-instance-attributes
class NeuralNet(object):
    # pylint: disable=anomalous-backslash-in-string
    """NeuralNet base class.

    The base class covers more generic cases. Depending on your use
    case, you might want to use :class:`.NeuralNetClassifier` or
    :class:`.NeuralNetRegressor`.

    In addition to the parameters listed below, there are parameters
    with specific prefixes that are handled separately. To illustrate
    this, here is an example:

    >>> net = NeuralNet(
    ...    ...,
    ...    optimizer=torch.optimizer.SGD,
    ...    optimizer__momentum=0.95,
    ...)

    This way, when ``optimizer`` is initialized, :class:`.NeuralNet`
    will take care of setting the ``momentum`` parameter to 0.95.

    (Note that the double underscore notation in
    ``optimizer__momentum`` means that the parameter ``momentum``
    should be set on the object ``optimizer``. This is the same
    semantic as used by sklearn.)

    Furthermore, this allows to change those parameters later:

    ``net.set_params(optimizer__momentum=0.99)``

    This can be useful when you want to change certain parameters
    using a callback, when using the net in an sklearn grid search,
    etc.

    By default an :class:`.EpochTimer`, :class:`.BatchScoring` (for
    both training and validation datasets), and :class:`.PrintLog`
    callbacks are installed for the user's convenience.

    Parameters
    ----------
    module : torch module (class or instance)
      A PyTorch :class:`~torch.nn.Module`. In general, the
      uninstantiated class should be passed, although instantiated
      modules will also work.

    criterion : torch criterion (class)
      The uninitialized criterion (loss) used to optimize the
      module.

    optimizer : torch optim (class, default=torch.optim.SGD)
      The uninitialized optimizer (update rule) used to optimize the
      module

    lr : float (default=0.01)
      Learning rate passed to the optimizer. You may use ``lr`` instead
      of using ``optimizer__lr``, which would result in the same outcome.

    max_epochs : int (default=10)
      The number of epochs to train for each ``fit`` call. Note that you
      may keyboard-interrupt training at any time.

    batch_size : int (default=128)
      Mini-batch size. Use this instead of setting
      ``iterator_train__batch_size`` and ``iterator_test__batch_size``,
      which would result in the same outcome. If ``batch_size`` is -1,
      a single batch with all the data will be used during training
      and validation.

    iterator_train : torch DataLoader
      The default PyTorch :class:`~torch.utils.data.DataLoader` used for
      training data.

    iterator_valid : torch DataLoader
      The default PyTorch :class:`~torch.utils.data.DataLoader` used for
      validation and test data, i.e. during inference.

    dataset : torch Dataset (default=skorch.dataset.Dataset)
      The dataset is necessary for the incoming data to work with
      pytorch's ``DataLoader``. It has to implement the ``__len__`` and
      ``__getitem__`` methods. The provided dataset should be capable of
      dealing with a lot of data types out of the box, so only change
      this if your data is not supported. You should generally pass the
      uninitialized ``Dataset`` class and define additional arguments to
      X and y by prefixing them with ``dataset__``. It is also possible
      to pass an initialzed ``Dataset``, in which case no additional
      arguments may be passed.

    train_split : None or callable (default=skorch.dataset.CVSplit(5))
      If None, there is no train/validation split. Else, train_split
      should be a function or callable that is called with X and y
      data and should return the tuple ``dataset_train, dataset_valid``.
      The validation data may be None.

    callbacks : None or list of Callback instances (default=None)
      More callbacks, in addition to those returned by
      ``get_default_callbacks``. Each callback should inherit from
      :class:`.Callback`. If not ``None``, a list of callbacks is
      expected where the callback names are inferred from the class
      name. Name conflicts are resolved by appending a count suffix
      starting with 1, e.g. ``EpochScoring_1``. Alternatively,
      a tuple ``(name, callback)`` can be passed, where ``name``
      should be unique. Callbacks may or may not be instantiated.
      The callback name can be used to set parameters on specific
      callbacks (e.g., for the callback with name ``'print_log'``, use
      ``net.set_params(callbacks__print_log__keys_ignored=['epoch',
      'train_loss'])``).

    warm_start : bool (default=False)
      Whether each fit call should lead to a re-initialization of the
      module (cold start) or whether the module should be trained
      further (warm start).

    verbose : int (default=1)
      Control the verbosity level.

    device : str, torch.device (default='cpu')
      The compute device to be used. If set to 'cuda', data in torch
      tensors will be pushed to cuda tensors before being sent to the
      module.

    Attributes
    ----------
    prefixes_ : list of str
      Contains the prefixes to special parameters. E.g., since there
      is the ``'module'`` prefix, it is possible to set parameters like
      so: ``NeuralNet(..., optimizer__momentum=0.95)``.

    cuda_dependent_attributes_ : list of str
      Contains a list of all attributes whose values depend on a CUDA
      device. If a ``NeuralNet`` trained with a CUDA-enabled device is
      unpickled on a machine without CUDA or with CUDA disabled, the
      listed attributes are mapped to CPU.  Expand this list if you
      want to add other cuda-dependent attributes.

    initialized_ : bool
      Whether the :class:`.NeuralNet` was initialized.

    module_ : torch module (instance)
      The instantiated module.

    criterion_ : torch criterion (instance)
      The instantiated criterion.

    callbacks_ : list of tuples
      The complete (i.e. default and other), initialized callbacks, in
      a tuple with unique names.

    """
    prefixes_ = ['module', 'iterator_train', 'iterator_valid', 'optimizer',
                 'criterion', 'callbacks', 'dataset']

    cuda_dependent_attributes_ = ['module_', 'optimizer_']

    # pylint: disable=too-many-arguments
    def __init__(
            self,
            module,
            criterion,
            optimizer=torch.optim.SGD,
            lr=0.01,
            max_epochs=10,
            batch_size=128,
            iterator_train=DataLoader,
            iterator_valid=DataLoader,
            dataset=Dataset,
            train_split=CVSplit(5),
            callbacks=None,
            warm_start=False,
            verbose=1,
            device='cpu',
            **kwargs
    ):
        self.module = module
        self.criterion = criterion
        self.optimizer = optimizer
        self.lr = lr
        self.max_epochs = max_epochs
        self.batch_size = batch_size
        self.iterator_train = iterator_train
        self.iterator_valid = iterator_valid
        self.dataset = dataset
        self.train_split = train_split
        self.callbacks = callbacks
        self.warm_start = warm_start
        self.verbose = verbose
        self.device = device

        self._check_deprecated_params(**kwargs)
        history = kwargs.pop('history', None)
        initialized = kwargs.pop('initialized_', False)

        # catch arguments that seem to not belong anywhere
        unexpected_kwargs = []
        for key in kwargs:
            if key.endswith('_'):
                continue
            if any(key.startswith(p) for p in self.prefixes_):
                continue
            unexpected_kwargs.append(key)
        if unexpected_kwargs:
            msg = ("__init__() got unexpected argument(s) {}. "
                   "Either you made a typo, or you added new arguments "
                   "in a subclass; if that is the case, the subclass "
                   "should deal with the new arguments explicitely.")
            raise TypeError(msg.format(', '.join(sorted(unexpected_kwargs))))
        vars(self).update(kwargs)

        self.history = history
        self.initialized_ = initialized

    @property
    def _default_callbacks(self):
        return [
            ('epoch_timer', EpochTimer()),
            ('train_loss', BatchScoring(
                train_loss_score,
                name='train_loss',
                on_train=True,
                target_extractor=noop,
            )),
            ('valid_loss', BatchScoring(
                valid_loss_score,
                name='valid_loss',
                target_extractor=noop,
            )),
            ('print_log', PrintLog()),
        ]

    def get_default_callbacks(self):
        return self._default_callbacks

    def notify(self, method_name, **cb_kwargs):
        """Call the callback method specified in ``method_name`` with
        parameters specified in ``cb_kwargs``.

        Method names can be one of:
        * on_train_begin
        * on_train_end
        * on_epoch_begin
        * on_epoch_end
        * on_batch_begin
        * on_batch_end

        """
        getattr(self, method_name)(self, **cb_kwargs)
        for _, cb in self.callbacks_:
            getattr(cb, method_name)(self, **cb_kwargs)

    # pylint: disable=unused-argument
    def on_train_begin(self, net,
                       X=None, y=None, **kwargs):
        pass

    # pylint: disable=unused-argument
    def on_train_end(self, net,
                     X=None, y=None, **kwargs):
        pass

    # pylint: disable=unused-argument
    def on_epoch_begin(self, net,
                       dataset_train=None, dataset_valid=None, **kwargs):
        self.history.new_epoch()
        self.history.record('epoch', len(self.history))

    # pylint: disable=unused-argument
    def on_epoch_end(self, net,
                     dataset_train=None, dataset_valid=None, **kwargs):
        pass

    # pylint: disable=unused-argument
    def on_batch_begin(self, net,
                       Xi=None, yi=None, training=False, **kwargs):
        self.history.new_batch()

    def on_batch_end(self, net,
                     Xi=None, yi=None, training=False, **kwargs):
        pass

    def on_grad_computed(self, net, named_parameters,
                         Xi=None, yi=None,
                         training=False, **kwargs):
        pass

    def _yield_callbacks(self):
        """Yield all callbacks set on this instance including
        a set whether its name was set by the user.

        Handles these cases:
          * default and user callbacks
          * callbacks with and without name
          * initialized and uninitialized callbacks
          * puts PrintLog(s) last

        """
        print_logs = []
        for item in self.get_default_callbacks() + (self.callbacks or []):
            if isinstance(item, (tuple, list)):
                named_by_user = True
                name, cb = item
            else:
                named_by_user = False
                cb = item
                if isinstance(cb, type):  # uninitialized:
                    name = cb.__name__
                else:
                    name = cb.__class__.__name__
            if isinstance(cb, PrintLog) or (cb == PrintLog):
                print_logs.append((name, cb, named_by_user))
            else:
                yield name, cb, named_by_user
        yield from print_logs

    def _callbacks_grouped_by_name(self):
        """Group callbacks by name and collect names set by the user."""
        callbacks, names_set_by_user = OrderedDict(), set()
        for name, cb, named_by_user in self._yield_callbacks():
            if named_by_user:
                names_set_by_user.add(name)
            callbacks[name] = callbacks.get(name, []) + [cb]
        return callbacks, names_set_by_user

    def _uniquely_named_callbacks(self):
        """Make sure that the returned dict of named callbacks is unique
        w.r.t. to the callback name. User-defined names will not be
        renamed on conflict, instead an exception will be raised. The
        same goes for the event where renaming leads to a conflict.
        """
        grouped_cbs, names_set_by_user = self._callbacks_grouped_by_name()
        for name, cbs in grouped_cbs.items():
            if len(cbs) > 1 and name in names_set_by_user:
                raise ValueError("Found duplicate user-set callback name "
                                 "'{}'. Use unique names to correct this."
                                 .format(name))

            for i, cb in enumerate(cbs):
                if len(cbs) > 1:
                    unique_name = '{}_{}'.format(name, i+1)
                    if unique_name in grouped_cbs:
                        raise ValueError("Assigning new callback name failed "
                                         "since new name '{}' exists already."
                                         .format(unique_name))
                else:
                    unique_name = name
                yield unique_name, cb

    def initialize_callbacks(self):
        """Initializes all callbacks and save the result in the
        ``callbacks_`` attribute.

        Both ``default_callbacks`` and ``callbacks`` are used (in that
        order). Callbacks may either be initialized or not, and if
        they don't have a name, the name is inferred from the class
        name. The ``initialize`` method is called on all callbacks.

        The final result will be a list of tuples, where each tuple
        consists of a name and an initialized callback. If names are
        not unique, a ValueError is raised.

        """
        callbacks_ = []

        class Dummy:
            # We cannot use None as dummy value since None is a
            # legitimate value to be set.
            pass

        for name, cb in self._uniquely_named_callbacks():
            # check if callback itself is changed
            param_callback = getattr(self, 'callbacks__' + name, Dummy)
            if param_callback is not Dummy:  # callback itself was set
                cb = param_callback

            # below: check for callback params
            # don't set a parameter for non-existing callback
            params = self._get_params_for('callbacks__{}'.format(name))
            if (cb is None) and params:
                raise ValueError("Trying to set a parameter for callback {} "
                                 "which does not exist.".format(name))
            if cb is None:
                continue

            if isinstance(cb, type):  # uninitialized:
                cb = cb(**params)
            else:
                cb.set_params(**params)
            cb.initialize()
            callbacks_.append((name, cb))

        self.callbacks_ = callbacks_
        return self

    def initialize_criterion(self):
        """Initializes the criterion."""
        criterion_params = self._get_params_for('criterion')
        self.criterion_ = self.criterion(**criterion_params)
        return self

    def initialize_module(self):
        """Initializes the module.

        Note that if the module has learned parameters, those will be
        reset.

        """
        kwargs = self._get_params_for('module')
        module = self.module
        is_initialized = isinstance(module, torch.nn.Module)

        if kwargs or not is_initialized:
            if is_initialized:
                module = type(module)

            if is_initialized or self.initialized_:
                if self.verbose:
                    print("Re-initializing module!")

            module = module(**kwargs)

        self.module_ = module.to(self.device)
        return self

    def initialize_optimizer(self):
        """Initialize the model optimizer. If ``self.optimizer__lr``
        is not set, use ``self.lr`` instead.

        """
        args, kwargs = self._get_params_for_optimizer(
            'optimizer', self.module_.named_parameters())

        if 'lr' not in kwargs:
            kwargs['lr'] = self.lr

        self.optimizer_ = self.optimizer(*args, **kwargs)

    def initialize_history(self):
        """Initializes the history."""
        self.history = History()

    def initialize(self):
        """Initializes all components of the :class:`.NeuralNet` and
        returns self.

        """
        self.initialize_callbacks()
        self.initialize_criterion()
        self.initialize_module()
        self.initialize_optimizer()
        self.initialize_history()

        self.initialized_ = True
        return self

    def check_data(self, X, y=None):
        pass

    def validation_step(self, Xi, yi, **fit_params):
        """Perform a forward step using batched data and return the
        resulting loss.

        The module is set to be in evaluation mode (e.g. dropout is
        not applied).

        Parameters
        ----------
        Xi : input data
          A batch of the input data.

        yi : target data
          A batch of the target data.

        **fit_params : dict
          Additional parameters passed to the ``forward`` method of
          the module and to the ``self.train_split`` call.

        """
        self.module_.eval()
        with torch.no_grad():
            y_pred = self.infer(Xi, **fit_params)
            loss = self.get_loss(y_pred, yi, X=Xi, training=False)
        return {
            'loss': loss,
            'y_pred': y_pred,
            }

    def train_step_single(self, Xi, yi, **fit_params):
        """Compute y_pred, loss value, and update net's gradients.

        The module is set to be in train mode (e.g. dropout is
        applied).

        Parameters
        ----------
        Xi : input data
          A batch of the input data.

        yi : target data
          A batch of the target data.

        **fit_params : dict
          Additional parameters passed to the ``forward`` method of
          the module and to the ``self.train_split`` call.

        """
        self.module_.train()
        self.optimizer_.zero_grad()
        y_pred = self.infer(Xi, **fit_params)
        loss = self.get_loss(y_pred, yi, X=Xi, training=True)
        loss.backward()

        self.notify(
            'on_grad_computed',
            named_parameters=list(self.module_.named_parameters()),
            X=Xi,
            y=yi
        )

        return {
            'loss': loss,
            'y_pred': y_pred,
            }

    def get_train_step_accumulator(self):
        """Return the train step accumulator.

        By default, the accumulator stores and retrieves the first
        value from the optimizer call. Most optimizers make only one
        call, so first value is at the same time the only value.

        In case of some optimizers, e.g. LBFGS,
        ``train_step_calc_gradient`` is called multiple times, as the
        loss function is evaluated multiple times per optimizer
        call. If you don't want to return the first value in that
        case, override this method to return your custom accumulator.

        """
        return FirstStepAccumulator()

    def train_step(self, Xi, yi, **fit_params):
        """Prepares a loss function callable and pass it to the optimizer,
        hence performing one optimization step.

        Loss function callable as required by some optimizers (and accepted by
        all of them):
        https://pytorch.org/docs/master/optim.html#optimizer-step-closure

        The module is set to be in train mode (e.g. dropout is
        applied).

        Parameters
        ----------
        Xi : input data
          A batch of the input data.

        yi : target data
          A batch of the target data.

        **fit_params : dict
          Additional parameters passed to the ``forward`` method of
          the module and to the train_split call.

        """
        step_accumulator = self.get_train_step_accumulator()
        def step_fn():
            step = self.train_step_single(Xi, yi, **fit_params)
            step_accumulator.store_step(step)
            return step['loss']
        self.optimizer_.step(step_fn)
        return step_accumulator.get_step()

    def evaluation_step(self, Xi, training=False):
        """Perform a forward step to produce the output used for
        prediction and scoring.

        Therefore the module is set to evaluation mode by default
        beforehand which can be overridden to re-enable features
        like dropout by setting ``training=True``.

        """
        with torch.set_grad_enabled(training):
            self.module_.train(training)
            return self.infer(Xi)

    def fit_loop(self, X, y=None, epochs=None, **fit_params):
        """The proper fit loop.

        Contains the logic of what actually happens during the fit
        loop.

        Parameters
        ----------
        X : input data, compatible with skorch.dataset.Dataset
          By default, you should be able to pass:

            * numpy arrays
            * torch tensors
            * pandas DataFrame or Series
            * a dictionary of the former three
            * a list/tuple of the former three
            * a Dataset

          If this doesn't work with your data, you have to pass a
          ``Dataset`` that can deal with the data.

        y : target data, compatible with skorch.dataset.Dataset
          The same data types as for ``X`` are supported. If your X is
          a Dataset that contains the target, ``y`` may be set to
          None.

        epochs : int or None (default=None)
          If int, train for this number of epochs; if None, use
          ``self.max_epochs``.

        **fit_params : dict
          Additional parameters passed to the ``forward`` method of
          the module and to the ``self.train_split`` call.

        """
        self.check_data(X, y)
        epochs = epochs if epochs is not None else self.max_epochs

        dataset_train, dataset_valid = self.get_split_datasets(
            X, y, **fit_params)
        on_epoch_kwargs = {
            'dataset_train': dataset_train,
            'dataset_valid': dataset_valid,
        }

        y_train_is_ph = uses_placeholder_y(dataset_train)
        y_valid_is_ph = uses_placeholder_y(dataset_valid)

        for _ in range(epochs):
            self.notify('on_epoch_begin', **on_epoch_kwargs)

            for Xi, yi in self.get_iterator(dataset_train, training=True):
                yi_res = yi if not y_train_is_ph else None
                self.notify('on_batch_begin', X=Xi, y=yi_res, training=True)
                step = self.train_step(Xi, yi, **fit_params)
                self.history.record_batch('train_loss', step['loss'].item())
                self.history.record_batch('train_batch_size', get_len(Xi))
                self.notify('on_batch_end', X=Xi, y=yi_res, training=True, **step)

            if dataset_valid is None:
                self.notify('on_epoch_end', **on_epoch_kwargs)
                continue

            for Xi, yi in self.get_iterator(dataset_valid, training=False):
                yi_res = yi if not y_valid_is_ph else None
                self.notify('on_batch_begin', X=Xi, y=yi_res, training=False)
                step = self.validation_step(Xi, yi, **fit_params)
                self.history.record_batch('valid_loss', step['loss'].item())
                self.history.record_batch('valid_batch_size', get_len(Xi))
                self.notify('on_batch_end', X=Xi, y=yi_res, training=False, **step)

            self.notify('on_epoch_end', **on_epoch_kwargs)
        return self

    # pylint: disable=unused-argument
    def partial_fit(self, X, y=None, classes=None, **fit_params):
        """Fit the module.

        If the module is initialized, it is not re-initialized, which
        means that this method should be used if you want to continue
        training a model (warm start).

        Parameters
        ----------
        X : input data, compatible with skorch.dataset.Dataset
          By default, you should be able to pass:

            * numpy arrays
            * torch tensors
            * pandas DataFrame or Series
            * a dictionary of the former three
            * a list/tuple of the former three
            * a Dataset

          If this doesn't work with your data, you have to pass a
          ``Dataset`` that can deal with the data.

        y : target data, compatible with skorch.dataset.Dataset
          The same data types as for ``X`` are supported. If your X is
          a Dataset that contains the target, ``y`` may be set to
          None.

        classes : array, sahpe (n_classes,)
          Solely for sklearn compatibility, currently unused.

        **fit_params : dict
          Additional parameters passed to the ``forward`` method of
          the module and to the ``self.train_split`` call.

        """
        if not self.initialized_:
            self.initialize()

        self.notify('on_train_begin', X=X, y=y)
        try:
            self.fit_loop(X, y, **fit_params)
        except KeyboardInterrupt:
            pass
        self.notify('on_train_end', X=X, y=y)
        return self

    def fit(self, X, y=None, **fit_params):
        """Initialize and fit the module.

        If the module was already initialized, by calling fit, the
        module will be re-initialized (unless ``warm_start`` is True).

        Parameters
        ----------
        X : input data, compatible with skorch.dataset.Dataset
          By default, you should be able to pass:

            * numpy arrays
            * torch tensors
            * pandas DataFrame or Series
            * a dictionary of the former three
            * a list/tuple of the former three
            * a Dataset

          If this doesn't work with your data, you have to pass a
          ``Dataset`` that can deal with the data.

        y : target data, compatible with skorch.dataset.Dataset
          The same data types as for ``X`` are supported. If your X is
          a Dataset that contains the target, ``y`` may be set to
          None.

        **fit_params : dict
          Additional parameters passed to the ``forward`` method of
          the module and to the ``self.train_split`` call.

        """
        if not self.warm_start or not self.initialized_:
            self.initialize()

        self.partial_fit(X, y, **fit_params)
        return self

    def forward_iter(self, X, training=False, device='cpu'):
        """Yield outputs of module forward calls on each batch of data.
        The storage device of the yielded tensors is determined
        by the ``device`` parameter.

        Parameters
        ----------
        X : input data, compatible with skorch.dataset.Dataset
          By default, you should be able to pass:

            * numpy arrays
            * torch tensors
            * pandas DataFrame or Series
            * a dictionary of the former three
            * a list/tuple of the former three
            * a Dataset

          If this doesn't work with your data, you have to pass a
          ``Dataset`` that can deal with the data.

        training : bool (default=False)
          Whether to set the module to train mode or not.

        device : string (default='cpu')
          The device to store each inference result on.
          This defaults to CPU memory since there is genereally
          more memory available there. For performance reasons
          this might be changed to a specific CUDA device,
          e.g. 'cuda:0'.

        Yields
        ------
        yp : torch tensor
          Result from a forward call on an individual batch.

        """
        dataset = self.get_dataset(X)
        iterator = self.get_iterator(dataset, training=training)
        for Xi, _ in iterator:
            yp = self.evaluation_step(Xi, training=training)
            if isinstance(yp, tuple):
                yield tuple(n.to(device) for n in yp)
            else:
                yield yp.to(device)

    def forward(self, X, training=False, device='cpu'):
        """Gather and concatenate the output from forward call with
        input data.

        The outputs from ``self.module_.forward`` are gathered on the
        compute device specified by ``device`` and then concatenated
        using PyTorch :func:`~torch.cat`. If multiple outputs are
        returned by ``self.module_.forward``, each one of them must be
        able to be concatenated this way.

        Parameters
        ----------
        X : input data, compatible with skorch.dataset.Dataset
          By default, you should be able to pass:

            * numpy arrays
            * torch tensors
            * pandas DataFrame or Series
            * a dictionary of the former three
            * a list/tuple of the former three
            * a Dataset

          If this doesn't work with your data, you have to pass a
          ``Dataset`` that can deal with the data.

        training : bool (default=False)
          Whether to set the module to train mode or not.

        device : string (default='cpu')
          The device to store each inference result on.
          This defaults to CPU memory since there is genereally
          more memory available there. For performance reasons
          this might be changed to a specific CUDA device,
          e.g. 'cuda:0'.

        Returns
        -------
        y_infer : torch tensor
          The result from the forward step.

        """
        y_infer = list(self.forward_iter(X, training=training, device=device))

        is_multioutput = len(y_infer) > 0 and isinstance(y_infer[0], tuple)
        if is_multioutput:
            return tuple(map(torch.cat, zip(*y_infer)))
        return torch.cat(y_infer)

    def _merge_x_and_fit_params(self, x, fit_params):
        duplicates = duplicate_items(x, fit_params)
        if duplicates:
            msg = "X and fit_params contain duplicate keys: "
            msg += ', '.join(duplicates)
            raise ValueError(msg)

        x_dict = dict(x)  # shallow copy
        x_dict.update(fit_params)
        return x_dict

    def infer(self, x, **fit_params):
        """Perform a single inference step on a batch of data.

        Parameters
        ----------
        x : input data
          A batch of the input data.

        **fit_params : dict
          Additional parameters passed to the ``forward`` method of
          the module and to the ``self.train_split`` call.

        """
        x = to_tensor(x, device=self.device)
        if isinstance(x, dict):
            x_dict = self._merge_x_and_fit_params(x, fit_params)
            return self.module_(**x_dict)
        return self.module_(x, **fit_params)

    def predict_proba(self, X):
        """Return the output of the module's forward method as a numpy
        array.

        If the module's forward method returns multiple outputs as a
        tuple, it is assumed that the first output contains the
        relevant information and the other values are ignored. If all
        values are relevant, consider using
        :func:`~skorch.NeuralNet.forward` instead.

        Parameters
        ----------
        X : input data, compatible with skorch.dataset.Dataset
          By default, you should be able to pass:

            * numpy arrays
            * torch tensors
            * pandas DataFrame or Series
            * a dictionary of the former three
            * a list/tuple of the former three
            * a Dataset

          If this doesn't work with your data, you have to pass a
          ``Dataset`` that can deal with the data.

        Returns
        -------
        y_proba : numpy ndarray

        """
        y_probas = []
        for yp in self.forward_iter(X, training=False):
            yp = yp[0] if isinstance(yp, tuple) else yp
            y_probas.append(to_numpy(yp))
        y_proba = np.concatenate(y_probas, 0)
        return y_proba

    def predict(self, X):
        """Where applicable, return class labels for samples in X.

        If the module's forward method returns multiple outputs as a
        tuple, it is assumed that the first output contains the
        relevant information and the other values are ignored. If all
        values are relevant, consider using
        :func:`~skorch.NeuralNet.forward` instead.

        Parameters
        ----------
        X : input data, compatible with skorch.dataset.Dataset
          By default, you should be able to pass:

            * numpy arrays
            * torch tensors
            * pandas DataFrame or Series
            * a dictionary of the former three
            * a list/tuple of the former three
            * a Dataset

          If this doesn't work with your data, you have to pass a
          ``Dataset`` that can deal with the data.

        Returns
        -------
        y_pred : numpy ndarray

        """
        return self.predict_proba(X)

    # pylint: disable=unused-argument
    def get_loss(self, y_pred, y_true, X=None, training=False):
        """Return the loss for this batch.

        Parameters
        ----------
        y_pred : torch tensor
          Predicted target values

        y_true : torch tensor
          True target values.

        X : input data, compatible with skorch.dataset.Dataset
          By default, you should be able to pass:

            * numpy arrays
            * torch tensors
            * pandas DataFrame or Series
            * a dictionary of the former three
            * a list/tuple of the former three
            * a Dataset

          If this doesn't work with your data, you have to pass a
          ``Dataset`` that can deal with the data.

        training : bool (default=False)
          Whether train mode should be used or not.

        """
        y_true = to_tensor(y_true, device=self.device)
        return self.criterion_(y_pred, y_true)

    def get_dataset(self, X, y=None):
        """Get a dataset that contains the input data and is passed to
        the iterator.

        Override this if you want to initialize your dataset
        differently.

        Parameters
        ----------
        X : input data, compatible with skorch.dataset.Dataset
          By default, you should be able to pass:

            * numpy arrays
            * torch tensors
            * pandas DataFrame or Series
            * a dictionary of the former three
            * a list/tuple of the former three
            * a Dataset

          If this doesn't work with your data, you have to pass a
          ``Dataset`` that can deal with the data.

        y : target data, compatible with skorch.dataset.Dataset
          The same data types as for ``X`` are supported. If your X is
          a Dataset that contains the target, ``y`` may be set to
          None.

        Returns
        -------
        dataset
          The initialized dataset.

        """
        if is_dataset(X):
            return X

        dataset = self.dataset
        is_initialized = not callable(dataset)

        kwargs = self._get_params_for('dataset')
        if kwargs and is_initialized:
            raise TypeError("Trying to pass an initialized Dataset while "
                            "passing Dataset arguments ({}) is not "
                            "allowed.".format(kwargs))

        if is_initialized:
            return dataset

        return dataset(X, y, **kwargs)

    def get_split_datasets(self, X, y=None, **fit_params):
        """Get internal train and validation datasets.

        The validation dataset can be None if ``self.train_split`` is
        set to None; then internal validation will be skipped.

        Override this if you want to change how the net splits
        incoming data into train and validation part.

        Parameters
        ----------
        X : input data, compatible with skorch.dataset.Dataset
          By default, you should be able to pass:

            * numpy arrays
            * torch tensors
            * pandas DataFrame or Series
            * a dictionary of the former three
            * a list/tuple of the former three
            * a Dataset

          If this doesn't work with your data, you have to pass a
          ``Dataset`` that can deal with the data.

        y : target data, compatible with skorch.dataset.Dataset
          The same data types as for ``X`` are supported. If your X is
          a Dataset that contains the target, ``y`` may be set to
          None.

        **fit_params : dict
          Additional parameters passed to the ``self.train_split``
          call.

        Returns
        -------
        dataset_train
          The initialized training dataset.

        dataset_valid
          The initialized validation dataset or None

        """
        dataset = self.get_dataset(X, y)
        if self.train_split:
            dataset_train, dataset_valid = self.train_split(
                dataset, y, **fit_params)
        else:
            dataset_train, dataset_valid = dataset, None
        return dataset_train, dataset_valid

    def get_iterator(self, dataset, training=False):
        """Get an iterator that allows to loop over the batches of the
        given data.

        If ``self.iterator_train__batch_size`` and/or
        ``self.iterator_test__batch_size`` are not set, use
        ``self.batch_size`` instead.

        Parameters
        ----------
        dataset : torch Dataset (default=skorch.dataset.Dataset)
          Usually, ``self.dataset``, initialized with the corresponding
          data, is passed to ``get_iterator``.

        training : bool (default=False)
          Whether to use ``iterator_train`` or ``iterator_test``.

        Returns
        -------
        iterator
          An instantiated iterator that allows to loop over the
          mini-batches.

        """
        if training:
            kwargs = self._get_params_for('iterator_train')
            iterator = self.iterator_train
        else:
            kwargs = self._get_params_for('iterator_valid')
            iterator = self.iterator_valid

        if 'batch_size' not in kwargs:
            kwargs['batch_size'] = self.batch_size

        if kwargs['batch_size'] == -1:
            kwargs['batch_size'] = len(dataset)

        return iterator(dataset, **kwargs)

    def _get_params_for(self, prefix):
        return params_for(prefix, self.__dict__)

    def _get_params_for_optimizer(self, prefix, named_parameters):
        """Parse kwargs configuration for the optimizer identified by
        the given prefix. Supports param group assignment using wildcards:

            optimizer__lr=0.05,
            optimizer__param_groups=[
                ('rnn*.period', {'lr': 0.3, 'momentum': 0}),
                ('rnn0', {'lr': 0.1}),
            ]

        The first positional argument are the param groups.
        """
        kwargs = self._get_params_for(prefix)
        params = list(named_parameters)
        pgroups = []

        for pattern, group in kwargs.pop('param_groups', []):
            matches = [i for i, (name, _) in enumerate(params) if
                       fnmatch.fnmatch(name, pattern)]
            if matches:
                p = [params.pop(i)[1] for i in reversed(matches)]
                pgroups.append({'params': p, **group})

        if params:
            pgroups.append({'params': [p for _, p in params]})

        return [pgroups], kwargs

    def _get_param_names(self):
        return self.__dict__.keys()

    def _get_params_callbacks(self, deep=True):
        """sklearn's .get_params checks for `hasattr(value,
        'get_params')`. This returns False for a list. But our
        callbacks reside within a list. Hence their parameters have to
        be retrieved separately.
        """
        params = {}
        if not deep:
            return params

        callbacks_ = getattr(self, 'callbacks_', [])
        for key, val in chain(callbacks_, self._default_callbacks):
            name = 'callbacks__' + key
            params[name] = val
            if val is None:  # callback deactivated
                continue
            for subkey, subval in val.get_params().items():
                subname = name + '__' + subkey
                params[subname] = subval
        return params

    def get_params(self, deep=True, **kwargs):
        params = BaseEstimator.get_params(self, deep=deep, **kwargs)
        # Callback parameters are not returned by .get_params, needs
        # special treatment.
        params_cb = self._get_params_callbacks(deep=deep)
        params.update(params_cb)
        return params

    def _check_deprecated_params(self, **kwargs):
        pass

    def set_params(self, **kwargs):
        """Set the parameters of this class.

        Valid parameter keys can be listed with ``get_params()``.

        Returns
        -------
        self

        """
        self._check_deprecated_params(**kwargs)
        normal_params, cb_params, special_params = {}, {}, {}
        for key, val in kwargs.items():
            if key.startswith('callbacks'):
                cb_params[key] = val
            elif any(key.startswith(prefix) for prefix in self.prefixes_):
                special_params[key] = val
            else:
                normal_params[key] = val

        BaseEstimator.set_params(self, **normal_params)

        for key, val in special_params.items():
            if key.endswith('_'):
                raise ValueError("Not sure: Should this ever happen?")
            else:
                setattr(self, key, val)

        if cb_params:
            # callbacks need special treatmeant since they are list of tuples
            self.initialize_callbacks()
            self._set_params_callback(**cb_params)
        if any(key.startswith('criterion') for key in special_params):
            self.initialize_criterion()
        if any(key.startswith('module') for key in special_params):
            self.initialize_module()
            self.initialize_optimizer()
        if any(key.startswith('optimizer') for key in special_params):
            # Model selectors such as GridSearchCV will set the
            # parameters before .initialize() is called, therefore we
            # need to make sure that we have an initialized model here
            # as the optimizer depends on it.
            if not hasattr(self, 'module_'):
                self.initialize_module()
            self.initialize_optimizer()

        vars(self).update(kwargs)

        return self

    def _set_params_callback(self, **params):
        """Special handling for setting params on callbacks."""
        # model after sklearn.utils._BaseCompostion._set_params
        # 1. All steps
        if 'callbacks' in params:
            setattr(self, 'callbacks', params.pop('callbacks'))

        # 2. Step replacement
        names, _ = zip(*getattr(self, 'callbacks_'))
        for key in params.copy():
            name = key[11:]  # drop 'callbacks__'
            if '__' not in name and name in names:
                self._replace_callback(name, params.pop(key))

        # 3. Step parameters and other initilisation arguments
        for key in params.copy():
            name = key[11:]
            part0, part1 = name.split('__')
            kwarg = {part1: params.pop(key)}
            callback = dict(self.callbacks_).get(part0)
            if callback is not None:
                callback.set_params(**kwarg)
            else:
                raise ValueError(
                    "Trying to set a parameter for callback {} "
                    "which does not exist.".format(part0))

        return self

    def _replace_callback(self, name, new_val):
        # assumes `name` is a valid callback name
        callbacks_new = self.callbacks_[:]
        for i, (cb_name, _) in enumerate(callbacks_new):
            if cb_name == name:
                callbacks_new[i] = (name, new_val)
                break
        setattr(self, 'callbacks_', callbacks_new)

    def __getstate__(self):
        state = self.__dict__.copy()
        cuda_attrs = {}
        for key in self.cuda_dependent_attributes_:
            if key in state:
                val = state.pop(key)
                cuda_attrs[key] = val
        with tempfile.SpooledTemporaryFile() as f:
            torch.save(cuda_attrs, f)
            f.seek(0)
            state['cuda_dependent_attributes_'] = f.read()

        return state

    def __setstate__(self, state):
        def uses_cuda(device):
            if isinstance(device, torch.device):
                device = device.type
            return device.startswith('cuda')

        disable_cuda = (uses_cuda(state['device']) and
                        not torch.cuda.is_available())
        load_kwargs = {}
        if disable_cuda:
            load_kwargs = {'map_location': lambda store, loc: store}

        with tempfile.SpooledTemporaryFile() as f:
            f.write(state['cuda_dependent_attributes_'])
            f.seek(0)
            cuda_attrs = torch.load(f, **load_kwargs)

        set_cuda_attrs = {}
        state.update(cuda_attrs)
        for key in self.cuda_dependent_attributes_:
            if key not in cuda_attrs:
                continue
            set_cuda_attrs[key] = state.pop(key)
        with tempfile.SpooledTemporaryFile() as f:
            torch.save(cuda_attrs, f)
            f.seek(0)
            cuda_attrs = torch.load(f, **load_kwargs)

        state.update(cuda_attrs)
        if disable_cuda:
            warnings.warn(
                "Model configured to use CUDA but no CUDA devices "
                "available. Loading on CPU instead.",
                DeviceWarning)
            state['device'] = 'cpu'

        self.__dict__.update(state)

    def save_params(
            self, f=None, f_params=None, f_optimizer=None, f_history=None):
        """Saves the module's parameters, history, and optimizer,
        not the whole object.

        To save the whole object, use pickle.

        ``f_params`` and ``f_optimizer`` uses PyTorchs'
        :func:`~torch.save`.

        Parameters
        ----------
        f_params : file-like object, str, None (default=None)
          Path of module parameters. Pass ``None`` to not save

        f_optimizer : file-like object, str, None (default=None)
          Path of optimizer. Pass ``None`` to not save

        f_history : file-like object, str, None (default=None)
          Path to history. Pass ``None`` to not save

        f : deprecated

        Examples
        --------
        >>> before = NeuralNetClassifier(mymodule)
        >>> before.save_params(f_params='model.pkl',
        >>>                    f_optimizer='optimizer.pkl',
        >>>                    f_history='history.json')
        >>> after = NeuralNetClassifier(mymodule).initialize()
        >>> after.load_params(f_params='model.pkl',
        >>>                   f_optimizer='optimizer.pkl',
        >>>                   f_history='history.json')

        """

        # TODO: Remove warning in a future release
        if f is not None:
            warnings.warn(
                "f argument was renamed to f_params and will be removed "
                "in the next release. To make your code future-proof it is "
                "recommended to explicitly specify keyword arguments' names "
                "instead of relying on positional order.",
                DeprecationWarning)
            f_params = f

        if f_params is not None:
            if not hasattr(self, 'module_'):
                raise NotInitializedError(
                    "Cannot save parameters of an un-initialized model. "
                    "Please initialize first by calling .initialize() "
                    "or by fitting the model with .fit(...).")
            torch.save(self.module_.state_dict(), f_params)

        if f_optimizer is not None:
            if not hasattr(self, 'optimizer_'):
                raise NotInitializedError(
                    "Cannot save state of an un-initialized optimizer. "
                    "Please initialize first by calling .initialize() "
                    "or by fitting the model with .fit(...).")
            torch.save(self.optimizer_.state_dict(), f_optimizer)

        if f_history is not None:
            self.history.to_file(f_history)

    def load_params(
            self, f=None, f_params=None, f_optimizer=None, f_history=None,
            checkpoint=None):
        """Loads the the module's parameters, history, and optimizer,
        not the whole object.

        To save and load the whole object, use pickle.

        ``f_params`` and ``f_optimizer`` uses PyTorchs'
        :func:`~torch.save`.

        Parameters
        ----------
        f_params : file-like object, str, None (default=None)
          Path of module parameters. Pass ``None`` to not load.

        f_optimizer : file-like object, str, None (default=None)
          Path of optimizer. Pass ``None`` to not load.

        f_history : file-like object, str, None (default=None)
          Path to history. Pass ``None`` to not load.

        checkpoint : :class:`.Checkpoint`, None (default=None)
          Checkpoint to load params from. If a checkpoint and a ``f_*``
          path is passed in, the ``f_*`` will be loaded. Pass
          ``None`` to not load.

        f : deprecated

        Examples
        --------
        >>> before = NeuralNetClassifier(mymodule)
        >>> before.save_params(f_params='model.pkl',
        >>>                    f_optimizer='optimizer.pkl',
        >>>                    f_history='history.json')
        >>> after = NeuralNetClassifier(mymodule).initialize()
        >>> after.load_params(f_params='model.pkl',
        >>>                   f_optimizer='optimizer.pkl',
        >>>                   f_history='history.json')

        """
<<<<<<< HEAD
        if not hasattr(self, 'module_'):
            raise NotInitializedError(
                "Cannot load parameters of an un-initialized model. "
                "Please initialize first by calling .initialize() "
                "or by fitting the model with .fit(...).")

        # use CPU
        if not self.device.startswith('cuda'):
            model = torch.load(f, map_location=lambda storage, loc: storage)
            self.module_.load_state_dict(model)
            return

        # use CUDA
        if torch.cuda.is_available():
            model = torch.load(f)
            self.module_.load_state_dict(model)
            return

        # The user wants to use CUDA but there is no CUDA device
        # available, thus fall back to CPU.
        warnings.warn(
            "Model configured to use CUDA but no CUDA devices "
            "available. Loading on CPU instead.",
            ResourceWarning)
        self.device = 'cpu'
        model = torch.load(f, lambda storage, loc: storage)
        self.module_.load_state_dict(model)
=======
        # TODO: Remove warning in a future release
        if f is not None:
            warnings.warn(
                "f is deprecated in save_params and will be removed in the "
                "next release, please use f_params instead",
                DeprecationWarning)
            f_params = f

        if f_history is not None:
            self.history = History.from_file(f_history)

        if checkpoint is not None:
            if f_history is None and checkpoint.f_history is not None:
                self.history = History.from_file(checkpoint.f_history_)
            formatted_files = checkpoint.get_formatted_files(self)
            f_params = f_params or formatted_files['f_params']
            f_optimizer = f_optimizer or formatted_files['f_optimizer']

        if f_params is not None:
            if not hasattr(self, 'module_'):
                raise NotInitializedError(
                    "Cannot load parameters of an un-initialized model. "
                    "Please initialize first by calling .initialize() "
                    "or by fitting the model with .fit(...).")
            state_dict = self._get_state_dict(f_params)
            self.module_.load_state_dict(state_dict)

        if f_optimizer is not None:
            if not hasattr(self, 'optimizer_'):
                raise NotInitializedError(
                    "Cannot load state of an un-initialized optimizer. "
                    "Please initialize first by calling .initialize() "
                    "or by fitting the model with .fit(...).")
            state_dict = self._get_state_dict(f_optimizer)
            self.optimizer_.load_state_dict(state_dict)
>>>>>>> 1c87b36d

    def save_history(self, f):
        """Saves the history of ``NeuralNet`` as a json file. In order
        to use this feature, the history must only contain JSON encodable
        Python data structures. Numpy and PyTorch types should not
        be in the history.

        Parameters
        ----------
        f : file-like object or str

        Examples
        --------

        >>> before = NeuralNetClassifier(mymodule)
        >>> before.fit(X, y, epoch=2) # Train for 2 epochs
        >>> before.save_params('path/to/params')
        >>> before.save_history('path/to/history.json')
        >>> after = NeuralNetClassifier(mymodule).initialize()
        >>> after.load_params('path/to/params')
        >>> after.load_history('path/to/history.json')
        >>> after.fit(X, y, epoch=2) # Train for another 2 epochs

        """
        # TODO: Remove warning in a future release
        warnings.warn(
            "save_history is deprecated and will be removed in the next "
            "release, please use save_params with the f_history keyword",
            DeprecationWarning)

        self.history.to_file(f)

    def load_history(self, f):
        """Load the history of a ``NeuralNet`` from a json file. See
        ``save_history`` for examples.

        Parameters
        ----------
        f : file-like object or str

        """
        # TODO: Remove warning in a future release
        warnings.warn(
            "load_history is deprecated and will be removed in the next "
            "release, please use load_params with the f_history keyword",
            DeprecationWarning)

        self.history = History.from_file(f)

    def _get_state_dict(self, f):
        use_cuda = self.device.startswith('cuda')
        cuda_req_not_met = (use_cuda and not torch.cuda.is_available())
        if use_cuda or cuda_req_not_met:
            # Eiher we want to load the model to the CPU in which case
            # we are loading in a way where it doesn't matter if the data
            # was on the GPU or not or the model was on the GPU but there
            # is no CUDA device available.
            if cuda_req_not_met:
                warnings.warn(
                    "Model configured to use CUDA but no CUDA devices "
                    "available. Loading on CPU instead.",
                    ResourceWarning)
                self.device = 'cpu'
            state_dict = torch.load(f, lambda storage, loc: storage)
        else:
            state_dict = torch.load(f)
        return state_dict

    def __repr__(self):
        params = self.get_params(deep=False)

        to_include = ['module']
        to_exclude = []
        parts = [str(self.__class__) + '[uninitialized](']
        if self.initialized_:
            parts = [str(self.__class__) + '[initialized](']
            to_include = ['module_']
            to_exclude = ['module__']

        for key, val in sorted(params.items()):
            if not any(key.startswith(prefix) for prefix in to_include):
                continue
            if any(key.startswith(prefix) for prefix in to_exclude):
                continue

            val = str(val)
            if '\n' in val:
                val = '\n  '.join(val.split('\n'))
            parts.append('  {}={},'.format(key, val))

        parts.append(')')
        return '\n'.join(parts)<|MERGE_RESOLUTION|>--- conflicted
+++ resolved
@@ -1421,6 +1421,22 @@
         if f_history is not None:
             self.history.to_file(f_history)
 
+    def _get_state_dict(self, f):
+        """Load torch object (module, optimizer) using desired device."""
+        map_location = torch.device(self.device)
+
+        # The user wants to use CUDA but there is no CUDA device
+        # available, thus fall back to CPU.
+        if self.device.startswith('cuda') and not torch.cuda.is_available():
+            warnings.warn(
+                "Model configured to use CUDA but no CUDA devices "
+                "available. Loading on CPU instead.",
+                ResourceWarning)
+            self.device = 'cpu'
+            map_location = torch.device('cpu')
+
+        return torch.load(f, map_location=map_location)
+
     def load_params(
             self, f=None, f_params=None, f_optimizer=None, f_history=None,
             checkpoint=None):
@@ -1462,35 +1478,6 @@
         >>>                   f_history='history.json')
 
         """
-<<<<<<< HEAD
-        if not hasattr(self, 'module_'):
-            raise NotInitializedError(
-                "Cannot load parameters of an un-initialized model. "
-                "Please initialize first by calling .initialize() "
-                "or by fitting the model with .fit(...).")
-
-        # use CPU
-        if not self.device.startswith('cuda'):
-            model = torch.load(f, map_location=lambda storage, loc: storage)
-            self.module_.load_state_dict(model)
-            return
-
-        # use CUDA
-        if torch.cuda.is_available():
-            model = torch.load(f)
-            self.module_.load_state_dict(model)
-            return
-
-        # The user wants to use CUDA but there is no CUDA device
-        # available, thus fall back to CPU.
-        warnings.warn(
-            "Model configured to use CUDA but no CUDA devices "
-            "available. Loading on CPU instead.",
-            ResourceWarning)
-        self.device = 'cpu'
-        model = torch.load(f, lambda storage, loc: storage)
-        self.module_.load_state_dict(model)
-=======
         # TODO: Remove warning in a future release
         if f is not None:
             warnings.warn(
@@ -1526,7 +1513,6 @@
                     "or by fitting the model with .fit(...).")
             state_dict = self._get_state_dict(f_optimizer)
             self.optimizer_.load_state_dict(state_dict)
->>>>>>> 1c87b36d
 
     def save_history(self, f):
         """Saves the history of ``NeuralNet`` as a json file. In order
@@ -1576,25 +1562,6 @@
 
         self.history = History.from_file(f)
 
-    def _get_state_dict(self, f):
-        use_cuda = self.device.startswith('cuda')
-        cuda_req_not_met = (use_cuda and not torch.cuda.is_available())
-        if use_cuda or cuda_req_not_met:
-            # Eiher we want to load the model to the CPU in which case
-            # we are loading in a way where it doesn't matter if the data
-            # was on the GPU or not or the model was on the GPU but there
-            # is no CUDA device available.
-            if cuda_req_not_met:
-                warnings.warn(
-                    "Model configured to use CUDA but no CUDA devices "
-                    "available. Loading on CPU instead.",
-                    ResourceWarning)
-                self.device = 'cpu'
-            state_dict = torch.load(f, lambda storage, loc: storage)
-        else:
-            state_dict = torch.load(f)
-        return state_dict
-
     def __repr__(self):
         params = self.get_params(deep=False)
 
